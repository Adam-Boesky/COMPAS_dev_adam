--- conflicted
+++ resolved
@@ -476,16 +476,13 @@
 // 02.15.19     IM - Oct 23, 2020   - Enhancements
 //                                      - Continue evolving DCOs until merger if EvolvePulsars is on (Issue #167)
 //                                      - Removed m_SecondaryTooSmallForDCO (Issue #337)
-<<<<<<< HEAD
-// 02.15.20     RTW - Nov 3, 2020   - Enhancement:
+// 02.15.20     RTW - Nov 3, 2020   - Code cleanup
+//                                      - Removed unnecessary supernova phi rotation - it was added to agree with Simon's original definition, and to allow for seeds to reproduce the same SN final orbit. 
+//                                      -   Removing it means seeds won't reproduce the same systems before and after, but populations are unaffected.
+// 02.15.21     RTW - Nov 3, 2020   - Enhancement:
 //                                      - Added in Schneider 2020 remnant mass prescriptions (standard and alternative)
 //                                      - Added parameter MassTransferDonorHistory, as required for above prescription, which tracks the MT donor type (from which the MT Case can be established)
-=======
-// 02.15.20     RTW - Nov 03, 2020  - Code cleanup
-//                                      - Removed unnecessary supernova phi rotation - it was added to agree with Simon's original definition, and to allow for seeds to reproduce the same SN final orbit. 
-//                                      -   Removing it means seeds won't reproduce the same systems before and after, but populations are unaffected.
->>>>>>> f5599e24
 
-const std::string VERSION_STRING = "02.15.20";
+const std::string VERSION_STRING = "02.15.21";
 
 # endif // __changelog_h__