# ifndef __changelog_h__
# define __changelog_h__

// =====================================================================
// 
// COMPAS Changelog
// 
// =====================================================================
// 
// 02.00.00      JR - Sep 17, 2019 - Initial commit of new version
// 02.00.01      JR - Sep 20, 2019 - Fix compiler warnings. Powwow fixes
// 02.00.02      JR - Sep 21, 2019 - Make code clang-compliant
// 02.00.03      IM - Sep 23, 2019 - Added fstream include
// 02.01.00      JR - Oct 01, 2019 - Support for Chemically Homogeneous Evolution
// 02.02.00      JR - Oct 01, 2019 - Support for Grids - both SSE and BSE
// 02.02.01      JR - Oct 01, 2019 - Changed BaseBinaryStar code to assume tidal locking only if CHE is enabled
// 02.02.02      JR - Oct 07, 2019 - Defect repairs:
//                                       SSE iteration (increment index - Grids worked, range of values wasn't incrementing)
//                                       Errors service (FIRST_IN_FUNCTION errors sometimes printed every time)
//                                       Added code for both SSE and BSE so that specified metallicities be clamped to [0.0, 1.0].  What are reasonable limits?
//                                   Errors service performance enhancement (clean deleted stellar objects from catalog)
//                                   Changed way binary constituent stars masses equilibrated (they now retain their ZAMS mass, but (initial) mass and mass0 changes)
//                                   Add initial stellar type variable - and to some record definitions
//                                   Added change history and version number to constants.h
// 02.02.03      JR - Oct 09, 2019 - Defect repairs:
//                                       Initialised all BaseStar.m_Supernova elements (some had not been initialised)
//                                       Fixed regression in BaseStar.cpp (INITIAL_STELLAR_TYPE & INITIAL_STELLAR_TYPE_NAME in StellarPropertyValue())
//                                   Added max iteration check to Newton-Raphson method in SolveKeplersEquation (see constant MAX_KEPLER_ITERATIONS)
// 02.02.04      JR - Oct 09, 2019 - Defect repairs:
//                                       SN kick direction calculation corrected
//                                       Boolean value output corrected
//                                       Typos fixed
// 02.02.05      JR - Oct 10, 2019 - Defect repairs:
//                                       Determination of Chemically Homogeneous star fixed (threshold calculation)
//                                       Removed checks for RLOF to/from CH stars
//                                       Typos fixed
// 02.02.06      JR - Oct 11, 2019 - Renamed class "CHE" - now class "CH"
//                                   Updated CHE documentation
//                                   Added m_MassesEquilibrated variable to BaseBinaryStar
// 02.02.07      JR - Oct 20, 2019 - Defect repairs:
//                                       CEE printing systems post-stripping - github issue - reworked CE details/pre/post CE - partial fix (BindingEnergy remaining)
//                                       Added RANDOM_SEED to Options::OptionValue() (omitted erroneously)
//                                   Added m_SecondaryTooSmallForDCO variable to BaseBinaryStar - and to some record definitions
//                                   Added m_StellarMergerAtBirth variable to BaseBinaryStar - and to some record definitions
//                                   Added allow-rlof-at-birth program option
//                                       If CHE enabled, or allow-rlof-at-birth option is true, binaries that have one or both stars
//                                       in RLOF at birth will have masses equilibrated, radii recalculated, orbit circularised, and
//                                       semi-major axis recalculated, while conserving angular momentum - then allowed to evolve
//                                   Added allow-touching-at-birth program option
//                                       Binaries that have stars touching at birth (check is done after any equilibration and
//                                       recalculation of radius and separation is done) are allowed to evolve.  Evolve() function
//                                       immediately checks for merger at birth, flags status as such and stops evolution.
//                                   Documentation updated (see updated doc for detailed explanation of new program options)
// 02.03.00      JR - Oct 25, 2019 - Defect repairs:
//                                       removed extraneous delimiter at end of log file records
//                                   Added '--version' option
//                                   Changed minor version number - should have been done at last release - we'll grant the '--version' option minor release status...
// 02.03.01      JR - Nov 04, 2019 - Defect repair:
//                                       removed erroneous initialisation of m_CEDetails.alpha from BaseBinaryStar::SetRemainingCommonValues()
//                                       (CE Alpha was alwas being initialised to 0.0 regardless of program options)
// 02.03.02      JR - Nov 25, 2019 - Defect repairs:
//                                       added check for active log file before closing in Log::Stop()
//                                       added CH stars to MAIN_SEQUENCE and ALL_MAIN_SEQUENCE initializer_lists defined in constants.h
//                                       moved InitialiseMassTransfer() outside 'if' - now called even if not using mass transfer - sets some flags we might need
//                                       added code to recalculate rlof if CH stars are equilibrated in BaseBinaryStar constructor
//                                   Enhancements:
//                                       moved KROUPA constants from AIS class to constants.h
//                                       moved CalculateCDFKroupa() function from AIS class to BaseBinaryStar class
//                                       added m_CHE variable to BaseStar class - also selectable for printing
//                                       added explicit check to ResolveCommonEnvelope() to merge binary if the donor is a main sequence star
//                                   Chemically Homogeneous Evolution changes:
//                                       added check to CheckMassTransfer() in BaseBinaryStar.cpp to merge if CH+CH and touching - avoid CEE
//                                       added code to InitialiseMassTransfer() in BaseBinaryStar.cpp to equilibrate and possibly merge if both CH stars in RLOF
// (Unchanged)   IM - Nov 29, 2019 - Defect repairs:
//                                       changed Disbound -> Unbounded in header strings in constants.h
//                                       left one line in default/example grid file (Grid.txt)
//                                       fix default PPISN mass limit in python submit: 65 Msol -> 60 Msol
// 02.03.03      JR - Dec 04, 2019 - Defect repairs:
//                                       added code to UpdateAttributesAndAgeOneTimestep() in Star.cpp to recalculate stellar attributes after switching to new stellar type
//                                       (addresses discontinuous transitions e.g. CH -> HeMS)
//                                       changed IsPulsationalPairInstabilitySN() in GiantBranch.cpp to call IsPairInstabilitySN() instead of set MASSLESS_REMNANT if remnant mass <= 0.0
//                                       changed CalculateSNKickVelocity() in BaseStar.cpp to set m_SupernovaDetails.kickVelocity correctly after adjusting for fallback
// 02.03.04      FSB - Dec 04, 2019 - Defect repairs:
//                                       fixed bug in Fryer+2012 CalculateGravitationalRemnantMassadded() function to compare baryon mass of star remnant with
//  									                   baryon mass of MaximumNeutronStarMass instead of just MaximumNeutronStarMass. 
//                                       added m_BaryonicMassOfMaximumNeutronStarMass to BaseStar.h and BaseStar.cpp
// 02.03.05      JR - Dec 05, 2019 - Defect repairs:
//                                       fixed EvolveSingleStars() in main.cpp to print correct initial mass
//                                       fixed TPAGB::CalculateCOCoreMassAtPhaseEnd() - added conditional
// 02.04.00      JR - Dec 18, 2019 - New functionality:
//                                       added columns to BSE grid functionality: Kick_Velocity_1(&2), Kick_Theta_1(&2), Kick_Phi_1(&2), Kick_Mean_Anomaly_1(&2).  Updated documentation.
//                                   Changed functionality:
//                                       removed compiler version checks from Makefile - they seemed to only work for native Ubuntu and were more of a nuisance than anything...  (old version exists as Makefile-checks)
//                                   Defect repairs:
//                                       added recalculation of gbParams Mx & Lx in HeHG calculateGbParams()
//                                       created HeHG::CalculateGBParams_Static() and GiantBranch::CalculateGBParams_Static(), called from EAGB::ResolveEnvelopeLoss() to facilitate calculation of attributes for new stellar type before actually switching.  Needed to rewrite some other functions as static.  Note: this needs to be revisited and a more elegant solution implemented.
//                                       added CalculateRadiusAndStellarTypeOnPhase() for HeHG and HeGBstars, and changed call to calculateRadiusOnPhase() to CalculateRadiusAndStellarTypeOnPhase() in BaseStar::EvolveOnPhase().  This allows for HeHG and HeGB stars to change stellar type based on radius (previously missed).
//                                       set M = McBAGB for EAGB & TPAGB only (was being set for all types >= TPAGB)
//                                       added extra print detailed in BaseBinaryStar:Evolve() - sometimes missing a switch type in detailed output if only 1 timestep
//                                       swapped heading strings for ANY_STAR_PROPERTY::IS_ECSN and ANY_STAR_PROPERTY::IS_USSN (now correct)
//                                       removed condition in BaseBinaryStar::EvaluateSupernovae().  ResolveSupernova() is now called for all stellar types (not sure what I was thinking orginally. I'm sure I had a good reason - or maybe I was just tired...)
//                                       changed name of GiantBranch::CalculateProtoCoreMass() to GiantBranch::CalculateProtoCoreMassDelayed() and changed calls to the function
//                                       swapped order of calculations of ePrime (CalculateOrbitalEccentricityPostSupernova()) and m_SemiMajorAxisPrime (CalculateSemiMajorAxisPostSupernova()) in BaseBinaryStar::ResolveSupernova().  Improper order was causing wrong value of m_SeminMajorAxisPrime to be used in calculation of ePrime
//                                       set m_Disbound = true appropriately in BaseBinaryStar::Evolve() (note: m_Disbound will change name to m_Unbound soon...)
//                                       changed return value of CHeB::DetermineEnvelopeType() to CONVECTIVE.  Left CHeB DetermineEnvelopeTypeHurley2002() as RADIATIVE (used in BinaryConstituentStar::CalculateSynchronisationTimescale())
//                                       changed BINARY_PROPERTY::ORBITAL_VELOCITY to BINARY_PROPERTY::ORBITAL_VELOCITY_PRE_2ND_SUPERNOVA in BSE_SUPERNOVAE_REC (6th value printed)
//                                       added p_Erase parameter to Log::CloseStandardFile(); changed Log::CloseAllStandardFiles() to call Log::CloseStandardFile() with p_Erase=false and erase entire map after all files closed (prevent coredump when closing all files)
//                                       added ResolveSupernova() to ONeWD.h - ONeWD stars were previously not checking for SN
//                                       fixed BaseBinaryStar::InitialiseMassTransfer() - star1 was being updated instead of star2 for CH + CH stars when CHE enabled
// 02.04.01      JR - Dec 23, 2019 - Defect repairs:
//                                       Removed SN_EVENT::SN - all occurences of SN_EVENT::SN replaced by SN_EVENT::CCSN.
//                                           The current SN event ("Is"), and past SN event ("Experienced") are now bit maps (implemented as Enum Classes).  Each can have any of the values: CCSN, ECSN, PISN, PPSIN, USSN, RUNAWAY, RECYCLED_NS, and RLOF_ONTO_NS.  See definition of SN_EVENT Enum Class in constants.h for implementation and explanation.  
//                                       Updated variables selectable for printing:
//                                           Added ANY_STAR_PROPERTY::SN_TYPE (STAR_PROPERTY, SUPERNOVA_PROPERTY, COMPANION_PROPERTY (should always be SN_EVENT::NONE for companion star))
//                                           Added ANY_STAR_PROPERTY::EXPERIENCED_SN_TYPE (STAR_PROPERTY, SUPERNOVA_PROPERTY, COMPANION_PROPERTY)
//                                           All of ANY_STAR_PROPERTY::{CCSN, ECSN, PISN, PPISN, USSN} now selectable
//                                           Removed ANY_STAR_PROPERTY::SN - no longer selectable for printing (replaced by CCSN)
//                                           Updated documentation
//                                       Changed default record specifications for logfiles BSE_DOUBLE_COMPACT_OBJECTS_REC and BSE_SUPERNOVAE_REC
//                                           Removed the individual SN_EVENT columns for both "Is" and "Experienced" conditions (e.g. CCSN, ECSN etc)
//                                           "Is*" and "Experienced*" columns replaced with SN_TYPE & Experienced_SN_TYPE columns that record the SN event type (e.g. CCSN, ECSN, PPSN, PPSIN, USSN).  
//                                           RUNAWAY, RECYCLED_NS, and RLOF_ONTO_NS are still reported in separate, individual columns.
//                                       Added workaround for non-existent CHeB blue loop.  See description in CHeB::CalculateTimescales()
//                                       Removed binary star "survived" flag - it is always the NOT of the "unbound" flag
//                                       Changed initialisation function for HeGB stars (HeGB::Initialise() in HeGB.h) to NOT recalculate m_Age if evolving from HeHG -> HeGB 
//                                       Removed initialisation of m_Age (to 0.0) from COWD::Initialise() in COWD.h
//                                   Changed behaviour:  
//                                       Changed binary star "disbound" flag to "unbound" flag.  Changed all occurences of "disbound" to "unbound".  Changed "unbound" header flag to "Unbound"
// 02.04.02      JR - Jan 06, 2020 - Defect repairs:
//                                       Added IsPISN() & IsPPISN() to IsSNEvent()
//                                       Fixed check for SN event at top of BaseBinaryStar::ResolveSupenova()
//                                       Changed BaseBinaryStar::EvaluateSupernovae() to more closely match legacy code behaviour (see notes in function description):
//                                          Added p_Calculate2ndSN parameter to determine if 2nd supernova needs to be resolved
//                                          Clear star2 current SN event if necessary
//                                          Check m_SemiMajorAxisPrime value prior to SN events (viz. new aPrime variable)
//                                       Fixed timestep initialisation in BaseStar::CalculateConvergedTimestepZetaNuclear()  (was negative)
//                                       Fixed m_Age calculation in FGB::ResolveEnvelopeLoss()
//                                       Added CalculateInitialSupernovaMass() to NS.h - was setting M = 5.0 for >= ONeWD, should be ONeWD only (introduced in fix in v04.02.00)
//                                       Changed NS functions to return Radius in Rsol instead of km:
//                                          Added function NS:CalculateRadiusOnPhaseInKM_Static() (returns radius in km)
//                                          Changed NS:CalculateRadiusOnPhase_Static() to return Rsol
//                                          Added CalculateRadiusOnPhase() for NS (ns.h) - returns Rsol 
//                                   Changed behaviour:  
//                                       Print detailed output record whenever stellartype changes (after star 2 if both change)
// (Unchanged)   LK - Jan 10, 2020 - Defect repairs:
//                                       Added missing includes to Star.cpp, utils.h and utils.cpp (required for some compiler versions)
// 02.05.00      JR - Jan 23, 2020 - New functionality:
//                                       Grid files:
//                                          Added kick velocity magnitude random number to BSE grid file - see docs re Grids
//                                          Added range check for Kick_Mean_Anomaly_1 and Kick_Mean_Anomaly_2 ([0.0, 2pi)) in BSE grid file
//                                          Cleaned up SSE & BSE grid file code
//                                       Added m_LBVphaseFlag variable to BaseStar class; also added ANY_STAR_PROPERTY::LBV_PHASE_FLAG print variable.
//                                   Deleted functionality:  
//                                       Removed IndividualSystem option and related options - this can now be achieved via a grid file
//                                          Update pythonSubmitDefault.py to remove individual system related parameters
//                                   Changed behaviour:
//                                       Removed check for Options->Quiet() around simulation ended and cpu/wall time displays at end of EvolveSingleStars() and EvolveBinaryStars() in main.cpp
//                                   Defect repairs:
//                                       Removed erroneous check for CH stars in BaseBinaryStar::EvaluateBinary()
//                                       Fix for issue #46 (lower the minimum value of McSN in star.cpp from Mch to 1.38)
//                                          Changed 'MCH' to 'MECS' in 
//                                             BaseStar::CalculateMaximumCoreMassSN()
//                                             GiantBranch::CalculateCoreMassAtSupernova_Static
// 02.05.01      FSB - Jan 27, 2020 -Enhancement:
//                                       Cleaned up default printed headers and parameters constants.h:
//                                           - removed double parameters that were printed in multiple output files 
//                                           - changed some of the header names to more clear / consistent names
//                                           - added some comments in the default printing below for headers that we might want to remove in the near future
// 02.05.02      JR - Feb 21, 2020 - Defect repairs:
//                                       - fixed issue #31: zRocheLobe function does not use angular momentum loss
//                                       - fixed default logfile path (defaulted to '/' instead of './')
//                                       - changed default CE_ZETA_PRESCRIPTION to SOBERMAN (was STARTRACK which is no longer supported)
// 02.05.03      JR - Feb 21, 2020 - Defect repairs:
//                                       - removed extraneous debug print statement from Log.cpp
// 02.05.04      JR - Feb 23, 2020 - Defect repairs:
//                                       - fixed regression introduced in v02.05.00 that incread DNS rate ten-fold
//                                           - changed parameter from m_SupernovaDetails.initialKickParameters.velocityRandom to m_SupernovaDetails.kickVelocityRandom in call to DrawSNKickVelocity() in BaseStar::CalculateSNKickVelocity()
//                                       - reinstated STAR_1_PROPERTY::STELLAR_TYPE and STAR_2_PROPERTY::STELLAR_TYPE in BSE_SYSTEM_PARAMETERS_REC
// 02.05.05      JR - Feb 27, 2020 - Defect repair:
//                                       - fixed age resetting to 0.0 for MS_GT_07 stars after CH star spins down and switches to MS_GT_07
//                                           - ensure m_Age = 0.0 in constructor for BaseStar
//                                           - remove m_Age = 0.0 from Initialise() in MS_gt.07.h 
// 02.05.06      JR - Mar 02, 2020 - Defect repair:
//                                       - fixed m_MassesEquilibrated and associated functions - was erroneously typed as DOUBLE - now BOOL
//                                   Added/changed functionality:
//                                       - added m_MassesEquilibratedAtBirth variable to class BaseBinaryStar and associated property BINARY_PROPERTY::MASSES_EQUILIBRATED_AT_BIRTH
//                                       - tidied up pythonSubmitDefault.py a little:
//                                             - set grid_filename = None (was '' which worked, but None is correct)
//                                             - set logfile_definitions = None (was '' which worked, but None is correct)
//                                             - added logfile names - set to None (COMPAS commandline arguments already exist for these - introduced in v02.00.00)
// 02.05.07      JR - Mar 08, 2020 - Defect repair:
//                                       - fixed circularisation equation in BaseBinaryStar::InitialiseMassTransfer() - now takes new mass values into account
// 02.06.00      JR - Mar 10, 2020 - Changed functionality:
//                                       - removed RLOF printing code & associated pythonSubmitDefault.py options
// 02.06.01      JR - Mar 11, 2020 - Defect repair:
//                                       - removed extraneous debug print statement from Log.cpp (was previously removed in v02.05.03 but we backed-out the change...)
// 02.06.02      JR - Mar 15, 2020 - Defect repairs:
//                                       - removed commented RLOF printing lines in constant.h (somehow that was lost in some out of sync git merges...)
//                                       - removed commented options no longer used from Options.h and Options.cpp
//                                       - fixed units headers in constants.h - there are now no blank units headers, so SPACE delimited files now parse ok (multiple spaces should be treated as a single space)
//                                       - changed file extention for TAB delimited files to 'tsv'
//                                       - removed "useImportanceSampling" option - not used in code
//                                       - fixed typo in zeta-calculation-every-timestep option in Options.cpp
//                                       - removed redundant OPTIONS->MassTransferCriticalMassRatioHeliumGiant() from qcritflag if statement in BaseBinaryStar::CalculateMassTransfer()
//                                       - fixed OPTIONS->FixedMetallicity() - always returned true, now returns actual value
//                                       - fixed OPTIONS->OutputPathString() - was always returning raw option instead of fully qualified path
//                                       - changed the following in BaseBinaryStar::SetRemainingCommonValues() - erroneously not ported from legacy code:
//                                           (a) m_JLoss = OPTIONS->MassTransferJloss();
//                                           (b) m_FractionAccreted = OPTIONS->MassTransferFractionAccreted();
//                                           (both were being set to default value of 0.0)
//                                       - added OPTIONS->ZetaAdiabaticArbitrary() - option existed, but Options code had no function to retrieve value
//                                       - added OPTIONS->MassTransferFractionAccreted() to options - erroneously not ported from legacy code
//                                   Changed functionality:
//                                       - all options now have default values, and those values will be displayed in the help text (rather than string constants which may be incorrect)
//                                       - boolean options can now be provided with an argument (e.g. --massTransfer false)
//                                       - added ProgramOptionDetails() to Options.cpp and OPTIONS->OptionsDetails() in preparation for change in output functionality
// 02.07.00      JR - Mar 16, 2020 - New/changed functionality:
//                                       - COMPAS Logfiles are created in a (newly created) directory - this way they are all kept together
//                                       - new command line option 'output-container' implemented (also in pythonSubmitDefault.py) - this option allows the user to specify the name of the log files container directory (default is 'COMPAS_Output')
//                                       - if detailed log files are created they will be created in a directory named 'Detailed_Output' within the container directory
//                                       - a run details file named 'Run_details' is created in the container directory.  The file records the run details:
//                                             - COMPAS version
//                                             - date & time of run
//                                             - timing details (wall time, CPU seconds)
//                                             - the command line options and parameters used:
//                                                   - the value of options and an indication of whether the option was supplied by the user or the default value was used
//                                                   - other parameters - calculated/determined - are recorded
//                                   Defect repair:
//                                       - changed "--outut" option name to "--outpuPath" in stringCommands in pythonSubmitDefault.py
// 02.08.00		  AVG - Mar 17, 2020 - Changed functionality:
//  									                   - removed post-newtonian spin evolution	code & associated pythonSubmitDefault.py options
//  									                   - removed only_double_compact_objects code & associated pythonSubmitDefault.py options
//  									                   - removed tides code & associated pythonSubmitDefault.py options
//  									                   - removed deprecated options from pythonSubmitDefault.py options
//  									                   - renamed options: mass transfer, iterations -> timestep-iterations
//  									                   - commented AIS Options until fully implemented
// 02.08.01      JR - Mar 18, 2020 - Defect repairs:
//                                      - restored initialisation of AIS options in Options.cpp (AIS now defaults off instead of on)
//                                      - fixed retrieval of values for:
//                                            - ANY_STAR_PROPERTY::LAMBDA_KRUCKOW_BOTTOM, 
//                                            - ANY_STAR_PROPERTY::LAMBDA_KRUCKOW_MIDDLE, and 
//                                            - ANY_STAR_PROPERTY::LAMBDA_KRUCKOW_TOP 
//                                         in BaseStar::StellarPropertyValue().  Were all previously retrieving same value as ANY_STAR_PROPERTY::LAMBDA_KRUCKOW
//                                      - fixed some comments in BAseBinaryStar.cpp (lines 2222 and 2468, "de Mink" -> "HURLEY")
//                                      - fixed description (in comments) of BinaryConstituentStar::SetPostCEEValues() (erroneously had "pre" instead of "post" - in comments only, not code)
//                                      - fixed description of BaseStar::DrawKickDirection()
// 02.08.02      JR - Mar 27, 2020 - Defect repairs:
//                                      - fixed issue #158 RocheLobe_1<CE == RocheLobe_2<CE always
//                                      - fixed issue #160 Circularisation timescale incorrectly calculated
//                                      - fixed issue #161 Splashscreen printed twice - now only prints once
//                                      - fixed issue #162 OPTIONS->UseFixedUK() always returns FALSE.  Now returns TRUE if user supplies a fixed kick velocity via --fix-dimensionless-kick-velocity command line option
// 02.08.03      JR - Mar 28, 2020 - Defect repairs:
//                                      - fixed typo in BaseBinaryStar::ResolveCommonEnvelopeEvent() when calculating circularisation timescale in the case where star2 is the donor: star1Copy was errorneously used instead of star2Copy; changed to star2Copy
//                                      - changed circularisation timescale of binary to be minimum of constituent stars circularisation timescales, clamped to (0.0, infinity)
// 02.09.00      JR - Mar 30, 2020 - Minor enhancements:
//                                      - tightened the conditions under which we allow over-contact binaries - enabling CHE is no longer a sufficient condition after this change: the allow-rlof-at-birth option must also be specified (ussue #164)
//                                      - added printing of number of stars (for SSE) or binaries (for BSE) created to both stdout and Run_Details (issue #165)
//                                      - enhanced grid processing code in main.cpp to better handle TAB characters
// 02.09.01      JR - Mar 30, 2020 - Defect repair:
//                                      - OPTIONS->UseFixedUK() returns TRUE when user supplies -ve value via --fix-dimensionless-kick-velocity.  Now return TRUE iff the user supplies a value >=0 via --fix-dimensionless-kick-velocity
// 02.09.02      DC - Mar 30, 2020 - Defect repairs:
//                                      - Pulsar code fixed by correcting unit of NS radius in NS.cpp (added KM_TO_M constant in constants.h as a part of this),
//                                      correcting initialisation of pulsar birth parameters from GiantBranch.cpp to NS.cpp, adding an extra condition for isolated evolution when the companion loses mass but the NS does not accrete 
//                                      - option MACLEOD was printing wrongly as MACLEOD+2014 for user options, hence corrected it to MACLEOD in Options.cpp
// 02.09.03      JR - Apr 01, 2020 - Defect repairs:
//                                      - reinstated assignment of "prev" values in BaseBinaryStar::EvaluateBinary() (where call to ResolveTides() was removed).  Fixes low DNS count introduced in v02.08.00 caused by removal of ResolveTides() function (and call)
//                                      - commented option --logfile-BSE-be-binaries to match Be-Binary options commented by AVG in v02.08.00
// 02.09.04      JR - Apr 03, 2020 - Defect repair:
//                                      - removed IsUSSN() from IsSNEvent() definition in BinaryConstituentStar.cpp (USSN flag indicates just US, not USSN. Needs to be tidied-up properly)
// 02.09.05	     IM - Apr 03, 2020 - Defect repair:
//  		                            - fixed timescale calculation issue for newly created HeHG stars (from stripped EAGB stars); fixes drop in CO core mass
// 02.09.06      JR - Apr 07, 2020 - Defect repair:
//                                      - corrected calculation in return statement for Rand::Random(const double p_Lower, const double p_Upper) (issue #201)
//                                      - corrected calculation in return statement for Rand::RandomInt(const double p_Lower, const double p_Upper) (issue #201)
// 02.09.07      SS - Apr 07, 2020 - Change eccentricity, semi major axis and orbital velocity pre-2nd supernove to just pre-supernova everywhere in the code
// 02.09.08      SS - Apr 07, 2020 - Update zetaMainSequence=2.0 and zetaHertzsprungGap=6.5 in Options::SetToFiducialValues
// 02.09.09      JR - Apr 11, 2020 - Defect repair:
//                                      - restored property names in COMPASUnorderedMap<STAR_PROPERTY, std::string> STAR_PROPERTY_LABEL in constants.h (issue #218) (was causing logfile definitions files to be parsed incorrectly)
// 02.09.10	     IM - Apr 12, 2020 - Minor enhancement: added Mueller & Mandel 2020 remnant mass and kick prescription, MULLERMANDEL
//  			                     Defect repair: corrected spelling of output help string for MULLER2016 and MULLER2016MAXWELLIAN
// 02.10.01	     IM - Apr 14, 2020 - Minor enhancement: 
//  				                            - moved code so that SSE will also sample SN kicks, following same code branch as BSE 
// 02.10.02      SS - Apr 16, 2020 - Bug Fix for issue #105 ; core and envelope masses for HeHG and TPAGB stars
// 02.10.03      JR - Apr 17, 2020 - Defect repair:
//                                      - added LBV and WR winds to SSE (issue #223)
// 02.10.04	     IM - Apr 25, 2020 - Minor enhancement: moved Mueller & Mandel prescription constants to constants.h, other cleaning of this option
// 02.10.05      JR - Apr 26, 2020 - Enhancements:
//                                      - Issue #239 - added actual random seed to Run_Details
//                                      - Issue #246 - changed Options.cpp to ignore --single-star-mass-max if --single-star-mass-steps = 1.  Already does in main.cpp.
// 02.10.06      JR - Apr 26, 2020 - Defect repair:
//                                      - Issue #233 - corrected cicularisation formalae used in both BaseBinartStar constructors
// 02.11.00      JR - Apr 27, 2020 - Enhancement:
//                                      - Issue #238 - add supernova kick functionality to SSE grid file (+ updated docs)
//                                   Defect repairs:
//                                      - fixed typo in Options.h: changed '#include "rand.h" to '#include "Rand.h"
//                                      - fixed printing of actual random seed in Run_Details file (moved to Log.cpp from Options.cpp: initial random seed is set after options are set)
// 02.11.01	     IM - May 20, 2020 - Defect repair: 
//                                      - changed max NS mass for MULLERMANDEL prescription to a self-consistent value
// 02.11.02      IM - Jun 15, 2020 - Defect repair:
//                                      - added constants CBUR1 and CBUR2 to avoid hardcoded limits for He core masses leading to partially degenerate CO cores
// 02.11.03     RTW - Jun 20, 2020 - Enhancement:
//                                      - Issue #264 - fixed mass transfer printing bug 
// 02.11.04      JR - Jun 25, 2020 - Defect repairs:
//                                      - Issue #260 - Corrected recalculation of ZAMS values after eqilibration and cicularisation at birth when using grid files
//                                      - Issue #266 - Corrected calculation in BaseBinaryStar::SampleInitialMassDistribution() for KROUPA IMF distribution
//                                      - Issue #275 - Previous stellar type not set when stellar type is switched mid-timestep - now fixed
// 02.11.05      IM - Jun 26, 2020 - Defect repair:
//  				                    - Issue #280 - Stars undergoing RLOF at ZAMS after masses are equalised were removed from run even if AllowRLOFatZAMS set
// 02.12.00      IM - Jun 29, 2020 - Defect repair:
//                                      - Issue 277 - move UpdateAttributesAndAgeOneTimestepPreamble() to after ResolveSupernova() to avoid inconsistency
// 02.12.01      IM - Jul 18, 2020 - Enhancement:
//                                      - Starting to clean up mass transfer functionality
// 02.12.02      IM - Jul 23, 2020 - Enhancement:
//                                      - Change to thermal timescale MT for both donor and accretor to determine MT stability
// 02.12.03      IM - Jul 23, 2020 - Enhancement:
//                                      - Introduced a new ENVELOPE_STATE_PRESCRIPTION to deal with different prescriptions for convective vs. radiative envelopes (no actual behaviour changes yet for ENVELOPE_STATE_PRESCRIPTION::LEGACY);
//                                      - Removed unused COMMON_ENVELOPE_PRESCRIPTION
// 02.12.04      IM - Jul 24, 2020 - Enhancement:
//                                      - Changed temperatures to be written in Kelvin (see issue #278)
// 02.12.05      IM - Jul 25, 2020 - Enhancement:
//                                      - Added definition of FIXED_TEMPERATURE prescription to DetermineEnvelopeType()
//                                      - Removed unnecessary (and inaccurate) numerical zeta Roche lobe calculation
// 02.12.06      IM - Jul 26, 2020 - Enhancement:
//                                      - Extended use of zetaRadiativeEnvelopeGiant (formerley zetaHertzsprungGap) for all radiative envelope giant-like stars
// 02.12.07      IM - Jul 26, 2020 - Defect repair:
//                                      - Issue 295: do not engage in mass transfer if the binary is unbound
// 02.12.08   	AVG - Jul 26, 2020 - Defect repair:
//                                      - Issue #269: legacy bug in eccentric RLOF leading to a CEE
// 02.12.09      IM - Jul 30, 2020 - Enhancement:
//                                      - Cleaning of BaseBinaryStar::CalculateMassTransferOrbit(); dispensed with mass-transfer-prescription option
// 02.13.00      IM - Aug 2, 2020  - Enhancements and defect repairs:
//                                      - Simplified timescale calculations in BaseBinaryStar
//                                      - Replaced Fast Phase Case A MT and regular RLOF MT from non-envelope stars with a single function based on a root solver rather than random guesses (significantly improves accuracy)
//                                      - Removed all references to fast phase case A MT
//                                      - Corrected failure to update stars in InitialiseMassTransfer if orbit circularised on mass transfer
//                                      - Corrected incorrect timestep calculation for HeHG stars
// 02.13.01     AVG - Aug 6, 2020  - Defect repair:
//  									- Issue #267: Use radius of the star instead of Roche-lobe radius throughout ResolveCommonEnvelopeEvent()
// 02.13.02      IM - Aug 8, 2020  - Enhancements and defect repairs:
//                                      - Simplified random draw from Maxwellian distribution to use gsl libraries
//                                      - Fixed mass transfer with fixed accretion rate
//                                      - Cleaned up code and removed unused code
//                                      - Updated documentation
// 02.13.03       IM - Aug 9, 2020  - Enhancements and defect repairs:
//                                      - Use total core mass rather than He core mass in calls to CalculateZAdiabtic (see Issue #300)
//                                      - Set He core mass to equal the CO core mass when the He shell is stripped (see issue #277)
//                                      - Ultra-stripped SNe are set at core collapse (do not confusingly refer to stripped stars as previously, see issue #189)
// 02.13.04       IM - Aug 14, 2020 - Enhancements and defect repairs:
//                                      - Catch exception in boost root finder for mass transfer (resolve issue #317)
//                                      - Update core masses during Initialisation of HG and HeHG stars to be consistent with Hurley models
//                                      - Avoid division by zero in mass transfer rates of WDs
//                                      - Remove POSTITNOTE remnant mass prescription
// 02.13.05       IM - Aug 16, 2020 - Enhancements and defect repairs:
//                                      - General code cleaning
//                                      - Removed some redundant variables (e.g., m_EnvMass, which can be computed from m_Mass and m_CoreMass)
//                                      - Removed calculations of ZetaThermal and ZetaNuclear (these were previously incorrect because they relied on the evolution of a stellar copy which reverted to BaseStar and therefore didn't have the correct behaviour)
//                                      - Fixed CalculateZadiabatic to use ZetaAdiabaticArbitrary rather than ZetaThermalArbitrary; removed the latter
//                                      - Capped He core mass gain during shell H burning for CHeB and TPAGB stars, whose on-phase evolution now ends promptly when this limit is reached; this change also resolves issue #315 (higher mass SN remnants than total stellar mass)
// 02.13.06     AVG - Aug 20, 2020  - Defect repair:
//  									- Issue #229: Corrected fitting parameters in Muller 16 SN kick function
// 02.13.07      IM - Aug 20, 2020  - Enhancements:
//                                      - ONeWDs can now undergo ECSN if their mass rises above MECS=1.38 solar masses (previously, they could only undergo CCSN on rising above 1.38 solar masses).  ONeWD::CalculateInitialSupernovaMass now returns MCBUR1 rather than 5.0 to ensure this happens
//                                      - BaseStar::CalculateMaximumCoreMassSN() has been removed - it is superfluous since  GiantBranch::CalculateCoreMassAtSupernova_Static does the same thing
//                                      - Some misleading comments in TPAGB dealing with SNe have been clarified
//                                      - Option to set MCBUR1 [minimum core mass at base of the AGB to avoid fully degenerate CO core formation] to a value different from the Hurley default of 1.6 solar masses added, Issue #65 resolved
//                                      - Removed unused Options::SetToFiducialValues()
//                                      - Documentation updated
// 02.13.08       JR - Aug 20, 2020 - Code cleanup:
//                                      - moved BaseStar::SolveKeplersEquation() to utils
//                                      - changed call to (now) utils::SolveKeplersEquation() in BaseStar::CalculateSNAnomalies() to accept tuple with error and show error/warning as necessary
//                                      - removed call to std::cerr from utils::SolveQuadratic() - now returns error if equation has no real roots
//                                      - changed call to utils::SolveQuadratic() in GiantBranch::CalculateGravitationalRemnantMass() to accept tuple with error and show warning as necessary
//                                      - changed RadiusEqualsRocheLobeFunctor() in BinaryBaseStar.h to not use the SHOW_WARN macro (can't uset ObjectId() function inside a templated function - no object)
//                                      - changed COMMANDLINE_STATUS to PROGRAM_STATUS (better description)
//                                      - moved ERROR:NONE to top of enum in constants.h (so ERROR = 0 = NONE - makes more sense...)
//                                      - added new program option '--enable-warnings' to enable warning messages (via SHOW_WARN macros).  Default is false.  SHOW_WARN macros were previously #undefined
// 02.13.09     RTW - Aug 21, 2020  - Code cleanup:
// 									    - Created changelog.txt and moved content over from constants.h
// 									    - Changed OrbitalVelocity to OrbitalAngularVelocity where that parameter was misnamed
// 									    - Changed Pre/PostSNeOrbitalVelocity to OrbitalVelocityPre/PostSN for consistency
// 									    - Added and updated physical conversion constants for clarity (e.g MSOL to MSOL_TO_KG)
// 									    - Removed ID from output files, it is confusing and superceeded by SEED
// 									    - Removed 'Total' from TotalOrbital(Energy/AngularMomentum)
// 									    - Typos
// 02.13.10     IM - Aug 21, 2020   - Enhancement:
//                                      - Added caseBBStabilityPrescription in lieu of forceCaseBBBCStabilityFlag and alwaysStableCaseBBBCFlag to give more options for case BB/BC MT stability (issue #32)
// 02.13.11     IM - Aug 22, 2020   - Enhancement:
//                                      - Removed several stored options (e.g., m_OrbitalAngularVelocity, m_StarToRocheLobeRadiusRatio, etc.) to recompute them on an as-needed basis
//                                      - Removed some inf values in detailed outputs
//                                      - Slight speed-ups where feasible
//                                      - Shift various calculations to only be performed when needed, at printing, and give consistent values there (e.g., OmegaBreak, which was never updated previously)
//                                      - Remove a number of internal variables
//                                      - Declare functions constant where feasible
//                                      - Remove options to calculate Zetas and Lambdas at every timestep; variables that only appear in detailed outputs should not be computed at every timestep in a standard run
//                                      - Update documentation
//                                      - Remove postCEE binding energy (meaningless and wasn't re-computed, anyway)
// 02.13.12     IM - Aug 23, 2020   - Enhancement:
//                                      - More cleaning, removed some of the unnecessary prime quantities like m_SemiMajorAxisPrime, m_EccentricityPrime, etc.
//                                      - Thermal timescales are now correctly computed after the CE phase
//                                      - Detailed output passes a set of self-consistency checks (issue #288)
// 02.13.13     JR - Aug 23, 2020   - Defect repairs:
//                                      - Fixed debugging and logging macros in LogMacros.h
// 02.13.14     IM - Aug 29, 2020   - Defect repairs:
//                                      - Address issue #306 by removing detailed printing of merged binaries
//                                      - Address issue #70 by stopping evolution if the binary is touching
//                                      - Check for merged binaries rather than just touching binaries in Evaluate
//                                      - Minor cleaning (e.g., removed unnecessary CheckMassTransfer, which just repeated the work of CalculateMassTransfer but with a confusing name)
// 02.13.15     IM - Aug 30, 2020   - Defect repairs:
//                                      - Fixed issue #347: CalculateMassTransferOrbit was not correctly accounting for the MT_THERMALLY_LIMITED_VARIATION::RADIUS_TO_ROCHELOBE option
//                                      - Assorted very minor cleaning, including comments
// 02.14.00     IM - Aug 30, 2020   - Enhancement:
//                                      - Recreate RLOF printing (resolve issue #212)
// 02.14.01     ML - Sep 05, 2020   - Code cleanup:
//                                      - Issue #354 - Combine HYDROGEN_RICH and HYDROGEN_POOR supernova output variables into a single boolean variable IS_HYDROGEN_POOR 
// 02.15.00     JR - Sep 09, 2020   - Enhancements and related code cleanup:
//                                      - implemented "DETAILED_OUTPUT" folder inside "COMPAS_Output" container for SSE output
//                                      - SSE Parameters files moved to "DETAILED_OUTPUT" folder (they are analogous to BSE_Detailed_Output files)
//                                      - implemented SSE Switch Log and BSE Switch Log files (record written at the time of stellar type switch - see documentation)
//                                      - implemented SSE Supernova log file - see documentation (issue #253)
//                                      - added TIMESCALE_MS as a valid property in BaseStar::StellarPropertyValue().  The TIMESCALE_MS value in the SSE_Parameters file was being printed as "ERROR!" and nobody noticed :-)  It now prints correctly.
// 02.15.01     RS - Sep 10, 2020   - Enhancement
//                                       - added profiling option to keep track of repeated pow() calls
// 02.15.02     IM - Sep 11, 2020   - Defect repair
//                                       - changed ultra-stripped HeHG and HeGB stars to immediately check for supernovae before collapsing into WDs; this resolves issue #367
// 02.15.03     RTW - Sep 11, 2020   - Code cleanup:
//                                      - Set all references to kick "velocity" to magnitude. This is more correct, and will help distinguish from system and component vector velocities later
// 02.15.04     JR - Sep 11, 2020   - Enhancement
//                                       - refactored profiling code
//                                          - profiling code can now be #defined away for production build
//                                          - added options (via #defines) to profiling code: counts only (no CPU spinning), and print calling function name
//                                       - removed profiling program option
// 02.15.05     JR - Sep 12, 2020   - Code cleanup
//                                       - removed superfluous (and broken) #define guard around profiling.cpp
//                                       - minor change to profiling output (moved header and trailer to better place)
// 02.15.06     IM - Sep 12, 2020   - Defect repair
//                                       - Changed BaseBinaryStar::ResolveSupernova to account only for mass lost by the exploding binary during the SN when correcting the orbit
//                                       - Delayed supernova of ultra-stripped stars so that the orbit is adjusted in response to mass transfer first, before the SN happens
// 02.15.07     RTW - Sep 13, 2020   - Enhancement:
//                                      - Issue #12 - Move enhancement STROOPWAFEL from Legacy COMPAS to new COMPAS
//                                      - Issue #18 - double check STROOPWAFEL works in newCOMPAS
//                                      - Issue #154 - Test compatibility of CompasHPC and BSE_Grid.txt
//                                      - Added in combined functionaltiy of Stroopwafel and pythonSubmit, with support for HPC runs
// 02.15.08     IM - Sep 14, 2020   - Defect repair:
//                                      - Issue #375 Error in Hurley remnant mass calculation
// 02.15.09     RTW - Oct 1, 2020   - Code cleanup:
//                                      - Rewrote ResolveSupernova to match Pfahl, Rappaport, Podsiadlowski 2002, and to allow for vector addition of system and component velocities
//                                      - Changed meaning of Supernova_State (see Docs)
//                                      - PostSN parameters have been removed
//                                      - SN phi has been redefined
// 02.15.10     IM - Oct 3, 2020    - Code cleanup:
//                                      - Removed some unnecessary internal variables and functions (m_TotalMass, m_TotalMassPrev, m_ReducedMass, m_ReducedMassPrev, m_TotalAngularMomentumPrev, CalculateAngularMomentumPrev(), EvaluateBinaryPreamble(),...
//                                      - Cleaned up some unclear comments
//                                      - ResolveCoreCollapseSN() no longer takes the Fryer engine as an argument (Fryer is just one of many possible prescriptions)
// 02.15.11     IM - Oct 3, 2020    - Defect repair and code cleanup:
//                                      - Fixed a number of defects in single stellar evolution (Github issues #381, 382, 383, 384, 385)
//                                      - The Fryer SN engine (delayed vs rapid) is no longer passed around, but read in directly in CalculateRemnantMassByFryer2012()
// 02.15.12     IM - Oct 5, 2020    - Enhancement
//                                      - Added timestep-multiplier option to adjust SSE and BSE timesteps relative to default
//                                      - Added eccentricity printing to RLOF logging
//                                      - Adjusted pythonSubmitDefault.py to include PESSIMISTIC CHE
//                                      - Updated documentation
// 02.15.13     JR - Oct 8, 2020    - Defect repair:
//                                      - Added checks for maximum time and timesteps to SSE code- issue #394
// 02.15.14     IM - Oct 8, 2020    - Defect repair:
//                                      - Added checks for dividing by zero when calculating fractional change in radius
// 02.15.15     IM - Oct 8, 2020    - Defect repair:
//                                      - Added safeguards for R<R_core in radius perturbation for small-envelope stars, complete addressing issue #394
// 02.15.16     RTW - Oct 14, 2020  - Code cleanup
//                                      - Changed separation to semiMajorAxis in RLOF and BeBinary properties
// 02.15.17     IM - Oct 16, 2020   - Defect repair and code cleanup:
//                                      - Issue 236 fixed: SN printing correctly enabled for all SNe
//                                      - Minor code cleaning: Cleaned up EvaluateSupernovae(), removed unnecessary m_Merged variable
// 02.15.18     RTW - Oct 22, 2020  - Code cleanup
//                                      - Removed redundant 'default' extension from files in the "defaults/" folder, and fixed references in the documentation.
//                                      - Added in '0' buffers to the Wall Times output to match the HH:MM:SS format
// 02.15.19     IM - Oct 23, 2020   - Enhancements
//                                      - Continue evolving DCOs until merger if EvolvePulsars is on (Issue #167)
//                                      - Removed m_SecondaryTooSmallForDCO (Issue #337)
// 02.15.20     RTW - Nov 03, 2020  - Code cleanup
//                                      - Removed unnecessary supernova phi rotation - it was added to agree with Simon's original definition, and to allow for seeds to reproduce the same SN final orbit. 
//                                      -   Removing it means seeds won't reproduce the same systems before and after, but populations are unaffected.
// 02.16.00     JR - Nov 03, 2020   - Enhancements
//                                      - Implemented new grid file functionality (see discussion in issue #412); updated docs - see docs (doc v2.3 has new documentation)
//
//                                      - Added all options to printing functionality: all options can now be selected for printing, 
//                                        either in the default log record specifications, or at runtime via the logfile-definitions option
//
//                                      - 'CHE_Option' header string changed to 'CHE_Mode'.  A few typos fixed in header strings.
//
//                                      - Added options
//                                          - initial-mass                          initial mass for single star (SSE)
//                                          - initial-mass-1                        initial mass for primary (BSE)
//                                          - initial-mass-2                        initial mass for secondary (BSE)
//                                          - semi-major-axis, a                    initial semi-major axis (BSE)
//                                          - orbital-period                        initial orbital period – only used if ‘semi-major-axis’ not specified
//                                          - eccentricity, e                       initial eccentricity (BSE)
//                                          - mode                                  mode of evolution: SSE or BSE (default is BSE)
//                                          - number-of-systems                     number of systems (single stars/binary stars) to evolve
//                                          - kick-magnitude-random                 kick magnitude random number for the star (SSE): used to draw the kick magnitude
//                                          - kick-magnitude                        the (drawn) kick magnitude for the star (SSE)
//                                          - kick-magnitude-random-1               kick magnitude random number for the primary star (BSE): used to draw the kick magnitude
//                                          - kick-magnitude-1                      the (drawn) kick magnitude for the primary star (BSE)
//                                          - kick-theta-1                          the angle between the orbital plane and the ’z’ axis of the supernova vector for the primary star (BSE)
//                                          - kick-phi-1                            the angle between ’x’ and ’y’, both in the orbital plane of the supernova vector, for the primary star (BSE)
//                                          - kick-mean-anomaly-1                   the mean anomaly at the instant of the supernova for the primary star (BSE)
//                                          - kick-magnitude-random-2               kick magnitude random number for the secondary star (BSE): used to draw the kick magnitude
//                                          - kick-magnitude-2                      the (drawn) kick magnitude for the secondary star (BSE)
//                                          - kick-theta-2                          the angle between the orbital plane and the ’z’ axis of the supernova vector for the secondary star (BSE)
//                                          - kick-phi-2                            the angle between ’x’ and ’y’, both in the orbital plane of the supernova vector, for the secondary star (BSE)
//                                          - kick-mean-anomaly-2                   the mean anomaly at the instant of the supernova for the secondary star (BSE)
//                                          - muller-mandel-kick-multiplier-BH      scaling prefactor for BH kicks when using 'MULLERMANDEL'
//                                          - muller-mandel-kick-multiplier-NS      scaling prefactor for NS kicks when using 'MULLERMANDEL'
//                                          - switchlog                             replaces ‘BSEswitchLog’ and ‘SSEswitchLog’
//                                          - logfile-rlof-parameters               replaces ‘logfile-BSE-rlof-parameters’
//                                          - logfile-common-envelopes              replaces ‘logfile-BSE-common-envelopes’
//                                          - logfile-detailed-output               replaces ‘logfile-BSE-detailed-output’, and now also used for SSE
//                                          - logfile-double-compact-objects		replaces ‘logfile-BSE-double-compact-objects’
//                                          - logfile-pulsar-evolution              replaces ‘logfile-BSE-pulsar-evolution’
//                                          - logfile-supernovae                    replaces ‘logfile-BSE-supernovae’ and ‘logfile-SSE-supernova’
//                                          - logfile-switch-log                    replaces ‘logfile-BSE-switch-log’ and ‘logfile-SSE-switch-log’
//                                          - logfile-system-parameters             replaces ‘logfile-BSE-system-parameters’
//
//                                      - Removed options
//                                          - number-of-binaries                    replaced by ‘number-of-systems’ for both SSE and BSE
//                                          - single-star-min                       replaced by ‘initial-mass’ and ‘number-of-stars’
//                                          - single-star-max                       replaced by ‘initial-mass’ and ‘number-of-stars’
//                                          - single-star-mass-steps                replaced by ‘initial-mass’ and ‘number-of-stars’
//                                          - BSEswitchLog                          replaced by ‘switchlog’
//                                          - SSEswitchLog                          replaced by ‘switchlog’
//                                          - logfile-BSE-rlof-parameters           replaced by ‘logfile-rlof-parameters’
//                                          - logfile-BSE-common-envelopes          replaced by ‘logfile-common-envelopes’
//                                          - logfile-BSE-detailed-output           replaced by ‘logfile-detailed-output’
//                                          - logfile-BSE-double-compact-objects    replaced by ‘logfile-double-compact-objects’
//                                          - logfile-BSE-pulsar-evolution          replaced by ‘logfile-pulsar-evolution’
//                                          - logfile-BSE-supernovae                replaced by ‘logfile-supernovae’
//                                          - logfile-SSE-supernova                 replaced by ‘logfile-supernovae’
//                                          - logfile-BSE-switch-log                replaced by ‘logfile-switch-log’
//                                          - logfile-SSE-switch-log                replaced by ‘logfile-switch-log’
//                                          - logfile-BSE-system-parameters         replaced by ‘logfile-system-parameters’
//
//                                      - Overloaded Options – these options are context-aware and are used for both SSE and BSE:
//                                          - number-of-systems                     specifies the number of systems (single stars/binary stars) to evolve
//                                          - detailed-output                       switches detailed output on/off for SSE or BSE
//                                          - switchlog                             enables the switch log for SSE or BSE
//                                          - logfile-detailed-ouput                defines filename for SSE or BSE detailed output file
//                                          - logfile-supernovae                    defines filename for SSE or BSE supernovae file
//                                          - logfile-switch-log                    defines filename for SSE or BSE switch log file
// 02.16.01     JR - Nov 04, 2020   - Enhancement
//                                      - changed switchlog implementation so that a single switchlog file is created per run
//                                        (see Issue #387 - note: single '--switch-log' option (shared SSE/BSE) implemented in v02.16.00)
// 02.16.02     IM - Nov 05, 2020   - Enhancements, Defect repairs
//                                      - Updated MT stability criteria for HeMS stars (Issue #425) to use MS zeta value
//                                      - Corrected baryon number for HeWD to match Hurley prescription (Issue #416)
//                                      - Corrected calculation of core mass after 2nd dredge-up (Issue #419)
//                                      - Corrected calculation of minimum radius on CHeB (Issue #420)
// 02.16.03     JR - Nov 08, 2020   - Defect repairs, Enhancements
//                                      - Issue #308
//                                          - added constant for minimum initial mass, maximum initial mass, minim metallicity and maximum metallicity to constants.h
//                                          - added checks to options code (specifically Options::OptionValues::CheckAndSetOptions()) to check option values for
//                                            initial mass and metallicity against constraints in constants.h
//                                      - Issue #342
//                                          - replaced header string suffixes '_1', '_2', '_SN', and '_CP' with '(1)', '(2)', '(SN)', and '(CP)' respectively
//                                          - now header strings ending in '(1)' indicate the value is for Star_1, '(2) for Star_2, '(SN)' for the supernova, and '(CP)' the companion
//                                      - Issue #351
//                                          - moved flags RECYCLED_NS and RLOF_ONTO_NS fron SN_EVENT enum - now flags in BinaryConstiuentStar class
//                                          - removed RUNAWAY flag from SN_EVENT enum - removed entirely from code (not required)
//                                      - Issue #362
//                                          - changed header strings for RZAMS (radius at ZAMS) to 'Radius@ZAMS' - now consistent with MZAMS (mass at ZAMS - 'Mass@ZAMS')
//                                      - Issue #363
//                                          - made header strings for Lambdas uniform (all now start with 'Lambda_')
//                                      - Issue #409
//                                          - removed SN_THETA and SN_PHI from default SSE_SUPERNOVAE_REC (don't apply to SSE)
//                                      - Fixed defect that caused semi-major axis to be drawn from distribution rather than calculated from supplied orbital period
//                                        (moved check and calculation from options.cpp to BaseBinaryStar.cpp)
// 02.17.00     JR - Nov 10, 2020   - Enhancement, defect repairs, code cleanup
//                                      - Added SSE System Parameters file
//                                          - records initial parameters and result (final stellar type) 
//                                          - useful when detailed output is not required
//                                      - Fix for Issue #439
//                                      - Fixed typo in LogfileSwitchLog() in Options.h - only affected situation where user specified switchlog filename (overriding default filename)
//                                      - Removed m_LBVfactor variable from BaseBinaryStar - never used in BSE code
//                                      - Removed m_LBVfactor variable from BaseStar - use OPTIONS->LuminousBlueVariableFactor()
//                                      - Removed m_WolfRayetFactor variable from BaseBinaryStar - never used in BSE code
//                                      - Removed m_LBVfactor variable from BaseStar - use OPTIONS->WolfRayetFactor()
// 02.17.01     RTW - Nov 10, 2020  - Enhancement:
//                                      - Added in Schneider 2020 remnant mass prescriptions (standard and alternative)
//                                      - Added parameter MassTransferDonorHistory, as required for above prescription, which tracks the MT donor type (from which the MT Case can be established)
// 02.17.02     RTW - Nov 13, 2020  - Enhancement:
//                                      - Cleaned up the demo plotting routine so that the plot produced is the plot we use in the methods paper
// 02.17.03     JR - Nov 13, 2020   - Enhancements, code cleanup
//                                      - Added metallicity-distribution option: available distributions are ZSOLAR and LOGUNIFORM (see documentation)
//                                          - Added metallicity-min and metallicity-max options (for metallicity-distribution option)
//                                          - Metallicity is sampled if not explicitly specified via the --metallicity option - this was existing functionality, but
//                                            no distribution was implemented: sampling always returned ZSOLAR.  This change adds the LOGUNIFORM distribution, and 'formalises' the ZSOLAR 'distribution'.
//                                      - Added MASS to default SSE_SYSTEM_PARAMETERS_REC
//                                      - Removed AIS code
//                                      - Removed variable 'alpha' from BinaryCEDetails struct - use OPTIONS->CommonEnvelopeAlpha()
//                                          - Removed BINARY_PROPERTY::COMMON_ENVELOPE_ALPHA - use PROGRAM_OPTION::COMMON_ENVELOPE_ALPHA
//                                      - Issue #443: removed eccentricity distribution options FIXED, IMPORTANCE & THERMALISE (THERMALISE = THERMAL, which remains) 
// 02.17.04     JR - Nov 14, 2020   - Defect repairs
//                                      - Added CalculateRadiusOnPhase() and CalculateLuminosityOnPhase() to class BH (increases DNS yield)
//                                      - Added metallicity to sampling conditions in BaseBinaryStar constructor (should have been done when LOGUNIFORM metallicity distribution added)
// 02.17.05     TW - Nov 16, 2020   - Defect repairs
//                                      - Issue #444
//                                          - Fixed typo in synchronisation timescale
// 02.17.06     RTW - Nov 17, 2020  - Bug fix:
//                                      - Fixed Schneider remnant mass inversion from logRemnantMass^10 to 10^logRemnantMass, added some comments in the same section
// 02.17.07     TW - Nov 17, 2020   - Enhancements, code cleanup
//                                      - Issue #431
//                                          - Added option to change LBV wind prescription: choices are NONE, HURLEY_ADD, HURLEY and BELCYZNSKI
//                                      - Replaced numbers with constants for luminosity and temperature limits in mass loss
//                                      - Consolidated checks of luminosity for NJ winds within function
//                                      - NOTE: the above makes sure luminosity is checked before applying NJ winds for MS stars, this was not previously the case but I think it should be
// 02.17.08     JR - Nov 19, 2020   - Enhancements, code cleanup
//                                      - Added orbital-period-distribution option (see note in Options.cpp re orbital period option)
//                                      - Added mass-ratio option
//                                      - Updated default pythonSubmit to reflect new options, plus some previous omissions (by me...)
//                                      - Minor typo/formatting changes throughout
//                                      - Updated docs for new options, plus some typos/fixes/previous omissions
// 02.17.09     RTW - Nov 20, 2020  - Bug fix:
//                                      - Removed corner case for MT_hist=8 stars in the Schneider prescription (these should be considered Ultra-stripped)
// 02.17.10     RTW - Nov 25, 2020  - Enhancement:
//                                      - Cleaned up Schneider remnant mass function (now uses PPOW), and set the HeCore mass as an upper limit to the remnant mass
// 02.17.11     LVS - Nov 27, 2020  - Enhancements:
//                                      - Added option to vary all winds with OverallWindMassLossMultiplier
// 02.17.12     TW - Dec 9, 2020    - Enhancement, code cleanup, bug fix
//                                      - Issue #463
//                                          - Changed variable names from dml, dms etc. to rate_XX where XX is the mass loss recipe
//                                          - No longer overwrite variables with next mass loss recipe for clarity
//                                      - Added a new option to check the photon tiring limit during mass loss (default false for now)
//                                      - Added a new class variable to track the dominant mass loss rate at each timestep
// 02.17.13     JR - Dec 11, 2020   - Defect repair
//                                      - uncomment initialisations of mass transfer critical mass ratios in Options.cpp (erroneously commented in v02.16.00)
// 02.17.14     TW - Dec 16, 2020   - Bug fix
//                                      - fix behaviour at fLBV=0 (had been including other winds but should just ignore them)
// 02.17.15     JR - Dec 17, 2020   - Code and architecture cleanup
//                                      - Architecture changes:
//                                          - Added Remnants class    - inherits from HeGB class
//                                          - Added WhiteDwarfs class - inherits from Remnants class; most of the WD code moved from HeWD, COWD and ONeWD to WhiteDwarfs class
//                                          - Changed HeWD class      - inherits from WhiteDwarfs class (COWD still inherits from HeWD; ONeWD from COWD)
//                                          - Change NS class         - inherits from Remnants class; code added/moved as necessary
//                                          - Change BH class         - inherits from Remnants class; code added/moved as necessary
//                                          - Change MR class         - inherits from Remnants class; code added/moved as necessary
//                                      - Code cleanup:
//                                          - added "const" to many functions (mostly SSE code) that dont modify class variables ("this") (still much to do, but this is a start)
//                                          - added "virtual" to GiantBranch::CalculateCoreMassAtBAGB() and BaseStar::CalculateTemperatureAtPhaseEnd()
//                                              - will have no impact given where they are called, but the keyword should be there (in case of future changes)
//                                          - changed hard-coded header suffixes from _1 -> (1), _2 -> (2)
//                                      - Added call to main() to seed random number generator with seed = 0 before options are processed (and user specified seed is know).  Ensures repeatability.
//                                      - Changed "timestep below minimum" warnings in Star.cpp to be displayed only if --enable-warnings is specified
// 02.17.16     JR - Dec 17, 2020   - Code cleanup
//                                      - Removed "virtual" from GiantBranch::CalculateCoreMassAtBAGB() (incorrectly added in v02.17.15 - I was right the first time)
//                                      - Removed "const" from Remnants::ResolveMassLoss() (inadvertently added in v02.17.15)
//                                      - Removed declarations of variables m_ReducedMass, m_ReducedMassPrev, m_TotalMass, and m_TotalMassPrevfrom BaseBinaryStar.h (cleanup begun in v02.15.10 - these declarations were missed)
// 02.17.17     RTW - Dec 17, 2020  - Code cleanup
//                                      - Removed MassTransferCase related variables in favor of MassTransferDonorHist
// 02.17.18     JR - Dec 18, 2020   - Defect repair
//                                      - Typo in options code for option --switch-log: "switchlog" was incorrectly used instead of "switch-log"
// 02.17.19     LVS - Dec 19, 2020  - Enhancements:
//                                      - Added option to vary winds of cool stars (with T < VINK_MASS_LOSS_MINIMUM_TEMP) via a CoolWindMassLossMultiplier
// 02.18.00     JR - Jan 08, 2021   - Enhancement:
//                                      - Added support for HDF5 logfiles (see notes at top of log.h)
//                                      - Added 'logfile-type' option; allowed values are HDF5, CSV, TSV, TXT; default is HDF5
//                                      - Added 'hdf5-chunk-size' option - specifies the HDF5 chunk size (number of dataset entries)
//                                      - Added 'hdf5-buffer-size' option - specifies the HDF5 IO buffer size (number of chunks)
//                                      - Removed 'logfile-delimiter' option - delimiter now set by logfile type (--logfile-type option described above)
//                                      - Changed header strings containing '/' character: '/' replaced by '|' (header strings become dataset names in HDF5 files, and '/' is a path delimiter...)
// 02.18.01     SS - Jan 11, 2021   - Defect repair
//                                      - Added check if binary is bound when evolving unbound binaries
// 02.18.02     JR - Jan 12, 2021   - Defect repair:
//                                      - Changed "hdf5_chunk_size = 5000" to "hdf5_chunk_size = 100000" in default pythonSubmit (inadvertently left at 5000 after some tests...)
// 02.18.03     SS - Jan 19, 2021   - Enhancement:
// 									    - Added check for neutron star mass against maximum neutron star mass. 
//									      If a neutron star exceeds this mass it should collapse to a black hole. 
//                                        This can be relevant for neutron stars accreting, e.g. during common envelope evolution
// 02.18.04     IM - Jan 28, 2021   - Enhancement:
//                                      - NS to BH collapse preserves mass (see discussion in #514)
//                                      - Fixed comment typo
// 02.18.05     JR - Jan 29, 2021   - Defect repair:
//                                      - Honour '--evolve-unbound-systems' option when specified in a grid file (see issue #519)
//                                      - Honour '--evolve-pulsars' option when specified in a grid file (same as issue #519)
//                                      - Added "maximum-evolution-time", "maximum-number-timestep-iterations", and "timestep-multiplier" to m_GridLineExcluded vector in Options.h (previous oversight)
// 02.18.06     SS - Feb 1, 2021    - Defect repair:
//                                      - Make COMPAS use --neutrino-mass-loss-BH-formation options (resolves issue #453)
// 02.18.07     JR - Feb 18, 2021   - Enhancement:
//                                      - Added 'rotational-frequency' option so users can specify initial rotational frequency of SSE star
//                                      - Added 'rotational-frequency-1' and 'rotational-frequency-2' options so users can specify initial rotational frequency of both BSE stars
//                                      - Changed units of rotational frequencies written to logfiles (omega, omega_break, omega_ZAMS) from rotations per year to Hz
//                                      - Changed program option header strings containing '_1' and '_2' to '(1)' and '(2)' for consistency
// 02.18.08     JR - Feb 26, 2021   - Defect repairs:
//                                      - Remove stray diagnostic print from BaseStar constructor in BaseStar.cpp
//                                      - Fix for issue #530 - some commandline options ignored when a grid file is used
//                                          - the issue here was case-sensitive vs case-insensitive matches (asking BOOST to do case-insensitive matches for option names doesn't propagate to all matches BOOST does...)
//                                          - the options affected were all options that have mixed-case names:
//
//                                              - case-BB-stability-prescription
//                                              - kick-magnitude-sigma-CCSN-BH
//                                              - kick-magnitude-sigma-CCSN-NS
//                                              - kick-magnitude-sigma-ECSN
//                                              - kick-magnitude-sigma-USSN
//                                              - mass-transfer-thermal-limit-C
//                                              - muller-mandel-kick-multiplier-BH
//                                              - muller-mandel-kick-multiplier-NS
//                                              - neutrino-mass-loss-BH-formation
//                                              - neutrino-mass-loss-BH-formation-value
//                                              - PISN-lower-limit
//                                              - PISN-upper-limit
//                                              - PPI-lower-limit
//                                              - PPI-upper-limit
// 02.18.09     ML - Mar 22, 2021   - Defect repair:
//                                      - Correct polynomial evaluation of Nanjing lambda's for EAGB and TPAGB stellar types.
// 02.18.10     LVS - Apr 06, 2021   - Enhancement:
//                                      - Added PPISN prescription option - Farmer 2019
// 02.19.00     JR - Apr 20, 2021   - Enhancements and Defect Repairs:
//                                      - Enhancements:
//                                          - Added option to enable users to add program options values to BSE/SSE system parameters files
//                                              - option is '--add-options-to-sysparms', allowed values are {ALWAYS, GRID, NEVER}.  See docs for details.
//                                          - Included "Run_Details" file in HDF5 output file if logfile type = HDF5.  The text Run_Details file still exists
//                                            so users can still easily look at the contents of the Run_Details file - this enhancements adds a copy of the
//                                            Run_Details file to the HDF5 output file.
//
//                                      - Defect Repairs:
//                                          - fixed a few previously unnoticed typos in PROGRAM_OPTION map in constamts.h, and in Options::OptionValue() function.
//                                            Fairly benign since they had't been noticed, but needed to be fixed.
//
//                                      Modified h5copy.py (in postProcessing/Folders/H5/PythonScripts) so that groups (COMPAS files) will not be copied
//                                      if the group exists in the destination file but has a different number of datasets (columns) from the group in
//                                      the source file.
//
//                                      Also provided h5view.py - an HDF5 file viewer for COMPAS HDF5 files (in postProcessing/Folders/H5/PythonScripts).  See
//                                      documentation as top of source file for details.
// 02.19.01     JR - Apr 30, 2021   - Enhancements and Defect Repairs:
//                                      - Enhancements:
//                                          - changed chunk size for HDF5 files to HDF5_MINIMUM_CHUNK_SIZE for Run_Details group in COMPAS_Output and for detailed output files.
//                                              - Run_Details is a small file, and detailed output files are generally a few thousand records rather than hundreds of thousands, 
//                                                so a smaller chunk size wastes less space and doesn't impact performance significantly
//
//                                      - Defect Repairs:
//                                          - fixed issue #548 - HDF5 detailed output files not created when random-seed specified in a grid file
//                                          - fixed defect where records in HDF5 output files would be duplicated if the number of systems exceeded the HDF5 chunck size
//                                            being used (the default chunk size is 100000 - that might explain why this problem hasn't been reported)
//
//                                      Modified h5view.py (in postProcessing/Folders/H5/PythonScripts) to handle detailed ouput files
// 02.19.02     LVS - May 04, 2021   - Defect Repairs:
//                                      - Avoid possibility of exceeding total mass in Farmer PPISN prescription
// 02.19.03     TW - May 18, 2021    - Enhancement:
//                                      - Change default LBV wind prescription to HURLEY_ADD
// 02.19.04     JR - May 24, 2021    - Defect Repair:
//                                      - Fixed incrementing of random seed and binary id when grid file contains sets/ranges
//
//                                      Modified h5view.py (in postProcessing/Folders/H5/PythonScripts) to print number of unique seeds (where relevant) in summary output
// 02.20.00     IM - June 14, 2021  - Enhancement:
//                                      - Port defaults from preProcessing/pythonSubmit.py to options.cpp
//                                      - Minor fixes (e.g., documentation)
// 02.20.01     JR - June 21, 2021  - Defect repair:
//                                      - Fix for issue #585: add formatted value and delimiter to logrecord string in Log.h (defect introduced in v02.18.00; only affected SSE_Supernovae logfile)
// 02.20.02     JR - July 26, 2021  - Defect repair:
//                                      - Add HDF5 support to logging code for SSE/BSE switch log files.  Support for HDF5 switch files was inadvertently not added when HDF5 file support as added in v02.18.00 for all standard log files.  Switch log files are 'special' (they have extra columns, not part of the 'standard' log file functionality), and that was missed.
//                                      - Also removed '-lsz' from Makefile and Makefile.docker - library not required
// 02.21.00     JR - July 28, 2021  - Enhancement and Defect Repairs:
//                                      - Added code to copy any grid file and/or logfile-definitions file specified to output container.
//                                      - Copying a large grid file could take time, and take up much space, so added new program option '--store-input-files' which is TRUE by default.  If FALSE, neither the grid file (if specified) nor the logfile-definitions file (if specified) will be copied to the output container (if TRUE, both will be copied (if specified)).
//                                      - Fixed issue #600: changed pythonSubmit.py to treat fully-qualified grid filenames and fully-qualified logfile-definitions filenames correctly (i.e. don't add CWD if the filename is already fully-qualified).
//                                      - Fixed issue #601: changed pythonSubmit.py to put all boolean parameters on the commandline, with "True" or "False" value.
// 02.21.01     RTW - Aug 21, 2021  - Defect Repair:
//                                      - PrintRLOFProperties now gets called immediately before and after the call to EvaluateBinary so that the changes reflect only BSE changes.
//                                      - The function call has also been tidied up to take an argument specifying whether the call was made before or after the MT took place.
// 02.22.00     JR - Aug 26, 2021   - Enhancement:
//                                      - Added functionality to allow users to select a range of lines from the grid file (if specified) to process.  Added program options --grid-start-line and --grid-lines-to-process - see documentation for details.
// 02.22.01     JR - Sep 11, 2021   - Defect repair:
//                                      - Fix for issue #615: defaults for calculated/drawn program options now calculated after random seed is set for the system being evolved.
// 02.22.02     IM - Oct 4, 2021    - Defecr repair:
//                                      - Removed unnecessary IsPrimary() / BecomePrimary() functionality, fixed incorrect MassTransferTrackerHistory (see issue #605)
// 02.22.03     IM - Oct 4, 2022    - Defect repair:
//                                      - Corrected Eddington mass accretion limits, issue #612 (very minor change for WDs and NSs, factor of a few increase for BHs)
// 02.23.00 FSB/JR - Oct 11, 2021   - Enhancement:
//                                      - updated kelvin-helmholtz (thermal) timescale calculation with more accurate pre-factor and updated documentation.
//                                      - rationalised parameters of, and calls to, CalculateThermalTimescale()
// 02.23.01     JR - Oct 11, 2021   - Code cleanup:
//                                      - Typo fixed in version for changes made on October 11, 2021
//                                      - Changed KROUPA_POWER to SALPETER_POWER in utils:SampleInitialMass(); Removed KROUPA_POWER from constants.h
//                                      - Removed p_Id parameter from SSE/BSE switchlog functions - leftover from debugging
//                                      - Added CHEMICALLY_HOMOGENEOUS_MAIN_SEQUENCE property to SSE_SYSTEM_PARAMETERS_REC and BSE_SYSTEM_PARAMETERS_REC (both stars)
//                                      - Tidied up some parameters etc. to better comply with COMPAS coding guidelines
//                                      - Typo fixed in preProcessing/COMPAS_Output_Definitions.txt
// 02.24.00     JR - Oct 12, 2021   - Minor enhancements/optimisations:
//                                      - Added BaseStar::CalculateThermalMassAcceptanceRate() as a first-pass to address issue #595 - can be changed/expanded as required
//                                      - Changed BaseBinaryStar::CalculateTimeToCoalescence() to use Mandel 2021 https://iopscience.iop.org/article/10.3847/2515-5172/ac2d35, eq 5 to address issue #538
// 02.24.01     RTW - Oct 13, 2021  - Enhancements:
//                                      - Added units uniformly to the --help input descriptions
//                                      - Removed the BeBinary- and RLOF-specific random seeds (which were attributes of the events and were printed with e.g <MT) and replaced with system random seed
//                                      - In CE output, changed MASS_2_FINAL (which was sort of a wrapper for core mass) for MASS_2_POST_COMMON_ENVELOPE
//                                      - Removed SN kick angles from SystemParameters output (they are duplicated in SN output) and changed true_anomaly to mean_anomaly in BSE SN output
//                                      - Cosmetic typo fixes and added consistency, in the Event_Counter parameters and some function definitions
//                                      - Added *.eps, *.png to gitignore
// 02.24.02     JR - Oct 13, 2021   - Minor fixes:
//                                      - Fixed a few typos in header strings
//                                      - Changed true_anomaly to mean_anomaly in SSE SN output
// 02.25.00     JR - Oct 30, 2021   - Enhancements and minor fixes:
//                                      - Added ability for users to annotate log files via new program options '--notes-hdrs' and '--notes'.  See docs for details. 
//                                      - Added a shorthand notation for vector program options (e.g. annotations, log-classes, debug-classes).  See docs for details.
//                                      - Added '--notes-hdrs' and '--notes' to pythonSubmit.py (default = None for both)
//                                      - Added HDF5 support to Log::GetLogStandardRecord() (return value) and Log::LogStandardRecord() (input parameter).  This only matters
//                                        to SSE Supernovae file - for delayed writes.  The original implementation may have resulted in minor discrepanicies in SSE Supernovae
//                                        log records, (because of when the values were sampled (i.e. mid-timestep, or end of timestep)), which would only have been evident if
//                                        HDF5 files were compared to e.g. CSV files for the same binary - CSV, TSV, and TXT files had values sampled mid-timestep, HDF5 files 
//                                        at end of timestep).
//                                      - Added Log::Write() and Log::Put() for HDF5 files (better implementation - worked around in original implementation)
//                                      - Added additional checks for bad string -> number conversions throughout (for stoi(), stod(), etc.)
//                                      - Performance enhancement to BaseBinaryStar::CalculateTimeToCoalescence() (return early if e = 0.0)
//                                      - Fixed a few typos in comments
// 02.25.01     IM - Nov 1, 2021    -  Enhancements:
//                                      - Introduced common-envelope-allow-radiative-envelope-survive and common-envelope-allow-immediate-rlof-post-ce-survive options
//                                      - Addresses issue # 637
// 02.25.02     JR - Nov 1 , 2021    - Minor fixes:
//                                      - reinstated "_n" suffix for BSE detailed filenames (inadvertently removed in v02.25.00)
//                                      - updated pythonSubmit files:
//                                          preProcessing/pythonSubmit.py
//                                          examples/methods_paper_plots/detailed_evolution/pythonSubmitDemo.py
//                                          examples/methods_paper_plots/chirpmass_distribution/pythonSubmit.py
//                                          examples/methods_paper_plots/fig_5_HR_diagram/pythonSubmit.py
//                                          examples/methods_paper_plots/fig_6_max_R/pythonSubmit.py
//                                          examples/methods_paper_plots/fig_8_initial_core_final_mass_relations/pythonSubmitDefaults.py
//                                          examples/methods_paper_plots/fig_8_initial_core_final_mass_relations/pythonSubmitFryerRapid.py
//                                          examples/methods_paper_plots/fig_8_initial_core_final_mass_relations/pythonSubmitMandelMueller.py
// 02.25.03     JR - Nov 1 , 2021    - Minor fixes:
//                                      - fixed typo in Options.cpp for option --common-envelope-allow-immediate-RLOF-post-CE-survive (was typed common-envelope-allow-immediate-RLOF-post-CE_survive)
//                                      - fixed typo in Options.cpp for option --common-envelope-allow-radiative-envelope-survive (was typed common-envelope-allow-radiative-envelope-surive)
//                                        (neither of these caused problems because Boost matches only as many characters as necessary to determine the option name - would have if the names were not unique up to the typos)
// 02.25.04     IM - Nov 4, 2021     - Minor fixes
//                                      - More surive->survive typo fixes in python files to address issue #660
//                                      - Documentation edits to reflect new options common-envelope-allow-radiative-envelope-survive and common-envelope-allow-immediate-rlof-post-ce-survive options
// 02.25.05     IM - Nov 4, 2021     - Defect repair:
//                                      - Changed GiantBranch::CalculateRemnantMassByMullerMandel() to ensure that the remnant mass is no greater than the He core mass
// 02.25.06     IM - Nov 7, 2021     - Enhancements:
//                                      - Clarified program option documentation
//                                      - Removed unused CUSTOM semi-major axis initial distribution
//                                      - Removed unused STARTRACK zeta prescription
// 02.25.07     IM - Nov 12, 2021    - Defect repair:
//                                      - Changed EAGB::CalculateLuminosityOnPhase() and EAGB::CalculateLuminosityAtPhaseEnd() to use the helium core mass rather than the CO core mass (see Eq. in second paragraph of section 5.4 of Hurley+, 2000); this fixes a downward step in luminosity and radius on transition to EAGB
// 02.25.08     JR - Nov 15, 2021    - Defect repair:
//                                      - Fixed error introduced in v02.25.00: Added HDF5 support to GetLogStandardRecord().
//                                        Defect introduced was omission of code for HDF5 file support if a specified property is supplied to GetLogStandardRecord(), causing a boost::bad_get error.
//                                        The defect only affected HDF5 SSE_Supernovae files.  This fix adds the omitted code.
//                                      - Changed Options::PrintOptionHelp() to print help (-h/--h) to stdout instead of stderr.
// 02.25.09     IM - Nov 16, 2021    - Defect repair:
//                                      -Revert EAGB treatment to 02.25.06 until a proper fix is introduced
// 02.25.10     JR - Nov 19, 2021    - Defect repairs:
//                                      - clamp timestep returned in BaseStar::CalculateTimestep() to NUCLEAR_MINIMUM_TIMESTEP
//                                      - change NUCLEAR_MINIMUM_TIMESTEP to 1 year (from 100 years) in constants.h
// 02.26.00     IM - Nov 30, 2021    - Defect repairs:
//                                      - only decrease effective initial mass for HG and HeHG stars on mass loss when this decrease would not drive an unphysical decrease in the core mass
//                                      - change mass comparisons (e.g., mass vs. He flash mass threshold) to compare effective initial mass rather than current mass
//                                      - minor code and comment cleanup
// 02.26.01     IM - Dec 5, 2021     - Defect repair, Code cleanup:
//                                      - Removed redundant function ResolveRemnantAfterEnvelopeLoss (ResolveEnvelopeLoss is sufficient)
//                                      - Cleaned / updated ResolveEnvelopeLoss
//                                      - Fixed issue with masses and types of remnants formed from stripped HG stars
// 02.26.02     RTW - Dec 17, 2021   - Defect repair, Code cleanup:
//                                      - Changed all occurences of PPOW(base, 1.0/3.0) with std::cbrt, as the former could not handle negative bases
//                                      - Changed all occurences of sqrt with std::sqrt for consistency with the above change
// 02.26.03     IM - Jan 10, 2022    - Defect repair, code cleanup:
//                                      - Cleaned up treatment of HG donors having CONVECTIVE envelopes in LEGACY; fixed an issues with CEs from HG donors introduced in 02.25.01 
// 02.27.00     ML - Jan 12, 2022    - Enhancements:
//                                      - Add enhanced Nanjing lambda option that continuously extrapolates beyond radial range
//                                      - Add Nanjing lambda option to switch between calculation using rejuvenated mass and true birth mass
//                                      - Add Nanjing lambda mass and metallicity interpolation options
//                                      - No change in default behaviour
// 02.27.01     IM - Feb 3, 2022     - Defect repair:
//                                      - Fixed condition for envelope type when using ENVELOPE_STATE_PRESCRIPTION::FIXED_TEMPERATURE (previously, almost all envelopes were incorrecctly declared radiative)
// 02.27.02     IM - Feb 3, 2022     - Defect repair:
//                                      - Fixed mass change on forced envelope loss in response to issue # 743
// 02.27.03     JR - Feb 8, 2022     - Defect repair:
//                                      - Fix for issue # 745 - logfile definition records not updated correctly when using logfile-definitions file (see issue for details)
// 02.27.04     RTW - Feb 15, 2022   - Defect repair:
//                                      - Fix for issue # 761 - USSNe not occuring. See issue for details.
// 02.27.05     IRS - Feb 17, 2022   - Enhancements:
//                                      - Add function HasOnlyOneOf, which returns true if a binary has only one component in the list of stellar types passed, and false if neither or both are in the list
//                                      - Add function IsHMXRBinary, which returns true if HasOnlyOneOf(Black hole, Neutron star) and the companion radius is > 80% of the Roche Lobe radius
//                                      - Add flag --hmxr-binaries, which tells COMPAS to store binaries in BSE_RLOF output file if IsHMXRBinary
//                                      - Add columns for pre- and post-timestep ratio of stars to Roche Lobe radius to BSE_RLOF output file (addressing issue #746)
//                                      - Changed variables named rocheLobeTracker, roche_lobe_tracker etc. to starToRocheLobeRadiusRatio, star_to_roche_lobe_radius_ratio, etc. for clarity
// 02.27.06     SS - Apr 5, 2022     -  Defect repair:
//                                      - Fixed StarTrack PPISN prescription, previously it was doing the same thing as the COMPAS PPISN prescription.
// 02.27.07     RTW - Apr 5, 2022    - Defect repair:
//                                      - Fix for issue # 773 - ONeWD not forming due to incorrect mass comparison in TPAGB. 
// 02.27.08     RTW - Apr 12, 2022   - Defect repair:
//                                      - Fix for issue # 783 - Some mergers involving a massive star were not logged properly in BSE_RLOF, whenever a jump in radius due to changing stellar type within ResolveMassChanges was much greater than the separation.
// 02.27.09     VK - Apr 25, 2022    - Minor Enhancement:
//                                      - Converted constant: MULLERMANDEL_SIGMAKICK into an option: --muller-mandel-sigma-kick
// 02.28.00     Lvs - May 11, 2022   - Enhancements:
//                                      - Introduced new remnant mass prescription: Fryer+ 2022, adding new options --fryer-22-fmix and --fryer-22-mcrit
// 02.29.00     RTW - May 5, 2022    - Enhancement:
//                                      - Fix for issue # 596 - New option to allow for H rich ECSN (defaults to false). This removes non-interacting ECSN progenitors from contributing to the single pulsar population.
// 02.30.00     RTW - May 8, 2022    - Enhancement
//                                      - Added MACLEOD_LINEAR specific angular momentum gamma loss prescription for stable mass transfer
// 02.31.00     IM - May 14, 2022    - Enhancement
//                                      - Added option retain-core-mass-during-caseA-mass-transfer to preserve a larger donor core mass following case A MT, set equal to the expected core mass of a newly formed HG star with mass equal to that of the donor, scaled by the fraction of its MS lifetime
//                                      - Code and comment cleaning
// 02.31.01     RTW - May 16, 2022   - Defect repair:
//                                      - Fixed help string for H rich ECSN option implemented in v2.29.99
<<<<<<< HEAD
// 02.31.02     RTW - May 20, 2022   - Defect repair:
//                                      - Fixed MS+MS unstable MT not getting flagged as a CEE
=======
// 02.31.02     JR - May 18, 2022    - Defect repairs:
//                                      - Fixed STAR_PROPERTY_LABEL entries in contsants.h for INITIAL_STELLAR_TYPE and INITIAL_STELLAR_TYPE_NAME - both missing the prefix "INITIAL_".
//                                        Only caused a problem if a user wanted to add either of those to the logfile-definitions file - but since they are in the system parameters files (SSE and BSE)
//                                        by default encountering the problem would probably be unlikely.
//                                      - Fixed error identifier in Log::UpdateAllLogfileRecordSpecs() - was (incorrectly) ERROR::UNKNOWN_BINARY_PROPERTY, now (correctly) ERROR::UNKNOWN_STELLAR_PROPERTY 
>>>>>>> cc601c7c

const std::string VERSION_STRING = "02.31.02";

# endif // __changelog_h__<|MERGE_RESOLUTION|>--- conflicted
+++ resolved
@@ -899,17 +899,14 @@
 //                                      - Code and comment cleaning
 // 02.31.01     RTW - May 16, 2022   - Defect repair:
 //                                      - Fixed help string for H rich ECSN option implemented in v2.29.99
-<<<<<<< HEAD
-// 02.31.02     RTW - May 20, 2022   - Defect repair:
-//                                      - Fixed MS+MS unstable MT not getting flagged as a CEE
-=======
 // 02.31.02     JR - May 18, 2022    - Defect repairs:
 //                                      - Fixed STAR_PROPERTY_LABEL entries in contsants.h for INITIAL_STELLAR_TYPE and INITIAL_STELLAR_TYPE_NAME - both missing the prefix "INITIAL_".
 //                                        Only caused a problem if a user wanted to add either of those to the logfile-definitions file - but since they are in the system parameters files (SSE and BSE)
 //                                        by default encountering the problem would probably be unlikely.
 //                                      - Fixed error identifier in Log::UpdateAllLogfileRecordSpecs() - was (incorrectly) ERROR::UNKNOWN_BINARY_PROPERTY, now (correctly) ERROR::UNKNOWN_STELLAR_PROPERTY 
->>>>>>> cc601c7c
+// 02.31.03     RTW - May 20, 2022   - Defect repair:
+//                                      - Fixed MS+MS unstable MT not getting flagged as a CEE
 
-const std::string VERSION_STRING = "02.31.02";
+const std::string VERSION_STRING = "02.31.03";
 
 # endif // __changelog_h__