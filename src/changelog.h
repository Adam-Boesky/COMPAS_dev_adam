--- conflicted
+++ resolved
@@ -809,13 +809,8 @@
 //                                      - Added additional checks for bad string -> number conversions throughout (for stoi(), stod(), etc.)
 //                                      - Performance enhancement to BaseBinaryStar::CalculateTimeToCoalescence() (return early if e = 0.0)
 //                                      - Fixed a few typos in comments
-<<<<<<< HEAD
 // 02.25.01     IM - Nov 1, 2021    -  Enhancements:
 //                                      - Introduced common-envelope-allow-radiative-envelope-survive and common-envelope-allow-immediate-rlof-post-ce-survive options
-=======
-// 02.25.01     IM - Nov 1, 2021     - Enhancements:
-//                                      - Introduced common-envelope-allow-radiative-envelope-surive and common-envelope-allow-immediate-rlof-post-ce-survive options
->>>>>>> ff0e0c61
 //                                      - Addresses issue # 637
 // 02.25.02     JR - Nov 1 , 2021    - Minor fixes:
 //                                      - reinstated "_n" suffix for BSE detailed filenames (inadvertently removed in v02.25.00)
