--- conflicted
+++ resolved
@@ -1119,7 +1119,6 @@
 //                                      - Fix CalculateMassLossRateBjorklundEddingtonFactor to use LSOLW (in SI) rather than LSOL (in cgs)        
 // 02.43.02    JR - Apr 15, 2024     - Defect repair
 //                                      - Fix for issue #1074 - SSE Supernova records duplicated
-<<<<<<< HEAD
 // 02.43.03    IM - Apr 15, 2024     - Enhancement
 //                                      - Updated fits for the mass and binding energy of the outer convective envelope based on Picker, Hirai, Mandel (2024)
 //                                      - Added functionality for CalculateConvectiveEnvelopeMass(), CalculateConvectiveCoreMass(), CalculateConvectiveCoreRadius()
@@ -1128,9 +1127,6 @@
 
 
 const std::string VERSION_STRING = "02.43.03";
-=======
 
-const std::string VERSION_STRING = "02.43.02";
->>>>>>> e2c12cde
 
 # endif // __changelog_h__