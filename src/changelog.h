# ifndef __changelog_h__
# define __changelog_h__

// =====================================================================
// 
// COMPAS Changelog
// 
// =====================================================================
// 
// 02.00.00      JR - Sep 17, 2019 - Initial commit of new version
// 02.00.01      JR - Sep 20, 2019 - Fix compiler warnings. Powwow fixes
// 02.00.02      JR - Sep 21, 2019 - Make code clang-compliant
// 02.00.03      IM - Sep 23, 2019 - Added fstream include
// 02.01.00      JR - Oct 01, 2019 - Support for Chemically Homogeneous Evolution
// 02.02.00      JR - Oct 01, 2019 - Support for Grids - both SSE and BSE
// 02.02.01      JR - Oct 01, 2019 - Changed BaseBinaryStar code to assume tidal locking only if CHE is enabled
// 02.02.02      JR - Oct 07, 2019 - Defect repairs:
//                                       SSE iteration (increment index - Grids worked, range of values wasn't incrementing)
//                                       Errors service (FIRST_IN_FUNCTION errors sometimes printed every time)
//                                       Added code for both SSE and BSE so that specified metallicities be clamped to [0.0, 1.0].  What are reasonable limits?
//                                   Errors service performance enhancement (clean deleted stellar objects from catalog)
//                                   Changed way binary constituent stars masses equilibrated (they now retain their ZAMS mass, but (initial) mass and mass0 changes)
//                                   Add initial stellar type variable - and to some record definitions
//                                   Added change history and version number to constants.h
// 02.02.03      JR - Oct 09, 2019 - Defect repairs:
//                                       Initialised all BaseStar.m_Supernova elements (some had not been initialised)
//                                       Fixed regression in BaseStar.cpp (INITIAL_STELLAR_TYPE & INITIAL_STELLAR_TYPE_NAME in StellarPropertyValue())
//                                   Added max iteration check to Newton-Raphson method in SolveKeplersEquation (see constant MAX_KEPLER_ITERATIONS)
// 02.02.04      JR - Oct 09, 2019 - Defect repairs:
//                                       SN kick direction calculation corrected
//                                       Boolean value output corrected
//                                       Typos fixed
// 02.02.05      JR - Oct 10, 2019 - Defect repairs:
//                                       Determination of Chemically Homogeneous star fixed (threshold calculation)
//                                       Removed checks for RLOF to/from CH stars
//                                       Typos fixed
// 02.02.06      JR - Oct 11, 2019 - Renamed class "CHE" - now class "CH"
//                                   Updated CHE documentation
//                                   Added m_MassesEquilibrated variable to BaseBinaryStar
// 02.02.07      JR - Oct 20, 2019 - Defect repairs:
//                                       CEE printing systems post-stripping - github issue - reworked CE details/pre/post CE - partial fix (BindingEnergy remaining)
//                                       Added RANDOM_SEED to Options::OptionValue() (omitted erroneously)
//                                   Added m_SecondaryTooSmallForDCO variable to BaseBinaryStar - and to some record definitions
//                                   Added m_StellarMergerAtBirth variable to BaseBinaryStar - and to some record definitions
//                                   Added allow-rlof-at-birth program option
//                                       If CHE enabled, or allow-rlof-at-birth option is true, binaries that have one or both stars
//                                       in RLOF at birth will have masses equilibrated, radii recalculated, orbit circularised, and
//                                       semi-major axis recalculated, while conserving angular momentum - then allowed to evolve
//                                   Added allow-touching-at-birth program option
//                                       Binaries that have stars touching at birth (check is done after any equilibration and
//                                       recalculation of radius and separation is done) are allowed to evolve.  Evolve() function
//                                       immediately checks for merger at birth, flags status as such and stops evolution.
//                                   Documentation updated (see updated doc for detailed explanation of new program options)
// 02.03.00      JR - Oct 25, 2019 - Defect repairs:
//                                       removed extraneous delimiter at end of log file records
//                                   Added '--version' option
//                                   Changed minor version number - should have been done at last release - we'll grant the '--version' option minor release status...
// 02.03.01      JR - Nov 04, 2019 - Defect repair:
//                                       removed erroneous initialisation of m_CEDetails.alpha from BaseBinaryStar::SetRemainingCommonValues()
//                                       (CE Alpha was always being initialised to 0.0 regardless of program options)
// 02.03.02      JR - Nov 25, 2019 - Defect repairs:
//                                       added check for active log file before closing in Log::Stop()
//                                       added CH stars to MAIN_SEQUENCE and ALL_MAIN_SEQUENCE initializer_lists defined in constants.h
//                                       moved InitialiseMassTransfer() outside 'if' - now called even if not using mass transfer - sets some flags we might need
//                                       added code to recalculate rlof if CH stars are equilibrated in BaseBinaryStar constructor
//                                   Enhancements:
//                                       moved KROUPA constants from AIS class to constants.h
//                                       moved CalculateCDFKroupa() function from AIS class to BaseBinaryStar class
//                                       added m_CHE variable to BaseStar class - also selectable for printing
//                                       added explicit check to ResolveCommonEnvelope() to merge binary if the donor is a main sequence star
//                                   Chemically Homogeneous Evolution changes:
//                                       added check to CheckMassTransfer() in BaseBinaryStar.cpp to merge if CH+CH and touching - avoid CEE
//                                       added code to InitialiseMassTransfer() in BaseBinaryStar.cpp to equilibrate and possibly merge if both CH stars in RLOF
// (Unchanged)   IM - Nov 29, 2019 - Defect repairs:
//                                       changed Disbound -> Unbounded in header strings in constants.h
//                                       left one line in default/example grid file (Grid.txt)
//                                       fix default PPISN mass limit in python submit: 65 Msol -> 60 Msol
// 02.03.03      JR - Dec 04, 2019 - Defect repairs:
//                                       added code to UpdateAttributesAndAgeOneTimestep() in Star.cpp to recalculate stellar attributes after switching to new stellar type
//                                       (addresses discontinuous transitions e.g. CH -> HeMS)
//                                       changed IsPulsationalPairInstabilitySN() in GiantBranch.cpp to call IsPairInstabilitySN() instead of set MASSLESS_REMNANT if remnant mass <= 0.0
//                                       changed CalculateSNKickVelocity() in BaseStar.cpp to set m_SupernovaDetails.kickVelocity correctly after adjusting for fallback
// 02.03.04      FSB - Dec 04, 2019 - Defect repairs:
//                                       fixed bug in Fryer+2012 CalculateGravitationalRemnantMassadded() function to compare baryon mass of star remnant with
//  									                   baryon mass of MaximumNeutronStarMass instead of just MaximumNeutronStarMass. 
//                                       added m_BaryonicMassOfMaximumNeutronStarMass to BaseStar.h and BaseStar.cpp
// 02.03.05      JR - Dec 05, 2019 - Defect repairs:
//                                       fixed EvolveSingleStars() in main.cpp to print correct initial mass
//                                       fixed TPAGB::CalculateCOCoreMassAtPhaseEnd() - added conditional
// 02.04.00      JR - Dec 18, 2019 - New functionality:
//                                       added columns to BSE grid functionality: Kick_Velocity_1(&2), Kick_Theta_1(&2), Kick_Phi_1(&2), Kick_Mean_Anomaly_1(&2).  Updated documentation.
//                                   Changed functionality:
//                                       removed compiler version checks from Makefile - they seemed to only work for native Ubuntu and were more of a nuisance than anything...  (old version exists as Makefile-checks)
//                                   Defect repairs:
//                                       added recalculation of gbParams Mx & Lx in HeHG calculateGbParams()
//                                       created HeHG::CalculateGBParams_Static() and GiantBranch::CalculateGBParams_Static(), called from EAGB::ResolveEnvelopeLoss() to facilitate calculation of attributes for new stellar type before actually switching.  Needed to rewrite some other functions as static.  Note: this needs to be revisited and a more elegant solution implemented.
//                                       added CalculateRadiusAndStellarTypeOnPhase() for HeHG and HeGBstars, and changed call to calculateRadiusOnPhase() to CalculateRadiusAndStellarTypeOnPhase() in BaseStar::EvolveOnPhase().  This allows for HeHG and HeGB stars to change stellar type based on radius (previously missed).
//                                       set M = McBAGB for EAGB & TPAGB only (was being set for all types >= TPAGB)
//                                       added extra print detailed in BaseBinaryStar:Evolve() - sometimes missing a switch type in detailed output if only 1 timestep
//                                       swapped heading strings for ANY_STAR_PROPERTY::IS_ECSN and ANY_STAR_PROPERTY::IS_USSN (now correct)
//                                       removed condition in BaseBinaryStar::EvaluateSupernovae().  ResolveSupernova() is now called for all stellar types (not sure what I was thinking originally. I'm sure I had a good reason - or maybe I was just tired...)
//                                       changed name of GiantBranch::CalculateProtoCoreMass() to GiantBranch::CalculateProtoCoreMassDelayed() and changed calls to the function
//                                       swapped order of calculations of ePrime (CalculateOrbitalEccentricityPostSupernova()) and m_SemiMajorAxisPrime (CalculateSemiMajorAxisPostSupernova()) in BaseBinaryStar::ResolveSupernova().  Improper order was causing wrong value of m_SeminMajorAxisPrime to be used in calculation of ePrime
//                                       set m_Disbound = true appropriately in BaseBinaryStar::Evolve() (note: m_Disbound will change name to m_Unbound soon...)
//                                       changed return value of CHeB::DetermineEnvelopeType() to CONVECTIVE.  Left CHeB DetermineEnvelopeTypeHurley2002() as RADIATIVE (used in BinaryConstituentStar::CalculateSynchronisationTimescale())
//                                       changed BINARY_PROPERTY::ORBITAL_VELOCITY to BINARY_PROPERTY::ORBITAL_VELOCITY_PRE_2ND_SUPERNOVA in BSE_SUPERNOVAE_REC (6th value printed)
//                                       added p_Erase parameter to Log::CloseStandardFile(); changed Log::CloseAllStandardFiles() to call Log::CloseStandardFile() with p_Erase=false and erase entire map after all files closed (prevent coredump when closing all files)
//                                       added ResolveSupernova() to ONeWD.h - ONeWD stars were previously not checking for SN
//                                       fixed BaseBinaryStar::InitialiseMassTransfer() - star1 was being updated instead of star2 for CH + CH stars when CHE enabled
// 02.04.01      JR - Dec 23, 2019 - Defect repairs:
//                                       Removed SN_EVENT::SN - all occurrences of SN_EVENT::SN replaced by SN_EVENT::CCSN.
//                                           The current SN event ("Is"), and past SN event ("Experienced") are now bit maps (implemented as Enum Classes).  Each can have any of the values: CCSN, ECSN, PISN, PPSIN, USSN, RUNAWAY, RECYCLED_NS, and RLOF_ONTO_NS.  See definition of SN_EVENT Enum Class in constants.h for implementation and explanation.  
//                                       Updated variables selectable for printing:
//                                           Added ANY_STAR_PROPERTY::SN_TYPE (STAR_PROPERTY, SUPERNOVA_PROPERTY, COMPANION_PROPERTY (should always be SN_EVENT::NONE for companion star))
//                                           Added ANY_STAR_PROPERTY::EXPERIENCED_SN_TYPE (STAR_PROPERTY, SUPERNOVA_PROPERTY, COMPANION_PROPERTY)
//                                           All of ANY_STAR_PROPERTY::{CCSN, ECSN, PISN, PPISN, USSN} now selectable
//                                           Removed ANY_STAR_PROPERTY::SN - no longer selectable for printing (replaced by CCSN)
//                                           Updated documentation
//                                       Changed default record specifications for logfiles BSE_DOUBLE_COMPACT_OBJECTS_REC and BSE_SUPERNOVAE_REC
//                                           Removed the individual SN_EVENT columns for both "Is" and "Experienced" conditions (e.g. CCSN, ECSN etc)
//                                           "Is*" and "Experienced*" columns replaced with SN_TYPE & Experienced_SN_TYPE columns that record the SN event type (e.g. CCSN, ECSN, PPSN, PPSIN, USSN).  
//                                           RUNAWAY, RECYCLED_NS, and RLOF_ONTO_NS are still reported in separate, individual columns.
//                                       Added workaround for non-existent CHeB blue loop.  See description in CHeB::CalculateTimescales()
//                                       Removed binary star "survived" flag - it is always the NOT of the "unbound" flag
//                                       Changed initialisation function for HeGB stars (HeGB::Initialise() in HeGB.h) to NOT recalculate m_Age if evolving from HeHG -> HeGB 
//                                       Removed initialisation of m_Age (to 0.0) from COWD::Initialise() in COWD.h
//                                   Changed behaviour:  
//                                       Changed binary star "disbound" flag to "unbound" flag.  Changed all occurrences of "disbound" to "unbound".  Changed "unbound" header flag to "Unbound"
// 02.04.02      JR - Jan 06, 2020 - Defect repairs:
//                                       Added IsPISN() & IsPPISN() to IsSNEvent()
//                                       Fixed check for SN event at top of BaseBinaryStar::ResolveSupenova()
//                                       Changed BaseBinaryStar::EvaluateSupernovae() to more closely match legacy code behaviour (see notes in function description):
//                                          Added p_Calculate2ndSN parameter to determine if 2nd supernova needs to be resolved
//                                          Clear star2 current SN event if necessary
//                                          Check m_SemiMajorAxisPrime value prior to SN events (viz. new aPrime variable)
//                                       Fixed timestep initialisation in BaseStar::CalculateConvergedTimestepZetaNuclear()  (was negative)
//                                       Fixed m_Age calculation in FGB::ResolveEnvelopeLoss()
//                                       Added CalculateInitialSupernovaMass() to NS.h - was setting M = 5.0 for >= ONeWD, should be ONeWD only (introduced in fix in v04.02.00)
//                                       Changed NS functions to return Radius in Rsol instead of km:
//                                          Added function NS:CalculateRadiusOnPhaseInKM_Static() (returns radius in km)
//                                          Changed NS:CalculateRadiusOnPhase_Static() to return Rsol
//                                          Added CalculateRadiusOnPhase() for NS (ns.h) - returns Rsol 
//                                   Changed behaviour:  
//                                       Print detailed output record whenever stellartype changes (after star 2 if both change)
// (Unchanged)   LK - Jan 10, 2020 - Defect repairs:
//                                       Added missing includes to Star.cpp, utils.h and utils.cpp (required for some compiler versions)
// 02.05.00      JR - Jan 23, 2020 - New functionality:
//                                       Grid files:
//                                          Added kick velocity magnitude random number to BSE grid file - see docs re Grids
//                                          Added range check for Kick_Mean_Anomaly_1 and Kick_Mean_Anomaly_2 ([0.0, 2pi)) in BSE grid file
//                                          Cleaned up SSE & BSE grid file code
//                                       Added m_LBVphaseFlag variable to BaseStar class; also added ANY_STAR_PROPERTY::LBV_PHASE_FLAG print variable.
//                                   Deleted functionality:  
//                                       Removed IndividualSystem option and related options - this can now be achieved via a grid file
//                                          Update pythonSubmitDefault.py to remove individual system related parameters
//                                   Changed behaviour:
//                                       Removed check for Options->Quiet() around simulation ended and cpu/wall time displays at end of EvolveSingleStars() and EvolveBinaryStars() in main.cpp
//                                   Defect repairs:
//                                       Removed erroneous check for CH stars in BaseBinaryStar::EvaluateBinary()
//                                       Fix for issue #46 (lower the minimum value of McSN in star.cpp from Mch to 1.38)
//                                          Changed 'MCH' to 'MECS' in 
//                                             BaseStar::CalculateMaximumCoreMassSN()
//                                             GiantBranch::CalculateCoreMassAtSupernova_Static
// 02.05.01      FSB - Jan 27, 2020 -Enhancement:
//                                       Cleaned up default printed headers and parameters constants.h:
//                                           - removed double parameters that were printed in multiple output files 
//                                           - changed some of the header names to more clear / consistent names
//                                           - added some comments in the default printing below for headers that we might want to remove in the near future
// 02.05.02      JR - Feb 21, 2020 - Defect repairs:
//                                       - fixed issue #31: zRocheLobe function does not use angular momentum loss
//                                       - fixed default logfile path (defaulted to '/' instead of './')
//                                       - changed default CE_ZETA_PRESCRIPTION to SOBERMAN (was STARTRACK which is no longer supported)
// 02.05.03      JR - Feb 21, 2020 - Defect repairs:
//                                       - removed extraneous debug print statement from Log.cpp
// 02.05.04      JR - Feb 23, 2020 - Defect repairs:
//                                       - fixed regression introduced in v02.05.00 that incread DNS rate ten-fold
//                                           - changed parameter from m_SupernovaDetails.initialKickParameters.velocityRandom to m_SupernovaDetails.kickVelocityRandom in call to DrawSNKickVelocity() in BaseStar::CalculateSNKickVelocity()
//                                       - reinstated STAR_1_PROPERTY::STELLAR_TYPE and STAR_2_PROPERTY::STELLAR_TYPE in BSE_SYSTEM_PARAMETERS_REC
// 02.05.05      JR - Feb 27, 2020 - Defect repair:
//                                       - fixed age resetting to 0.0 for MS_GT_07 stars after CH star spins down and switches to MS_GT_07
//                                           - ensure m_Age = 0.0 in constructor for BaseStar
//                                           - remove m_Age = 0.0 from Initialise() in MS_gt.07.h 
// 02.05.06      JR - Mar 02, 2020 - Defect repair:
//                                       - fixed m_MassesEquilibrated and associated functions - was erroneously typed as DOUBLE - now BOOL
//                                   Added/changed functionality:
//                                       - added m_MassesEquilibratedAtBirth variable to class BaseBinaryStar and associated property BINARY_PROPERTY::MASSES_EQUILIBRATED_AT_BIRTH
//                                       - tidied up pythonSubmitDefault.py a little:
//                                             - set grid_filename = None (was '' which worked, but None is correct)
//                                             - set logfile_definitions = None (was '' which worked, but None is correct)
//                                             - added logfile names - set to None (COMPAS commandline arguments already exist for these - introduced in v02.00.00)
// 02.05.07      JR - Mar 08, 2020 - Defect repair:
//                                       - fixed circularisation equation in BaseBinaryStar::InitialiseMassTransfer() - now takes new mass values into account
// 02.06.00      JR - Mar 10, 2020 - Changed functionality:
//                                       - removed RLOF printing code & associated pythonSubmitDefault.py options
// 02.06.01      JR - Mar 11, 2020 - Defect repair:
//                                       - removed extraneous debug print statement from Log.cpp (was previously removed in v02.05.03 but we backed-out the change...)
// 02.06.02      JR - Mar 15, 2020 - Defect repairs:
//                                       - removed commented RLOF printing lines in constant.h (somehow that was lost in some out of sync git merges...)
//                                       - removed commented options no longer used from Options.h and Options.cpp
//                                       - fixed units headers in constants.h - there are now no blank units headers, so SPACE delimited files now parse ok (multiple spaces should be treated as a single space)
//                                       - changed file extension for TAB delimited files to 'tsv'
//                                       - removed "useImportanceSampling" option - not used in code
//                                       - fixed typo in zeta-calculation-every-timestep option in Options.cpp
//                                       - removed redundant OPTIONS->MassTransferCriticalMassRatioHeliumGiant() from qcritflag if statement in BaseBinaryStar::CalculateMassTransfer()
//                                       - fixed OPTIONS->FixedMetallicity() - always returned true, now returns actual value
//                                       - fixed OPTIONS->OutputPathString() - was always returning raw option instead of fully qualified path
//                                       - changed the following in BaseBinaryStar::SetRemainingCommonValues() - erroneously not ported from legacy code:
//                                           (a) m_JLoss = OPTIONS->MassTransferJloss();
//                                           (b) m_FractionAccreted = OPTIONS->MassTransferFractionAccreted();
//                                           (both were being set to default value of 0.0)
//                                       - added OPTIONS->ZetaAdiabaticArbitrary() - option existed, but Options code had no function to retrieve value
//                                       - added OPTIONS->MassTransferFractionAccreted() to options - erroneously not ported from legacy code
//                                   Changed functionality:
//                                       - all options now have default values, and those values will be displayed in the help text (rather than string constants which may be incorrect)
//                                       - boolean options can now be provided with an argument (e.g. --massTransfer false)
//                                       - added ProgramOptionDetails() to Options.cpp and OPTIONS->OptionsDetails() in preparation for change in output functionality
// 02.07.00      JR - Mar 16, 2020 - New/changed functionality:
//                                       - COMPAS Logfiles are created in a (newly created) directory - this way they are all kept together
//                                       - new command line option 'output-container' implemented (also in pythonSubmitDefault.py) - this option allows the user to specify the name of the log files container directory (default is 'COMPAS_Output')
//                                       - if detailed log files are created they will be created in a directory named 'Detailed_Output' within the container directory
//                                       - a run details file named 'Run_details' is created in the container directory.  The file records the run details:
//                                             - COMPAS version
//                                             - date & time of run
//                                             - timing details (wall time, CPU seconds)
//                                             - the command line options and parameters used:
//                                                   - the value of options and an indication of whether the option was supplied by the user or the default value was used
//                                                   - other parameters - calculated/determined - are recorded
//                                   Defect repair:
//                                       - changed "--outut" option name to "--outpuPath" in stringCommands in pythonSubmitDefault.py
// 02.08.00		  AVG - Mar 17, 2020 - Changed functionality:
//  									                   - removed post-newtonian spin evolution	code & associated pythonSubmitDefault.py options
//  									                   - removed only_double_compact_objects code & associated pythonSubmitDefault.py options
//  									                   - removed tides code & associated pythonSubmitDefault.py options
//  									                   - removed deprecated options from pythonSubmitDefault.py options
//  									                   - renamed options: mass transfer, iterations -> timestep-iterations
//  									                   - commented AIS Options until fully implemented
// 02.08.01      JR - Mar 18, 2020 - Defect repairs:
//                                      - restored initialisation of AIS options in Options.cpp (AIS now defaults off instead of on)
//                                      - fixed retrieval of values for:
//                                            - ANY_STAR_PROPERTY::LAMBDA_KRUCKOW_BOTTOM, 
//                                            - ANY_STAR_PROPERTY::LAMBDA_KRUCKOW_MIDDLE, and 
//                                            - ANY_STAR_PROPERTY::LAMBDA_KRUCKOW_TOP 
//                                         in BaseStar::StellarPropertyValue().  Were all previously retrieving same value as ANY_STAR_PROPERTY::LAMBDA_KRUCKOW
//                                      - fixed some comments in BAseBinaryStar.cpp (lines 2222 and 2468, "de Mink" -> "HURLEY")
//                                      - fixed description (in comments) of BinaryConstituentStar::SetPostCEEValues() (erroneously had "pre" instead of "post" - in comments only, not code)
//                                      - fixed description of BaseStar::DrawKickDirection()
// 02.08.02      JR - Mar 27, 2020 - Defect repairs:
//                                      - fixed issue #158 RocheLobe_1<CE == RocheLobe_2<CE always
//                                      - fixed issue #160 Circularisation timescale incorrectly calculated
//                                      - fixed issue #161 Splashscreen printed twice - now only prints once
//                                      - fixed issue #162 OPTIONS->UseFixedUK() always returns FALSE.  Now returns TRUE if user supplies a fixed kick velocity via --fix-dimensionless-kick-velocity command line option
// 02.08.03      JR - Mar 28, 2020 - Defect repairs:
//                                      - fixed typo in BaseBinaryStar::ResolveCommonEnvelopeEvent() when calculating circularisation timescale in the case where star2 is the donor: star1Copy was erroneously used instead of star2Copy; changed to star2Copy
//                                      - changed circularisation timescale of binary to be minimum of constituent stars circularisation timescales, clamped to (0.0, infinity)
// 02.09.00      JR - Mar 30, 2020 - Minor enhancements:
//                                      - tightened the conditions under which we allow over-contact binaries - enabling CHE is no longer a sufficient condition after this change: the allow-rlof-at-birth option must also be specified (ussue #164)
//                                      - added printing of number of stars (for SSE) or binaries (for BSE) created to both stdout and Run_Details (issue #165)
//                                      - enhanced grid processing code in main.cpp to better handle TAB characters
// 02.09.01      JR - Mar 30, 2020 - Defect repair:
//                                      - OPTIONS->UseFixedUK() returns TRUE when user supplies -ve value via --fix-dimensionless-kick-velocity.  Now return TRUE iff the user supplies a value >=0 via --fix-dimensionless-kick-velocity
// 02.09.02      DC - Mar 30, 2020 - Defect repairs:
//                                      - Pulsar code fixed by correcting unit of NS radius in NS.cpp (added KM_TO_M constant in constants.h as a part of this),
//                                      correcting initialisation of pulsar birth parameters from GiantBranch.cpp to NS.cpp, adding an extra condition for isolated evolution when the companion loses mass but the NS does not accrete 
//                                      - option MACLEOD was printing wrongly as MACLEOD+2014 for user options, hence corrected it to MACLEOD in Options.cpp
// 02.09.03      JR - Apr 01, 2020 - Defect repairs:
//                                      - reinstated assignment of "prev" values in BaseBinaryStar::EvaluateBinary() (where call to ResolveTides() was removed).  Fixes low DNS count introduced in v02.08.00 caused by removal of ResolveTides() function (and call)
//                                      - commented option --logfile-BSE-be-binaries to match Be-Binary options commented by AVG in v02.08.00
// 02.09.04      JR - Apr 03, 2020 - Defect repair:
//                                      - removed IsUSSN() from IsSNEvent() definition in BinaryConstituentStar.cpp (USSN flag indicates just US, not USSN. Needs to be tidied-up properly)
// 02.09.05	     IM - Apr 03, 2020 - Defect repair:
//  		                            - fixed timescale calculation issue for newly created HeHG stars (from stripped EAGB stars); fixes drop in CO core mass
// 02.09.06      JR - Apr 07, 2020 - Defect repair:
//                                      - corrected calculation in return statement for Rand::Random(const double p_Lower, const double p_Upper) (issue #201)
//                                      - corrected calculation in return statement for Rand::RandomInt(const double p_Lower, const double p_Upper) (issue #201)
// 02.09.07      SS - Apr 07, 2020 - Change eccentricity, semi major axis and orbital velocity pre-2nd supernove to just pre-supernova everywhere in the code
// 02.09.08      SS - Apr 07, 2020 - Update zetaMainSequence=2.0 and zetaHertzsprungGap=6.5 in Options::SetToFiducialValues
// 02.09.09      JR - Apr 11, 2020 - Defect repair:
//                                      - restored property names in COMPASUnorderedMap<STAR_PROPERTY, std::string> STAR_PROPERTY_LABEL in constants.h (issue #218) (was causing logfile definitions files to be parsed incorrectly)
// 02.09.10	     IM - Apr 12, 2020 - Minor enhancement: added Mueller & Mandel 2020 remnant mass and kick prescription, MULLERMANDEL
//  			                     Defect repair: corrected spelling of output help string for MULLER2016 and MULLER2016MAXWELLIAN
// 02.10.01	     IM - Apr 14, 2020 - Minor enhancement: 
//  				                            - moved code so that SSE will also sample SN kicks, following same code branch as BSE 
// 02.10.02      SS - Apr 16, 2020 - Bug Fix for issue #105 ; core and envelope masses for HeHG and TPAGB stars
// 02.10.03      JR - Apr 17, 2020 - Defect repair:
//                                      - added LBV and WR winds to SSE (issue #223)
// 02.10.04	     IM - Apr 25, 2020 - Minor enhancement: moved Mueller & Mandel prescription constants to constants.h, other cleaning of this option
// 02.10.05      JR - Apr 26, 2020 - Enhancements:
//                                      - Issue #239 - added actual random seed to Run_Details
//                                      - Issue #246 - changed Options.cpp to ignore --single-star-mass-max if --single-star-mass-steps = 1.  Already does in main.cpp.
// 02.10.06      JR - Apr 26, 2020 - Defect repair:
//                                      - Issue #233 - corrected cicularisation formalae used in both BaseBinartStar constructors
// 02.11.00      JR - Apr 27, 2020 - Enhancement:
//                                      - Issue #238 - add supernova kick functionality to SSE grid file (+ updated docs)
//                                   Defect repairs:
//                                      - fixed typo in Options.h: changed '#include "rand.h" to '#include "Rand.h"
//                                      - fixed printing of actual random seed in Run_Details file (moved to Log.cpp from Options.cpp: initial random seed is set after options are set)
// 02.11.01	     IM - May 20, 2020 - Defect repair: 
//                                      - changed max NS mass for MULLERMANDEL prescription to a self-consistent value
// 02.11.02      IM - Jun 15, 2020 - Defect repair:
//                                      - added constants CBUR1 and CBUR2 to avoid hardcoded limits for He core masses leading to partially degenerate CO cores
// 02.11.03     RTW - Jun 20, 2020 - Enhancement:
//                                      - Issue #264 - fixed mass transfer printing bug 
// 02.11.04      JR - Jun 25, 2020 - Defect repairs:
//                                      - Issue #260 - Corrected recalculation of ZAMS values after eqilibration and cicularisation at birth when using grid files
//                                      - Issue #266 - Corrected calculation in BaseBinaryStar::SampleInitialMassDistribution() for KROUPA IMF distribution
//                                      - Issue #275 - Previous stellar type not set when stellar type is switched mid-timestep - now fixed
// 02.11.05      IM - Jun 26, 2020 - Defect repair:
//  				                    - Issue #280 - Stars undergoing RLOF at ZAMS after masses are equalised were removed from run even if AllowRLOFatZAMS set
// 02.12.00      IM - Jun 29, 2020 - Defect repair:
//                                      - Issue 277 - move UpdateAttributesAndAgeOneTimestepPreamble() to after ResolveSupernova() to avoid inconsistency
// 02.12.01      IM - Jul 18, 2020 - Enhancement:
//                                      - Starting to clean up mass transfer functionality
// 02.12.02      IM - Jul 23, 2020 - Enhancement:
//                                      - Change to thermal timescale MT for both donor and accretor to determine MT stability
// 02.12.03      IM - Jul 23, 2020 - Enhancement:
//                                      - Introduced a new ENVELOPE_STATE_PRESCRIPTION to deal with different prescriptions for convective vs. radiative envelopes (no actual behaviour changes yet for ENVELOPE_STATE_PRESCRIPTION::LEGACY);
//                                      - Removed unused COMMON_ENVELOPE_PRESCRIPTION
// 02.12.04      IM - Jul 24, 2020 - Enhancement:
//                                      - Changed temperatures to be written in Kelvin (see issue #278)
// 02.12.05      IM - Jul 25, 2020 - Enhancement:
//                                      - Added definition of FIXED_TEMPERATURE prescription to DetermineEnvelopeType()
//                                      - Removed unnecessary (and inaccurate) numerical zeta Roche lobe calculation
// 02.12.06      IM - Jul 26, 2020 - Enhancement:
//                                      - Extended use of zetaRadiativeEnvelopeGiant (formerley zetaHertzsprungGap) for all radiative envelope giant-like stars
// 02.12.07      IM - Jul 26, 2020 - Defect repair:
//                                      - Issue 295: do not engage in mass transfer if the binary is unbound
// 02.12.08   	AVG - Jul 26, 2020 - Defect repair:
//                                      - Issue #269: legacy bug in eccentric RLOF leading to a CEE
// 02.12.09      IM - Jul 30, 2020 - Enhancement:
//                                      - Cleaning of BaseBinaryStar::CalculateMassTransferOrbit(); dispensed with mass-transfer-prescription option
// 02.13.00      IM - Aug 2, 2020  - Enhancements and defect repairs:
//                                      - Simplified timescale calculations in BaseBinaryStar
//                                      - Replaced Fast Phase Case A MT and regular RLOF MT from non-envelope stars with a single function based on a root solver rather than random guesses (significantly improves accuracy)
//                                      - Removed all references to fast phase case A MT
//                                      - Corrected failure to update stars in InitialiseMassTransfer if orbit circularised on mass transfer
//                                      - Corrected incorrect timestep calculation for HeHG stars
// 02.13.01     AVG - Aug 6, 2020  - Defect repair:
//  									- Issue #267: Use radius of the star instead of Roche-lobe radius throughout ResolveCommonEnvelopeEvent()
// 02.13.02      IM - Aug 8, 2020  - Enhancements and defect repairs:
//                                      - Simplified random draw from Maxwellian distribution to use gsl libraries
//                                      - Fixed mass transfer with fixed accretion rate
//                                      - Cleaned up code and removed unused code
//                                      - Updated documentation
// 02.13.03       IM - Aug 9, 2020  - Enhancements and defect repairs:
//                                      - Use total core mass rather than He core mass in calls to CalculateZAdiabtic (see Issue #300)
//                                      - Set He core mass to equal the CO core mass when the He shell is stripped (see issue #277)
//                                      - Ultra-stripped SNe are set at core collapse (do not confusingly refer to stripped stars as previously, see issue #189)
// 02.13.04       IM - Aug 14, 2020 - Enhancements and defect repairs:
//                                      - Catch exception in boost root finder for mass transfer (resolve issue #317)
//                                      - Update core masses during Initialisation of HG and HeHG stars to be consistent with Hurley models
//                                      - Avoid division by zero in mass transfer rates of WDs
//                                      - Remove POSTITNOTE remnant mass prescription
// 02.13.05       IM - Aug 16, 2020 - Enhancements and defect repairs:
//                                      - General code cleaning
//                                      - Removed some redundant variables (e.g., m_EnvMass, which can be computed from m_Mass and m_CoreMass)
//                                      - Removed calculations of ZetaThermal and ZetaNuclear (these were previously incorrect because they relied on the evolution of a stellar copy which reverted to BaseStar and therefore didn't have the correct behaviour)
//                                      - Fixed CalculateZadiabatic to use ZetaAdiabaticArbitrary rather than ZetaThermalArbitrary; removed the latter
//                                      - Capped He core mass gain during shell H burning for CHeB and TPAGB stars, whose on-phase evolution now ends promptly when this limit is reached; this change also resolves issue #315 (higher mass SN remnants than total stellar mass)
// 02.13.06     AVG - Aug 20, 2020  - Defect repair:
//  									- Issue #229: Corrected fitting parameters in Muller 16 SN kick function
// 02.13.07      IM - Aug 20, 2020  - Enhancements:
//                                      - ONeWDs can now undergo ECSN if their mass rises above MECS=1.38 solar masses (previously, they could only undergo CCSN on rising above 1.38 solar masses).  ONeWD::CalculateInitialSupernovaMass now returns MCBUR1 rather than 5.0 to ensure this happens
//                                      - BaseStar::CalculateMaximumCoreMassSN() has been removed - it is superfluous since  GiantBranch::CalculateCoreMassAtSupernova_Static does the same thing
//                                      - Some misleading comments in TPAGB dealing with SNe have been clarified
//                                      - Option to set MCBUR1 [minimum core mass at base of the AGB to avoid fully degenerate CO core formation] to a value different from the Hurley default of 1.6 solar masses added, Issue #65 resolved
//                                      - Removed unused Options::SetToFiducialValues()
//                                      - Documentation updated
// 02.13.08       JR - Aug 20, 2020 - Code cleanup:
//                                      - moved BaseStar::SolveKeplersEquation() to utils
//                                      - changed call to (now) utils::SolveKeplersEquation() in BaseStar::CalculateSNAnomalies() to accept tuple with error and show error/warning as necessary
//                                      - removed call to std::cerr from utils::SolveQuadratic() - now returns error if equation has no real roots
//                                      - changed call to utils::SolveQuadratic() in GiantBranch::CalculateGravitationalRemnantMass() to accept tuple with error and show warning as necessary
//                                      - changed RadiusEqualsRocheLobeFunctor() in BinaryBaseStar.h to not use the SHOW_WARN macro (can't uset ObjectId() function inside a templated function - no object)
//                                      - changed COMMANDLINE_STATUS to PROGRAM_STATUS (better description)
//                                      - moved ERROR:NONE to top of enum in constants.h (so ERROR = 0 = NONE - makes more sense...)
//                                      - added new program option '--enable-warnings' to enable warning messages (via SHOW_WARN macros).  Default is false.  SHOW_WARN macros were previously #undefined
// 02.13.09     RTW - Aug 21, 2020  - Code cleanup:
// 									    - Created changelog.txt and moved content over from constants.h
// 									    - Changed OrbitalVelocity to OrbitalAngularVelocity where that parameter was misnamed
// 									    - Changed Pre/PostSNeOrbitalVelocity to OrbitalVelocityPre/PostSN for consistency
// 									    - Added and updated physical conversion constants for clarity (e.g MSOL to MSOL_TO_KG)
// 									    - Removed ID from output files, it is confusing and superseded by SEED
// 									    - Removed 'Total' from TotalOrbital(Energy/AngularMomentum)
// 									    - Typos
// 02.13.10     IM - Aug 21, 2020   - Enhancement:
//                                      - Added caseBBStabilityPrescription in lieu of forceCaseBBBCStabilityFlag and alwaysStableCaseBBBCFlag to give more options for case BB/BC MT stability (issue #32)
// 02.13.11     IM - Aug 22, 2020   - Enhancement:
//                                      - Removed several stored options (e.g., m_OrbitalAngularVelocity, m_StarToRocheLobeRadiusRatio, etc.) to recompute them on an as-needed basis
//                                      - Removed some inf values in detailed outputs
//                                      - Slight speed-ups where feasible
//                                      - Shift various calculations to only be performed when needed, at printing, and give consistent values there (e.g., OmegaBreak, which was never updated previously)
//                                      - Remove a number of internal variables
//                                      - Declare functions constant where feasible
//                                      - Remove options to calculate Zetas and Lambdas at every timestep; variables that only appear in detailed outputs should not be computed at every timestep in a standard run
//                                      - Update documentation
//                                      - Remove postCEE binding energy (meaningless and wasn't re-computed, anyway)
// 02.13.12     IM - Aug 23, 2020   - Enhancement:
//                                      - More cleaning, removed some of the unnecessary prime quantities like m_SemiMajorAxisPrime, m_EccentricityPrime, etc.
//                                      - Thermal timescales are now correctly computed after the CE phase
//                                      - Detailed output passes a set of self-consistency checks (issue #288)
// 02.13.13     JR - Aug 23, 2020   - Defect repairs:
//                                      - Fixed debugging and logging macros in LogMacros.h
// 02.13.14     IM - Aug 29, 2020   - Defect repairs:
//                                      - Address issue #306 by removing detailed printing of merged binaries
//                                      - Address issue #70 by stopping evolution if the binary is touching
//                                      - Check for merged binaries rather than just touching binaries in Evaluate
//                                      - Minor cleaning (e.g., removed unnecessary CheckMassTransfer, which just repeated the work of CalculateMassTransfer but with a confusing name)
// 02.13.15     IM - Aug 30, 2020   - Defect repairs:
//                                      - Fixed issue #347: CalculateMassTransferOrbit was not correctly accounting for the MT_THERMALLY_LIMITED_VARIATION::RADIUS_TO_ROCHELOBE option
//                                      - Assorted very minor cleaning, including comments
// 02.14.00     IM - Aug 30, 2020   - Enhancement:
//                                      - Recreate RLOF printing (resolve issue #212)
// 02.14.01     ML - Sep 05, 2020   - Code cleanup:
//                                      - Issue #354 - Combine HYDROGEN_RICH and HYDROGEN_POOR supernova output variables into a single boolean variable IS_HYDROGEN_POOR 
// 02.15.00     JR - Sep 09, 2020   - Enhancements and related code cleanup:
//                                      - implemented "DETAILED_OUTPUT" folder inside "COMPAS_Output" container for SSE output
//                                      - SSE Parameters files moved to "DETAILED_OUTPUT" folder (they are analogous to BSE_Detailed_Output files)
//                                      - implemented SSE Switch Log and BSE Switch Log files (record written at the time of stellar type switch - see documentation)
//                                      - implemented SSE Supernova log file - see documentation (issue #253)
//                                      - added TIMESCALE_MS as a valid property in BaseStar::StellarPropertyValue().  The TIMESCALE_MS value in the SSE_Parameters file was being printed as "ERROR!" and nobody noticed :-)  It now prints correctly.
// 02.15.01     RS - Sep 10, 2020   - Enhancement
//                                       - added profiling option to keep track of repeated pow() calls
// 02.15.02     IM - Sep 11, 2020   - Defect repair
//                                       - changed ultra-stripped HeHG and HeGB stars to immediately check for supernovae before collapsing into WDs; this resolves issue #367
// 02.15.03     RTW - Sep 11, 2020   - Code cleanup:
//                                      - Set all references to kick "velocity" to magnitude. This is more correct, and will help distinguish from system and component vector velocities later
// 02.15.04     JR - Sep 11, 2020   - Enhancement
//                                       - refactored profiling code
//                                          - profiling code can now be #defined away for production build
//                                          - added options (via #defines) to profiling code: counts only (no CPU spinning), and print calling function name
//                                       - removed profiling program option
// 02.15.05     JR - Sep 12, 2020   - Code cleanup
//                                       - removed superfluous (and broken) #define guard around profiling.cpp
//                                       - minor change to profiling output (moved header and trailer to better place)
// 02.15.06     IM - Sep 12, 2020   - Defect repair
//                                       - Changed BaseBinaryStar::ResolveSupernova to account only for mass lost by the exploding binary during the SN when correcting the orbit
//                                       - Delayed supernova of ultra-stripped stars so that the orbit is adjusted in response to mass transfer first, before the SN happens
// 02.15.07     RTW - Sep 13, 2020   - Enhancement:
//                                      - Issue #12 - Move enhancement STROOPWAFEL from Legacy COMPAS to new COMPAS
//                                      - Issue #18 - double check STROOPWAFEL works in newCOMPAS
//                                      - Issue #154 - Test compatibility of CompasHPC and BSE_Grid.txt
//                                      - Added in combined functionality of Stroopwafel and pythonSubmit, with support for HPC runs
// 02.15.08     IM - Sep 14, 2020   - Defect repair:
//                                      - Issue #375 Error in Hurley remnant mass calculation
// 02.15.09     RTW - Oct 1, 2020   - Code cleanup:
//                                      - Rewrote ResolveSupernova to match Pfahl, Rappaport, Podsiadlowski 2002, and to allow for vector addition of system and component velocities
//                                      - Changed meaning of Supernova_State (see Docs)
//                                      - PostSN parameters have been removed
//                                      - SN phi has been redefined
// 02.15.10     IM - Oct 3, 2020    - Code cleanup:
//                                      - Removed some unnecessary internal variables and functions (m_TotalMass, m_TotalMassPrev, m_ReducedMass, m_ReducedMassPrev, m_TotalAngularMomentumPrev, CalculateAngularMomentumPrev(), EvaluateBinaryPreamble(),...
//                                      - Cleaned up some unclear comments
//                                      - ResolveCoreCollapseSN() no longer takes the Fryer engine as an argument (Fryer is just one of many possible prescriptions)
// 02.15.11     IM - Oct 3, 2020    - Defect repair and code cleanup:
//                                      - Fixed a number of defects in single stellar evolution (Github issues #381, 382, 383, 384, 385)
//                                      - The Fryer SN engine (delayed vs rapid) is no longer passed around, but read in directly in CalculateRemnantMassByFryer2012()
// 02.15.12     IM - Oct 5, 2020    - Enhancement
//                                      - Added timestep-multiplier option to adjust SSE and BSE timesteps relative to default
//                                      - Added eccentricity printing to RLOF logging
//                                      - Adjusted pythonSubmitDefault.py to include PESSIMISTIC CHE
//                                      - Updated documentation
// 02.15.13     JR - Oct 8, 2020    - Defect repair:
//                                      - Added checks for maximum time and timesteps to SSE code- issue #394
// 02.15.14     IM - Oct 8, 2020    - Defect repair:
//                                      - Added checks for dividing by zero when calculating fractional change in radius
// 02.15.15     IM - Oct 8, 2020    - Defect repair:
//                                      - Added safeguards for R<R_core in radius perturbation for small-envelope stars, complete addressing issue #394
// 02.15.16     RTW - Oct 14, 2020  - Code cleanup
//                                      - Changed separation to semiMajorAxis in RLOF and BeBinary properties
// 02.15.17     IM - Oct 16, 2020   - Defect repair and code cleanup:
//                                      - Issue 236 fixed: SN printing correctly enabled for all SNe
//                                      - Minor code cleaning: Cleaned up EvaluateSupernovae(), removed unnecessary m_Merged variable
// 02.15.18     RTW - Oct 22, 2020  - Code cleanup
//                                      - Removed redundant 'default' extension from files in the "defaults/" folder, and fixed references in the documentation.
//                                      - Added in '0' buffers to the Wall Times output to match the HH:MM:SS format
// 02.15.19     IM - Oct 23, 2020   - Enhancements
//                                      - Continue evolving DCOs until merger if EvolvePulsars is on (Issue #167)
//                                      - Removed m_SecondaryTooSmallForDCO (Issue #337)
// 02.15.20     RTW - Nov 03, 2020  - Code cleanup
//                                      - Removed unnecessary supernova phi rotation - it was added to agree with Simon's original definition, and to allow for seeds to reproduce the same SN final orbit. 
//                                      -   Removing it means seeds won't reproduce the same systems before and after, but populations are unaffected.
// 02.16.00     JR - Nov 03, 2020   - Enhancements
//                                      - Implemented new grid file functionality (see discussion in issue #412); updated docs - see docs (doc v2.3 has new documentation)
//
//                                      - Added all options to printing functionality: all options can now be selected for printing, 
//                                        either in the default log record specifications, or at runtime via the logfile-definitions option
//
//                                      - 'CHE_Option' header string changed to 'CHE_Mode'.  A few typos fixed in header strings.
//
//                                      - Added options
//                                          - initial-mass                          initial mass for single star (SSE)
//                                          - initial-mass-1                        initial mass for primary (BSE)
//                                          - initial-mass-2                        initial mass for secondary (BSE)
//                                          - semi-major-axis, a                    initial semi-major axis (BSE)
//                                          - orbital-period                        initial orbital period – only used if ‘semi-major-axis’ not specified
//                                          - eccentricity, e                       initial eccentricity (BSE)
//                                          - mode                                  mode of evolution: SSE or BSE (default is BSE)
//                                          - number-of-systems                     number of systems (single stars/binary stars) to evolve
//                                          - kick-magnitude-random                 kick magnitude random number for the star (SSE): used to draw the kick magnitude
//                                          - kick-magnitude                        the (drawn) kick magnitude for the star (SSE)
//                                          - kick-magnitude-random-1               kick magnitude random number for the primary star (BSE): used to draw the kick magnitude
//                                          - kick-magnitude-1                      the (drawn) kick magnitude for the primary star (BSE)
//                                          - kick-theta-1                          the angle between the orbital plane and the ’z’ axis of the supernova vector for the primary star (BSE)
//                                          - kick-phi-1                            the angle between ’x’ and ’y’, both in the orbital plane of the supernova vector, for the primary star (BSE)
//                                          - kick-mean-anomaly-1                   the mean anomaly at the instant of the supernova for the primary star (BSE)
//                                          - kick-magnitude-random-2               kick magnitude random number for the secondary star (BSE): used to draw the kick magnitude
//                                          - kick-magnitude-2                      the (drawn) kick magnitude for the secondary star (BSE)
//                                          - kick-theta-2                          the angle between the orbital plane and the ’z’ axis of the supernova vector for the secondary star (BSE)
//                                          - kick-phi-2                            the angle between ’x’ and ’y’, both in the orbital plane of the supernova vector, for the secondary star (BSE)
//                                          - kick-mean-anomaly-2                   the mean anomaly at the instant of the supernova for the secondary star (BSE)
//                                          - muller-mandel-kick-multiplier-BH      scaling prefactor for BH kicks when using 'MULLERMANDEL'
//                                          - muller-mandel-kick-multiplier-NS      scaling prefactor for NS kicks when using 'MULLERMANDEL'
//                                          - switchlog                             replaces ‘BSEswitchLog’ and ‘SSEswitchLog’
//                                          - logfile-rlof-parameters               replaces ‘logfile-BSE-rlof-parameters’
//                                          - logfile-common-envelopes              replaces ‘logfile-BSE-common-envelopes’
//                                          - logfile-detailed-output               replaces ‘logfile-BSE-detailed-output’, and now also used for SSE
//                                          - logfile-double-compact-objects		replaces ‘logfile-BSE-double-compact-objects’
//                                          - logfile-pulsar-evolution              replaces ‘logfile-BSE-pulsar-evolution’
//                                          - logfile-supernovae                    replaces ‘logfile-BSE-supernovae’ and ‘logfile-SSE-supernova’
//                                          - logfile-switch-log                    replaces ‘logfile-BSE-switch-log’ and ‘logfile-SSE-switch-log’
//                                          - logfile-system-parameters             replaces ‘logfile-BSE-system-parameters’
//
//                                      - Removed options
//                                          - number-of-binaries                    replaced by ‘number-of-systems’ for both SSE and BSE
//                                          - single-star-min                       replaced by ‘initial-mass’ and ‘number-of-stars’
//                                          - single-star-max                       replaced by ‘initial-mass’ and ‘number-of-stars’
//                                          - single-star-mass-steps                replaced by ‘initial-mass’ and ‘number-of-stars’
//                                          - BSEswitchLog                          replaced by ‘switchlog’
//                                          - SSEswitchLog                          replaced by ‘switchlog’
//                                          - logfile-BSE-rlof-parameters           replaced by ‘logfile-rlof-parameters’
//                                          - logfile-BSE-common-envelopes          replaced by ‘logfile-common-envelopes’
//                                          - logfile-BSE-detailed-output           replaced by ‘logfile-detailed-output’
//                                          - logfile-BSE-double-compact-objects    replaced by ‘logfile-double-compact-objects’
//                                          - logfile-BSE-pulsar-evolution          replaced by ‘logfile-pulsar-evolution’
//                                          - logfile-BSE-supernovae                replaced by ‘logfile-supernovae’
//                                          - logfile-SSE-supernova                 replaced by ‘logfile-supernovae’
//                                          - logfile-BSE-switch-log                replaced by ‘logfile-switch-log’
//                                          - logfile-SSE-switch-log                replaced by ‘logfile-switch-log’
//                                          - logfile-BSE-system-parameters         replaced by ‘logfile-system-parameters’
//
//                                      - Overloaded Options – these options are context-aware and are used for both SSE and BSE:
//                                          - number-of-systems                     specifies the number of systems (single stars/binary stars) to evolve
//                                          - detailed-output                       switches detailed output on/off for SSE or BSE
//                                          - switchlog                             enables the switch log for SSE or BSE
//                                          - logfile-detailed-ouput                defines filename for SSE or BSE detailed output file
//                                          - logfile-supernovae                    defines filename for SSE or BSE supernovae file
//                                          - logfile-switch-log                    defines filename for SSE or BSE switch log file
// 02.16.01     JR - Nov 04, 2020   - Enhancement
//                                      - changed switchlog implementation so that a single switchlog file is created per run
//                                        (see Issue #387 - note: single '--switch-log' option (shared SSE/BSE) implemented in v02.16.00)
// 02.16.02     IM - Nov 05, 2020   - Enhancements, Defect repairs
//                                      - Updated MT stability criteria for HeMS stars (Issue #425) to use MS zeta value
//                                      - Corrected baryon number for HeWD to match Hurley prescription (Issue #416)
//                                      - Corrected calculation of core mass after 2nd dredge-up (Issue #419)
//                                      - Corrected calculation of minimum radius on CHeB (Issue #420)
// 02.16.03     JR - Nov 08, 2020   - Defect repairs, Enhancements
//                                      - Issue #308
//                                          - added constant for minimum initial mass, maximum initial mass, minim metallicity and maximum metallicity to constants.h
//                                          - added checks to options code (specifically Options::OptionValues::CheckAndSetOptions()) to check option values for
//                                            initial mass and metallicity against constraints in constants.h
//                                      - Issue #342
//                                          - replaced header string suffixes '_1', '_2', '_SN', and '_CP' with '(1)', '(2)', '(SN)', and '(CP)' respectively
//                                          - now header strings ending in '(1)' indicate the value is for Star_1, '(2) for Star_2, '(SN)' for the supernova, and '(CP)' the companion
//                                      - Issue #351
//                                          - moved flags RECYCLED_NS and RLOF_ONTO_NS from SN_EVENT enum - now flags in BinaryConstiuentStar class
//                                          - removed RUNAWAY flag from SN_EVENT enum - removed entirely from code (not required)
//                                      - Issue #362
//                                          - changed header strings for RZAMS (radius at ZAMS) to 'Radius@ZAMS' - now consistent with MZAMS (mass at ZAMS - 'Mass@ZAMS')
//                                      - Issue #363
//                                          - made header strings for Lambdas uniform (all now start with 'Lambda_')
//                                      - Issue #409
//                                          - removed SN_THETA and SN_PHI from default SSE_SUPERNOVAE_REC (don't apply to SSE)
//                                      - Fixed defect that caused semi-major axis to be drawn from distribution rather than calculated from supplied orbital period
//                                        (moved check and calculation from options.cpp to BaseBinaryStar.cpp)
// 02.17.00     JR - Nov 10, 2020   - Enhancement, defect repairs, code cleanup
//                                      - Added SSE System Parameters file
//                                          - records initial parameters and result (final stellar type) 
//                                          - useful when detailed output is not required
//                                      - Fix for Issue #439
//                                      - Fixed typo in LogfileSwitchLog() in Options.h - only affected situation where user specified switchlog filename (overriding default filename)
//                                      - Removed m_LBVfactor variable from BaseBinaryStar - never used in BSE code
//                                      - Removed m_LBVfactor variable from BaseStar - use OPTIONS->LuminousBlueVariableFactor()
//                                      - Removed m_WolfRayetFactor variable from BaseBinaryStar - never used in BSE code
//                                      - Removed m_LBVfactor variable from BaseStar - use OPTIONS->WolfRayetFactor()
// 02.17.01     RTW - Nov 10, 2020  - Enhancement:
//                                      - Added in Schneider 2020 remnant mass prescriptions (standard and alternative)
//                                      - Added parameter MassTransferDonorHistory, as required for above prescription, which tracks the MT donor type (from which the MT Case can be established)
// 02.17.02     RTW - Nov 13, 2020  - Enhancement:
//                                      - Cleaned up the demo plotting routine so that the plot produced is the plot we use in the methods paper
// 02.17.03     JR - Nov 13, 2020   - Enhancements, code cleanup
//                                      - Added metallicity-distribution option: available distributions are ZSOLAR and LOGUNIFORM (see documentation)
//                                          - Added metallicity-min and metallicity-max options (for metallicity-distribution option)
//                                          - Metallicity is sampled if not explicitly specified via the --metallicity option - this was existing functionality, but
//                                            no distribution was implemented: sampling always returned ZSOLAR.  This change adds the LOGUNIFORM distribution, and 'formalises' the ZSOLAR 'distribution'.
//                                      - Added MASS to default SSE_SYSTEM_PARAMETERS_REC
//                                      - Removed AIS code
//                                      - Removed variable 'alpha' from BinaryCEDetails struct - use OPTIONS->CommonEnvelopeAlpha()
//                                          - Removed BINARY_PROPERTY::COMMON_ENVELOPE_ALPHA - use PROGRAM_OPTION::COMMON_ENVELOPE_ALPHA
//                                      - Issue #443: removed eccentricity distribution options FIXED, IMPORTANCE & THERMALISE (THERMALISE = THERMAL, which remains) 
// 02.17.04     JR - Nov 14, 2020   - Defect repairs
//                                      - Added CalculateRadiusOnPhase() and CalculateLuminosityOnPhase() to class BH (increases DNS yield)
//                                      - Added metallicity to sampling conditions in BaseBinaryStar constructor (should have been done when LOGUNIFORM metallicity distribution added)
// 02.17.05     TW - Nov 16, 2020   - Defect repairs
//                                      - Issue #444
//                                          - Fixed typo in synchronisation timescale
// 02.17.06     RTW - Nov 17, 2020  - Bug fix:
//                                      - Fixed Schneider remnant mass inversion from logRemnantMass^10 to 10^logRemnantMass, added some comments in the same section
// 02.17.07     TW - Nov 17, 2020   - Enhancements, code cleanup
//                                      - Issue #431
//                                          - Added option to change LBV wind prescription: choices are NONE, HURLEY_ADD, HURLEY and BELCYZNSKI
//                                      - Replaced numbers with constants for luminosity and temperature limits in mass loss
//                                      - Consolidated checks of luminosity for NJ winds within function
//                                      - NOTE: the above makes sure luminosity is checked before applying NJ winds for MS stars, this was not previously the case but I think it should be
// 02.17.08     JR - Nov 19, 2020   - Enhancements, code cleanup
//                                      - Added orbital-period-distribution option (see note in Options.cpp re orbital period option)
//                                      - Added mass-ratio option
//                                      - Updated default pythonSubmit to reflect new options, plus some previous omissions (by me...)
//                                      - Minor typo/formatting changes throughout
//                                      - Updated docs for new options, plus some typos/fixes/previous omissions
// 02.17.09     RTW - Nov 20, 2020  - Bug fix:
//                                      - Removed corner case for MT_hist=8 stars in the Schneider prescription (these should be considered Ultra-stripped)
// 02.17.10     RTW - Nov 25, 2020  - Enhancement:
//                                      - Cleaned up Schneider remnant mass function (now uses PPOW), and set the HeCore mass as an upper limit to the remnant mass
// 02.17.11     LVS - Nov 27, 2020  - Enhancements:
//                                      - Added option to vary all winds with OverallWindMassLossMultiplier
// 02.17.12     TW - Dec 9, 2020    - Enhancement, code cleanup, bug fix
//                                      - Issue #463
//                                          - Changed variable names from dml, dms etc. to rate_XX where XX is the mass loss recipe
//                                          - No longer overwrite variables with next mass loss recipe for clarity
//                                      - Added a new option to check the photon tiring limit during mass loss (default false for now)
//                                      - Added a new class variable to track the dominant mass loss rate at each timestep
// 02.17.13     JR - Dec 11, 2020   - Defect repair
//                                      - uncomment initialisations of mass transfer critical mass ratios in Options.cpp (erroneously commented in v02.16.00)
// 02.17.14     TW - Dec 16, 2020   - Bug fix
//                                      - fix behaviour at fLBV=0 (had been including other winds but should just ignore them)
// 02.17.15     JR - Dec 17, 2020   - Code and architecture cleanup
//                                      - Architecture changes:
//                                          - Added Remnants class    - inherits from HeGB class
//                                          - Added WhiteDwarfs class - inherits from Remnants class; most of the WD code moved from HeWD, COWD and ONeWD to WhiteDwarfs class
//                                          - Changed HeWD class      - inherits from WhiteDwarfs class (COWD still inherits from HeWD; ONeWD from COWD)
//                                          - Change NS class         - inherits from Remnants class; code added/moved as necessary
//                                          - Change BH class         - inherits from Remnants class; code added/moved as necessary
//                                          - Change MR class         - inherits from Remnants class; code added/moved as necessary
//                                      - Code cleanup:
//                                          - added "const" to many functions (mostly SSE code) that dont modify class variables ("this") (still much to do, but this is a start)
//                                          - added "virtual" to GiantBranch::CalculateCoreMassAtBAGB() and BaseStar::CalculateTemperatureAtPhaseEnd()
//                                              - will have no impact given where they are called, but the keyword should be there (in case of future changes)
//                                          - changed hard-coded header suffixes from _1 -> (1), _2 -> (2)
//                                      - Added call to main() to seed random number generator with seed = 0 before options are processed (and user specified seed is know).  Ensures repeatability.
//                                      - Changed "timestep below minimum" warnings in Star.cpp to be displayed only if --enable-warnings is specified
// 02.17.16     JR - Dec 17, 2020   - Code cleanup
//                                      - Removed "virtual" from GiantBranch::CalculateCoreMassAtBAGB() (incorrectly added in v02.17.15 - I was right the first time)
//                                      - Removed "const" from Remnants::ResolveMassLoss() (inadvertently added in v02.17.15)
//                                      - Removed declarations of variables m_ReducedMass, m_ReducedMassPrev, m_TotalMass, and m_TotalMassPrevfrom BaseBinaryStar.h (cleanup begun in v02.15.10 - these declarations were missed)
// 02.17.17     RTW - Dec 17, 2020  - Code cleanup
//                                      - Removed MassTransferCase related variables in favor of MassTransferDonorHist
// 02.17.18     JR - Dec 18, 2020   - Defect repair
//                                      - Typo in options code for option --switch-log: "switchlog" was incorrectly used instead of "switch-log"
// 02.17.19     LVS - Dec 19, 2020  - Enhancements:
//                                      - Added option to vary winds of cool stars (with T < VINK_MASS_LOSS_MINIMUM_TEMP) via a CoolWindMassLossMultiplier
// 02.18.00     JR - Jan 08, 2021   - Enhancement:
//                                      - Added support for HDF5 logfiles (see notes at top of log.h)
//                                      - Added 'logfile-type' option; allowed values are HDF5, CSV, TSV, TXT; default is HDF5
//                                      - Added 'hdf5-chunk-size' option - specifies the HDF5 chunk size (number of dataset entries)
//                                      - Added 'hdf5-buffer-size' option - specifies the HDF5 IO buffer size (number of chunks)
//                                      - Removed 'logfile-delimiter' option - delimiter now set by logfile type (--logfile-type option described above)
//                                      - Changed header strings containing '/' character: '/' replaced by '|' (header strings become dataset names in HDF5 files, and '/' is a path delimiter...)
// 02.18.01     SS - Jan 11, 2021   - Defect repair
//                                      - Added check if binary is bound when evolving unbound binaries
// 02.18.02     JR - Jan 12, 2021   - Defect repair:
//                                      - Changed "hdf5_chunk_size = 5000" to "hdf5_chunk_size = 100000" in default pythonSubmit (inadvertently left at 5000 after some tests...)
// 02.18.03     SS - Jan 19, 2021   - Enhancement:
// 									    - Added check for neutron star mass against maximum neutron star mass. 
//									      If a neutron star exceeds this mass it should collapse to a black hole. 
//                                        This can be relevant for neutron stars accreting, e.g. during common envelope evolution
// 02.18.04     IM - Jan 28, 2021   - Enhancement:
//                                      - NS to BH collapse preserves mass (see discussion in #514)
//                                      - Fixed comment typo
// 02.18.05     JR - Jan 29, 2021   - Defect repair:
//                                      - Honour '--evolve-unbound-systems' option when specified in a grid file (see issue #519)
//                                      - Honour '--evolve-pulsars' option when specified in a grid file (same as issue #519)
//                                      - Added "maximum-evolution-time", "maximum-number-timestep-iterations", and "timestep-multiplier" to m_GridLineExcluded vector in Options.h (previous oversight)
// 02.18.06     SS - Feb 1, 2021    - Defect repair:
//                                      - Make COMPAS use --neutrino-mass-loss-BH-formation options (resolves issue #453)
// 02.18.07     JR - Feb 18, 2021   - Enhancement:
//                                      - Added 'rotational-frequency' option so users can specify initial rotational frequency of SSE star
//                                      - Added 'rotational-frequency-1' and 'rotational-frequency-2' options so users can specify initial rotational frequency of both BSE stars
//                                      - Changed units of rotational frequencies written to logfiles (omega, omega_break, omega_ZAMS) from rotations per year to Hz
//                                      - Changed program option header strings containing '_1' and '_2' to '(1)' and '(2)' for consistency
// 02.18.08     JR - Feb 26, 2021   - Defect repairs:
//                                      - Remove stray diagnostic print from BaseStar constructor in BaseStar.cpp
//                                      - Fix for issue #530 - some commandline options ignored when a grid file is used
//                                          - the issue here was case-sensitive vs case-insensitive matches (asking BOOST to do case-insensitive matches for option names doesn't propagate to all matches BOOST does...)
//                                          - the options affected were all options that have mixed-case names:
//
//                                              - case-BB-stability-prescription
//                                              - kick-magnitude-sigma-CCSN-BH
//                                              - kick-magnitude-sigma-CCSN-NS
//                                              - kick-magnitude-sigma-ECSN
//                                              - kick-magnitude-sigma-USSN
//                                              - mass-transfer-thermal-limit-C
//                                              - muller-mandel-kick-multiplier-BH
//                                              - muller-mandel-kick-multiplier-NS
//                                              - neutrino-mass-loss-BH-formation
//                                              - neutrino-mass-loss-BH-formation-value
//                                              - PISN-lower-limit
//                                              - PISN-upper-limit
//                                              - PPI-lower-limit
//                                              - PPI-upper-limit
// 02.18.09     ML - Mar 22, 2021   - Defect repair:
//                                      - Correct polynomial evaluation of Nanjing lambda's for EAGB and TPAGB stellar types.
// 02.18.10     LVS - Apr 06, 2021   - Enhancement:
//                                      - Added PPISN prescription option - Farmer 2019
// 02.19.00     JR - Apr 20, 2021   - Enhancements and Defect Repairs:
//                                      - Enhancements:
//                                          - Added option to enable users to add program options values to BSE/SSE system parameters files
//                                              - option is '--add-options-to-sysparms', allowed values are {ALWAYS, GRID, NEVER}.  See docs for details.
//                                          - Included "Run_Details" file in HDF5 output file if logfile type = HDF5.  The text Run_Details file still exists
//                                            so users can still easily look at the contents of the Run_Details file - this enhancements adds a copy of the
//                                            Run_Details file to the HDF5 output file.
//
//                                      - Defect Repairs:
//                                          - fixed a few previously unnoticed typos in PROGRAM_OPTION map in constamts.h, and in Options::OptionValue() function.
//                                            Fairly benign since they had't been noticed, but needed to be fixed.
//
//                                      Modified h5copy.py (in postProcessing/Folders/H5/PythonScripts) so that groups (COMPAS files) will not be copied
//                                      if the group exists in the destination file but has a different number of datasets (columns) from the group in
//                                      the source file.
//
//                                      Also provided h5view.py - an HDF5 file viewer for COMPAS HDF5 files (in postProcessing/Folders/H5/PythonScripts).  See
//                                      documentation as top of source file for details.
// 02.19.01     JR - Apr 30, 2021   - Enhancements and Defect Repairs:
//                                      - Enhancements:
//                                          - changed chunk size for HDF5 files to HDF5_MINIMUM_CHUNK_SIZE for Run_Details group in COMPAS_Output and for detailed output files.
//                                              - Run_Details is a small file, and detailed output files are generally a few thousand records rather than hundreds of thousands, 
//                                                so a smaller chunk size wastes less space and doesn't impact performance significantly
//
//                                      - Defect Repairs:
//                                          - fixed issue #548 - HDF5 detailed output files not created when random-seed specified in a grid file
//                                          - fixed defect where records in HDF5 output files would be duplicated if the number of systems exceeded the HDF5 chunk size
//                                            being used (the default chunk size is 100000 - that might explain why this problem hasn't been reported)
//
//                                      Modified h5view.py (in postProcessing/Folders/H5/PythonScripts) to handle detailed output files
// 02.19.02     LVS - May 04, 2021   - Defect Repairs:
//                                      - Avoid possibility of exceeding total mass in Farmer PPISN prescription
// 02.19.03     TW - May 18, 2021    - Enhancement:
//                                      - Change default LBV wind prescription to HURLEY_ADD
// 02.19.04     JR - May 24, 2021    - Defect Repair:
//                                      - Fixed incrementing of random seed and binary id when grid file contains sets/ranges
//
//                                      Modified h5view.py (in postProcessing/Folders/H5/PythonScripts) to print number of unique seeds (where relevant) in summary output
// 02.20.00     IM - June 14, 2021  - Enhancement:
//                                      - Port defaults from preProcessing/pythonSubmit.py to options.cpp
//                                      - Minor fixes (e.g., documentation)
// 02.20.01     JR - June 21, 2021  - Defect repair:
//                                      - Fix for issue #585: add formatted value and delimiter to logrecord string in Log.h (defect introduced in v02.18.00; only affected SSE_Supernovae logfile)
// 02.20.02     JR - July 26, 2021  - Defect repair:
//                                      - Add HDF5 support to logging code for SSE/BSE switch log files.  Support for HDF5 switch files was inadvertently not added when HDF5 file support as added in v02.18.00 for all standard log files.  Switch log files are 'special' (they have extra columns, not part of the 'standard' log file functionality), and that was missed.
//                                      - Also removed '-lsz' from Makefile and Makefile.docker - library not required
// 02.21.00     JR - July 28, 2021  - Enhancement and Defect Repairs:
//                                      - Added code to copy any grid file and/or logfile-definitions file specified to output container.
//                                      - Copying a large grid file could take time, and take up much space, so added new program option '--store-input-files' which is TRUE by default.  If FALSE, neither the grid file (if specified) nor the logfile-definitions file (if specified) will be copied to the output container (if TRUE, both will be copied (if specified)).
//                                      - Fixed issue #600: changed pythonSubmit.py to treat fully-qualified grid filenames and fully-qualified logfile-definitions filenames correctly (i.e. don't add CWD if the filename is already fully-qualified).
//                                      - Fixed issue #601: changed pythonSubmit.py to put all boolean parameters on the commandline, with "True" or "False" value.
// 02.21.01     RTW - Aug 21, 2021  - Defect Repair:
//                                      - PrintRLOFProperties now gets called immediately before and after the call to EvaluateBinary so that the changes reflect only BSE changes.
//                                      - The function call has also been tidied up to take an argument specifying whether the call was made before or after the MT took place.
// 02.22.00     JR - Aug 26, 2021   - Enhancement:
//                                      - Added functionality to allow users to select a range of lines from the grid file (if specified) to process.  Added program options --grid-start-line and --grid-lines-to-process - see documentation for details.
// 02.22.01     JR - Sep 11, 2021   - Defect repair:
//                                      - Fix for issue #615: defaults for calculated/drawn program options now calculated after random seed is set for the system being evolved.
// 02.22.02     IM - Oct 4, 2021    - Defecr repair:
//                                      - Removed unnecessary IsPrimary() / BecomePrimary() functionality, fixed incorrect MassTransferTrackerHistory (see issue #605)
// 02.22.03     IM - Oct 4, 2022    - Defect repair:
//                                      - Corrected Eddington mass accretion limits, issue #612 (very minor change for WDs and NSs, factor of a few increase for BHs)
// 02.23.00 FSB/JR - Oct 11, 2021   - Enhancement:
//                                      - updated kelvin-helmholtz (thermal) timescale calculation with more accurate pre-factor and updated documentation.
//                                      - rationalised parameters of, and calls to, CalculateThermalTimescale()
// 02.23.01     JR - Oct 11, 2021   - Code cleanup:
//                                      - Typo fixed in version for changes made on October 11, 2021
//                                      - Changed KROUPA_POWER to SALPETER_POWER in utils:SampleInitialMass(); Removed KROUPA_POWER from constants.h
//                                      - Removed p_Id parameter from SSE/BSE switchlog functions - leftover from debugging
//                                      - Added CHEMICALLY_HOMOGENEOUS_MAIN_SEQUENCE property to SSE_SYSTEM_PARAMETERS_REC and BSE_SYSTEM_PARAMETERS_REC (both stars)
//                                      - Tidied up some parameters etc. to better comply with COMPAS coding guidelines
//                                      - Typo fixed in preProcessing/COMPAS_Output_Definitions.txt
// 02.24.00     JR - Oct 12, 2021   - Minor enhancements/optimisations:
//                                      - Added BaseStar::CalculateThermalMassAcceptanceRate() as a first-pass to address issue #595 - can be changed/expanded as required
//                                      - Changed BaseBinaryStar::CalculateTimeToCoalescence() to use Mandel 2021 https://iopscience.iop.org/article/10.3847/2515-5172/ac2d35, eq 5 to address issue #538
// 02.24.01     RTW - Oct 13, 2021  - Enhancements:
//                                      - Added units uniformly to the --help input descriptions
//                                      - Removed the BeBinary- and RLOF-specific random seeds (which were attributes of the events and were printed with e.g <MT) and replaced with system random seed
//                                      - In CE output, changed MASS_2_FINAL (which was sort of a wrapper for core mass) for MASS_2_POST_COMMON_ENVELOPE
//                                      - Removed SN kick angles from SystemParameters output (they are duplicated in SN output) and changed true_anomaly to mean_anomaly in BSE SN output
//                                      - Cosmetic typo fixes and added consistency, in the Event_Counter parameters and some function definitions
//                                      - Added *.eps, *.png to gitignore
// 02.24.02     JR - Oct 13, 2021   - Minor fixes:
//                                      - Fixed a few typos in header strings
//                                      - Changed true_anomaly to mean_anomaly in SSE SN output
// 02.25.00     JR - Oct 30, 2021   - Enhancements and minor fixes:
//                                      - Added ability for users to annotate log files via new program options '--notes-hdrs' and '--notes'.  See docs for details. 
//                                      - Added a shorthand notation for vector program options (e.g. annotations, log-classes, debug-classes).  See docs for details.
//                                      - Added '--notes-hdrs' and '--notes' to pythonSubmit.py (default = None for both)
//                                      - Added HDF5 support to Log::GetLogStandardRecord() (return value) and Log::LogStandardRecord() (input parameter).  This only matters
//                                        to SSE Supernovae file - for delayed writes.  The original implementation may have resulted in minor discrepanicies in SSE Supernovae
//                                        log records, (because of when the values were sampled (i.e. mid-timestep, or end of timestep)), which would only have been evident if
//                                        HDF5 files were compared to e.g. CSV files for the same binary - CSV, TSV, and TXT files had values sampled mid-timestep, HDF5 files 
//                                        at end of timestep).
//                                      - Added Log::Write() and Log::Put() for HDF5 files (better implementation - worked around in original implementation)
//                                      - Added additional checks for bad string -> number conversions throughout (for stoi(), stod(), etc.)
//                                      - Performance enhancement to BaseBinaryStar::CalculateTimeToCoalescence() (return early if e = 0.0)
//                                      - Fixed a few typos in comments
// 02.25.01     IM - Nov 1, 2021    -  Enhancements:
//                                      - Introduced common-envelope-allow-radiative-envelope-survive and common-envelope-allow-immediate-rlof-post-ce-survive options
//                                      - Addresses issue # 637
// 02.25.02     JR - Nov 1 , 2021    - Minor fixes:
//                                      - reinstated "_n" suffix for BSE detailed filenames (inadvertently removed in v02.25.00)
//                                      - updated pythonSubmit files:
//                                          preProcessing/pythonSubmit.py
//                                          examples/methods_paper_plots/detailed_evolution/pythonSubmitDemo.py
//                                          examples/methods_paper_plots/chirpmass_distribution/pythonSubmit.py
//                                          examples/methods_paper_plots/fig_5_HR_diagram/pythonSubmit.py
//                                          examples/methods_paper_plots/fig_6_max_R/pythonSubmit.py
//                                          examples/methods_paper_plots/fig_8_initial_core_final_mass_relations/pythonSubmitDefaults.py
//                                          examples/methods_paper_plots/fig_8_initial_core_final_mass_relations/pythonSubmitFryerRapid.py
//                                          examples/methods_paper_plots/fig_8_initial_core_final_mass_relations/pythonSubmitMandelMueller.py
// 02.25.03     JR - Nov 1 , 2021    - Minor fixes:
//                                      - fixed typo in Options.cpp for option --common-envelope-allow-immediate-RLOF-post-CE-survive (was typed common-envelope-allow-immediate-RLOF-post-CE_survive)
//                                      - fixed typo in Options.cpp for option --common-envelope-allow-radiative-envelope-survive (was typed common-envelope-allow-radiative-envelope-surive)
//                                        (neither of these caused problems because Boost matches only as many characters as necessary to determine the option name - would have if the names were not unique up to the typos)
// 02.25.04     IM - Nov 4, 2021     - Minor fixes
//                                      - More surive->survive typo fixes in python files to address issue #660
//                                      - Documentation edits to reflect new options common-envelope-allow-radiative-envelope-survive and common-envelope-allow-immediate-rlof-post-ce-survive options
// 02.25.05     IM - Nov 4, 2021     - Defect repair:
//                                      - Changed GiantBranch::CalculateRemnantMassByMullerMandel() to ensure that the remnant mass is no greater than the He core mass
// 02.25.06     IM - Nov 7, 2021     - Enhancements:
//                                      - Clarified program option documentation
//                                      - Removed unused CUSTOM semi-major axis initial distribution
//                                      - Removed unused STARTRACK zeta prescription
// 02.25.07     IM - Nov 12, 2021    - Defect repair:
//                                      - Changed EAGB::CalculateLuminosityOnPhase() and EAGB::CalculateLuminosityAtPhaseEnd() to use the helium core mass rather than the CO core mass (see Eq. in second paragraph of section 5.4 of Hurley+, 2000); this fixes a downward step in luminosity and radius on transition to EAGB
// 02.25.08     JR - Nov 15, 2021    - Defect repair:
//                                      - Fixed error introduced in v02.25.00: Added HDF5 support to GetLogStandardRecord().
//                                        Defect introduced was omission of code for HDF5 file support if a specified property is supplied to GetLogStandardRecord(), causing a boost::bad_get error.
//                                        The defect only affected HDF5 SSE_Supernovae files.  This fix adds the omitted code.
//                                      - Changed Options::PrintOptionHelp() to print help (-h/--h) to stdout instead of stderr.
// 02.25.09     IM - Nov 16, 2021    - Defect repair:
//                                      -Revert EAGB treatment to 02.25.06 until a proper fix is introduced
// 02.25.10     JR - Nov 19, 2021    - Defect repairs:
//                                      - clamp timestep returned in BaseStar::CalculateTimestep() to NUCLEAR_MINIMUM_TIMESTEP
//                                      - change NUCLEAR_MINIMUM_TIMESTEP to 1 year (from 100 years) in constants.h
// 02.26.00     IM - Nov 30, 2021    - Defect repairs:
//                                      - only decrease effective initial mass for HG and HeHG stars on mass loss when this decrease would not drive an unphysical decrease in the core mass
//                                      - change mass comparisons (e.g., mass vs. He flash mass threshold) to compare effective initial mass rather than current mass
//                                      - minor code and comment cleanup
// 02.26.01     IM - Dec 5, 2021     - Defect repair, Code cleanup:
//                                      - Removed redundant function ResolveRemnantAfterEnvelopeLoss (ResolveEnvelopeLoss is sufficient)
//                                      - Cleaned / updated ResolveEnvelopeLoss
//                                      - Fixed issue with masses and types of remnants formed from stripped HG stars
// 02.26.02     RTW - Dec 17, 2021   - Defect repair, Code cleanup:
//                                      - Changed all occurrences of PPOW(base, 1.0/3.0) with std::cbrt, as the former could not handle negative bases
//                                      - Changed all occurrences of sqrt with std::sqrt for consistency with the above change
// 02.26.03     IM - Jan 10, 2022    - Defect repair, code cleanup:
//                                      - Cleaned up treatment of HG donors having CONVECTIVE envelopes in LEGACY; fixed an issues with CEs from HG donors introduced in 02.25.01 
// 02.27.00     ML - Jan 12, 2022    - Enhancements:
//                                      - Add enhanced Nanjing lambda option that continuously extrapolates beyond radial range
//                                      - Add Nanjing lambda option to switch between calculation using rejuvenated mass and true birth mass
//                                      - Add Nanjing lambda mass and metallicity interpolation options
//                                      - No change in default behaviour
// 02.27.01     IM - Feb 3, 2022     - Defect repair:
//                                      - Fixed condition for envelope type when using ENVELOPE_STATE_PRESCRIPTION::FIXED_TEMPERATURE (previously, almost all envelopes were incorrecctly declared radiative)
// 02.27.02     IM - Feb 3, 2022     - Defect repair:
//                                      - Fixed mass change on forced envelope loss in response to issue # 743
// 02.27.03     JR - Feb 8, 2022     - Defect repair:
//                                      - Fix for issue # 745 - logfile definition records not updated correctly when using logfile-definitions file (see issue for details)
// 02.27.04     RTW - Feb 15, 2022   - Defect repair:
//                                      - Fix for issue # 761 - USSNe not occurring. See issue for details.
// 02.27.05     IRS - Feb 17, 2022   - Enhancements:
//                                      - Add function HasOnlyOneOf, which returns true if a binary has only one component in the list of stellar types passed, and false if neither or both are in the list
//                                      - Add function IsHMXRBinary, which returns true if HasOnlyOneOf(Black hole, Neutron star) and the companion radius is > 80% of the Roche Lobe radius
//                                      - Add flag --hmxr-binaries, which tells COMPAS to store binaries in BSE_RLOF output file if IsHMXRBinary
//                                      - Add columns for pre- and post-timestep ratio of stars to Roche Lobe radius to BSE_RLOF output file (addressing issue #746)
//                                      - Changed variables named rocheLobeTracker, roche_lobe_tracker etc. to starToRocheLobeRadiusRatio, star_to_roche_lobe_radius_ratio, etc. for clarity
// 02.27.06     SS - Apr 5, 2022     -  Defect repair:
//                                      - Fixed StarTrack PPISN prescription, previously it was doing the same thing as the COMPAS PPISN prescription.
// 02.27.07     RTW - Apr 5, 2022    - Defect repair:
//                                      - Fix for issue # 773 - ONeWD not forming due to incorrect mass comparison in TPAGB. 
// 02.27.08     RTW - Apr 12, 2022   - Defect repair:
//                                      - Fix for issue # 783 - Some mergers involving a massive star were not logged properly in BSE_RLOF, whenever a jump in radius due to changing stellar type within ResolveMassChanges was much greater than the separation.
// 02.27.09     VK - Apr 25, 2022    - Minor Enhancement:
//                                      - Converted constant: MULLERMANDEL_SIGMAKICK into an option: --muller-mandel-sigma-kick
// 02.28.00     Lvs - May 11, 2022   - Enhancements:
//                                      - Introduced new remnant mass prescription: Fryer+ 2022, adding new options --fryer-22-fmix and --fryer-22-mcrit
// 02.29.00     RTW - May 5, 2022    - Enhancement:
//                                      - Fix for issue # 596 - New option to allow for H rich ECSN (defaults to false). This removes non-interacting ECSN progenitors from contributing to the single pulsar population.
// 02.30.00     RTW - May 8, 2022    - Enhancement
//                                      - Added MACLEOD_LINEAR specific angular momentum gamma loss prescription for stable mass transfer
// 02.31.00     IM - May 14, 2022    - Enhancement
//                                      - Added option retain-core-mass-during-caseA-mass-transfer to preserve a larger donor core mass following case A MT, set equal to the expected core mass of a newly formed HG star with mass equal to that of the donor, scaled by the fraction of its MS lifetime
//                                      - Code and comment cleaning
// 02.31.01     RTW - May 16, 2022   - Defect repair:
//                                      - Fixed help string for H rich ECSN option implemented in v2.29.99
// 02.31.02     JR - May 18, 2022    - Defect repairs:
//                                      - Fixed STAR_PROPERTY_LABEL entries in contsants.h for INITIAL_STELLAR_TYPE and INITIAL_STELLAR_TYPE_NAME - both missing the prefix "INITIAL_".
//                                        Only caused a problem if a user wanted to add either of those to the logfile-definitions file - but since they are in the system parameters files (SSE and BSE)
//                                        by default encountering the problem would probably be unlikely.
//                                      - Fixed error identifier in Log::UpdateAllLogfileRecordSpecs() - was (incorrectly) ERROR::UNKNOWN_BINARY_PROPERTY, now (correctly) ERROR::UNKNOWN_STELLAR_PROPERTY 
// 02.31.03     RTW - May 20, 2022   - Defect repair:
//                                      - Fixed MS+MS unstable MT not getting flagged as a CEE
// 02.31.04     RTW - June 10, 2022  - Enhancements
//                                      - Fixed MT_TRACKER values to be clearer and complementary to each other
//                                      - Updated the relevant section in the detailed plotter that uses MT_TRACKER values
//                                      - Removed end states from detailed plotter (Merger, DCO, Unbound) so that they don't over compress the rest
// 02.31.05     RTW - July 25, 2022  - Defect repair:
//                                      - Renamed option '--allow-H-rich-ECSN' to 'allow-non-stripped-ECSN'
//                                      - Fixed check for non-interacting ECSN progenitors to consider MT history instead of H-richness
// 02.31.06     RTW - Aug 2, 2022    - Enhancement:
//                                      - Added stellar merger to default BSE_RLOF output
// 02.31.07     IM - August 1, 2022  - Defect repair:
//                                      - Print to DetailedOutput after merger, addresses https://github.com/TeamCOMPAS/COMPAS/issues/825
//                                      - Ensures no ONeWDs are formed with masses above Chandrasekhar mass
//                                      - Minor comment tweaks and a bit of defensive programming
// 02.31.08     RTW - Aug 3, 2022    - Enhancement:
//                                      - Added Accretion Induced Collapse (AIC) of ONeWD as another type of SN
// 02.31.09     RTW - Aug 9, 2022    - Enhancement:
//                                      - Max evolution time and max number of timesteps now read in from gridline as well as commandline
// 02.31.10     RTW - Aug 12, 2022   - Enhancement:
//                                      - Added option to set the Temperature boundary between convective/radiative giant envelopes
// 02.32.00     JR - Aug 27, 2022    - Enhancement & minor cleanup:
//                                      - Add 'record type' functionality to all standard log files
//                                      - Add/rationalise calls to PrintDetailedOutput() for binary systems
//                                          - remove m_PrintExtraDetailedOutput variable (and associated code) from BaseBinaryStar class
//                                      - Add new option for each standard log file to allow specification of which record types to print
//                                          - see e.g. '--logfile-detailed-output-record-types'
//                                      - Online documentation updated for record types and new options
//                                      - Detailed ploter changed to work with record type column (thanks RTW)
//                                      - Added new section to online documentation: 'What's new'
//                                          - documented record types changes in this new section
//                                      - Minor cleanup:
//                                          - minor formatting and typo fixes (src + docs)
//                                          - removed IncrementOmega() function from the BaseStar and Star classes (anti-patterm and no longer used - if it ever was)
//                                          - tidied up description of MainSequence::UpdateMinimumCoreMass()
// 02.33.00     RTW - Aug 13, 2022   - Enhancement:
//                                      - Added critical mass ratios from Claeys+ 2014 for determining if MT is unstable
//                                      - Cleaned up stability check functions in BaseBinaryStar.cpp for clarity, and to allow for critical mass ratios to be checked correctly
// 02.33.01     RTW - Sep 26, 2022   - Defect repair:
//                                      - Fixed interpolation of MACLEOD_LINEAR gamma for specific angular momentum. Previously interpolated on the gamma value, now interpolates in orbital separation
// 02.33.02      IM - Nov 27, 2022   - Defect repair:
//                                      - Fixed ignored value of input radius when computing the thermal timescale, relevant if using Roche lobe radius instead (issue #853)
//                                      - Cleaned code and comments around the use of MT_THERMALLY_LIMITED_VARIATION::RADIUS_TO_ROCHELOBE vs. C_FACTOR (issue #850)
// 02.34.00      IM - Nov 28, 2022   - Enhancement:
//                                      - Adding framework for Hirai & Mandel 2-stage common envelope formalism
//                                          (placeholders for now -- will have identical results to default version)
//                                      - Placed Dewi CE prescription on parity with others
// 02.34.01     RTW - Nov 30, 2022   - Defect repair:
//                                      - Fixed Time<MT and Time>MT calls in BSE_RLOF. Previously, they were identical. Now, Time<MT correctly reflects the previous time.
// 02.34.02     JR - Nov 30, 2022    - Defect repair:
//                                      - Fixed problem with no content in switchlog files (issue #870 - introduced in v2.32.00).
//                                      - Changed conditional statement in HG::ResolveEnvelopeLoss() and FGB::ResolveEnvelopeLoss() to be consistent with other stellar types ('>' -> '>=').
// 02.34.03     NRS - Jan 9, 2023    - Defect repair:
//                                      - Fixed units for post-CEE semi-major axis in CEE logs (issue #876).
// 02.34.04     RTW - Jan 31, 2023   - Enhancement:
//                                      - Added SN orbit inclination angle to BSE_SUPERNOVAE output
// 02.34.05     JR - Jan 29, 2023    - Code cleanup:
//                                      - Addressed issue #888 - replaced class variables m_LogMetallicityXi, m_LogMetallicitySigma, and m_LogMetallicityRho in BaseStar with getter functions.
// 02.34.06     IM - Feb 1, 2023     - Bug fixes:
//                                      - Re-enabled ResolveMassLoss() for Remnants so that Mdot is correctly reset
//                                      - Set Mdot to 0 in BaseBinaryStar::CalculateWindsMassLoss() when winds are turned off while the binary is in mass trensfer
//                                      - Removed Dutch winds for Remnants
//                                      - Fixed typo in NS::CalculateLuminosityOnPhase_Static()
//                                      - Minor code cleaning
// 02.35.00     RTW - Dec 8, 2022    - Enhancement:
//                                      - Added critical mass ratios from Ge+ 2020 for determining if MT is unstable
// 02.35.01     RTW - Feb 12, 2022   - Enhancement:
//                                      - Added post-SN orbital inclination vector to the output-able BINARY_PROPERTIES (not included in output, by default). 
// 02.35.02     JR - Feb 19, 2023    - Minor change and defect repair:
//                                      - Changed units of ROCHE_LOBE_RADIUS_1 and ROCHE_LOBE_RADIUS_2 from orbital separation to RSOL
//                                      - Changed header string for ROCHE_LOBE_RADIUS_1 from "RocheLobe(1)|a" to "RocheLobe(1)" - ditto for ROCHE_LOBE_RADIUS_2
//                                      - removed STAR_TO_ROCHE_LOBE_RADIUS_RATIO_1 ("Radius(1)|RL")and STAR_TO_ROCHE_LOBE_RADIUS_RATIO_2 ("Radius(2)|RL") from
//                                        the default output for BSE_DETAILED_OUTPUT_REC (can be calculated from other values in the default output)
//                                      - changed plot_detailed_evolution.py to accommodate the removal of STAR_TO_ROCHE_LOBE_RADIUS_RATIO_1 and 
//                                        STAR_TO_ROCHE_LOBE_RADIUS_RATIO_2 from the default output
//                                      - changed online documentation to reflect:
//                                           (a) removal of STAR_TO_ROCHE_LOBE_RADIUS_RATIO_1 and STAR_TO_ROCHE_LOBE_RADIUS_RATIO_2 from the default output
//                                           (b) change of header strings for ROCHE_LOBE_RADIUS_1 and ROCHE_LOBE_RADIUS_2 (units already (accidentally...) correct)
//                                      - fixed minor defect in call to m_Accretor->CalculateMassAcceptanceRate() in BaseBinaryStar::CalculateMassTransfer()
//                                        (only affected runs with mass-transfer-thermal-limit-accretor = RADIUS_TO_ROCHELOBE)
// 02.35.03     LvS - Feb 27, 2023   - Enhancement:
//                                      - Added mass accretion prescription during CE following model 2 from van Son + 2020
// 02.36.00     JR - Mar 15, 2023    - Enhancement, minor defect repairs:
//                                      - Addressed issue #797 - implemented functionality to create YAML file.  Two new options (--create-YAML-file and --YAML-template).  See documentation for details.
//                                      - Modified runSubmit.py to work with new yaml file format (i.e. all options could be commented...)
//                                      - Minor defect repairs in options code
//                                      - Minor fixes to online documentation; also clarified make arguments
// 02.36.01     JR - Mar 20, 2023    - Documentation:
//                                      - Updated documentation for YAML files.
//                                      - Modified YAML template to include notice regarding commented lines in default YAML file.
// 02.37.00     NR,RTW - Mar 26, 2023 - Enhancement:
//                                      - Added functionality for WDs to accrete in different regimes. 
//                                          - This applies to each WD subtype individually, though there is some overlap between COWDs and ONeWDs.
//                                          - Also involves tracking the WD shell mass, to account for shell burning that later increases the WD mass.
//                                          - Includes possible instability, and merger if the donor is a giant, as well as new SN types, 
//                                          - AIC (accretion induced collapse), SNIA (Type Ia), and HeSD (Helium shell detonation). 
//                                      - Tangential but related changes:
//                                          - Cleaned up the call to EddingtonCriticalRate, puttting it in BaseStar along with the optional prefactor.
//                                          - Moved NS radius and luminosity calls into NS.h from elsewhere in the code.
// 02.37.01     JR - Mar 27, 2023    - Defect repair:
//                                      - Updated changelog.h and whats-new.rst to correctly reflect changes to the code and version numbers after a bad fix for merge conflicts
//                                      - Changed "DD" to "HeSD" as appropriate
//                                      - A couple of code-cleanups
// 02.37.02     JR - Mar 27, 2023    - Defect repair:
//                                      - Changed yaml.h to include <algorithm> and <chrono> - not including them causes docker build to fail.
// 02.37.03     IM - Apr 8, 2023     - Defect repair:
//                                      - Resolved issue #855 by using Mass0 rather than Mass to determine ages and timescales
// 02.38.01     IM - Apr 16, 2023    - Enhancement:
//                                      - Added option to eject the convective envelope by pulsations (ExpelConvectiveEnvelopeAboveLuminosityThreshold)
//                                          if log10(m_Luminosity/m_Mass) exceeds LuminosityToMassThreshold
// 02.38.02     NR - Apr 20, 2023    - Defect repair:
//                                      - Added missing const in WD files which was generating warnings when compiling.
//                                   - Enhancement:
//                                      - Added QCRIT_PRESCRIPTION::HURLEY_HJELLMING_WEBBINK based on Hurley+ 2002 and its corresponding documentation.
// 02.38.03     IM - Apr 20, 2023    - Enhancement:
//                                      - Updated defaults following #957
// 02.38.04     IM - Apr 20, 2023    - Enhancement:
//                                      - Included Picker et al. (2023, in prep.) fits for the convective envelope mass in the TWO_STAGE common envelope treatment
// 02.38.05     YS - May 10, 2023    - Updates and changes to NS.cpp:
//                                      - Added NS::ChooseTimeStep(). Detailed time step description and reasoning can be found in NS.cpp
//                                      - Added output options (not default): PULSAR_BIRTH_PERIOD and PULSAR_BIRTH_SPIN_DOWN_RATE, which output the birth spin period and period derivative of a pulsar
//                                      - Updated codes on pulsar evolution, solving the problem of pulsars not evolving properly. This is written in cgs. 
//                                      - Added NS::SpinDownIsolatedPulsar(), describes single pulsar spinning down with magnetic braking. 
//                                          This is later used in NS::UpdateMagneticFieldAndSpin()
//                                      - m_PulsarDetails.spinDownRate was described as Pdot (s s^-1), when it is in fact f-dot(rad s^-2). This is now corrected. 
//                                      - In BSE_Pulsar_Evolution file, the pulsar parameters at birth were not recorded. 
//                                          Pulsar was also evolved an additional time step here with unspecified size.
//                                          Fix to this problem is done by setting the PULSAR_RECORD_TYPE:
//                                           (a) if record_type = 1 (DEFAULT), these are the initial values of the pulsar set at birth
//                                           (b) if record_type = 3 (POST_BINARY_TIMESTEP), these describe normal pulsar evolution
//                                      - Another caveat:
//                                         pulsar recycling mechanisms are not yet fully implemented, so COMPAS cannot produce MSPs for the time being; more updates to come.
// 02.38.06     JR - Jun 04, 2023    - Defect repair:
//                                      - Fixed "hides overloaded virtual function" warnings.
//                                      - Added "-Woverloaded-virtual" to compiler flags to enable warnings for g++ on linux systems.
// 02.38.07     JR - Jun 04, 2023    - Defect repair:
//                                      - Fix for issue #958 - evolving unbound systems that contain two compact objects.  Also added BINARY_PROPERTY::UNBOUND 
//                                        to BSE Detailed Output file default record.
//                                      - Changed makefile to be POSIX compliant for .o suffix rule.  No need to change docker Makefile - it is already POSIX compliant.
//                                         - since GNU Make 4.3 a warning is issued for suffix rules that include prerequisites - in our case the .o rule on line 125:
//                                           "Makefile:125: warning: ignoring prerequisites on suffix rule definition" - and in future releases it will become an error.
// 02.38.08     NRS - Jun 22, 2023   - Defect repair:
//                                      - Changed documentation to  match default value of m_EvolveUnboundSystems (TRUE).
//                                   - Enhancement:
//                                      - Added --evolve-double-white-dwarfs option to allow evolution of DWD systems (FALSE by default).
// 02.39.00     JR - Jul 04, 2023    - Enhancement, a little code cleanup:
//                                      - Record and expose m_EvolutionStatus for both BaseStar and BaseBinaryStar as a variable available for selection
//                                        for printing.  m_EvolutionStatus records the final evolution status - the reason evolution was stopped.  This was
//                                        already printed to the console for each star or binary, and is now available to be recorded in the log files.
//                                      - Add 'Evolution_Status' column to both SSE and BSE default system parameters records, and record m_EvolutionStatus there. 
//                                      - Fixed a few typos, a little code cleanup.
// 02.39.01     LC - Sep 01, 2023    - Defect repair:
//                                      - Fix for issue #945 - made HeSD SN types a sub-class of SNIA types.
<<<<<<< HEAD
// 02.40.00     JR - Oct 30, 2023    - Enhancement, a little cleanup:
//                                      - Added naive tides implementation.  Functionality enabled with new option `--enable-tides`.  Default is no tides.
//                                      - Fixed CalculateOrbitalAngularMomentum() (now uses eccentricity)
//                                      - Added links to online documentation to splash string
=======
// 02.40.00     JDM - Sep 29, 2023   - Enhancement:
//                                      - Added 'FLEXIBLE2023' option to --mass-loss-prescription. Recover previous defaults via 'BELCZYNSKI2010' option. this applies the following prescriptions:
//                                          - Added --OB-mass-loss program option.
//                                          - Added --RSG-mass-loss.
//                                          - Added --VMS-mass-loss.
//                                          - Added --WR-mass-loss.
>>>>>>> e39c6b71

const std::string VERSION_STRING = "02.40.00";


# endif // __changelog_h__<|MERGE_RESOLUTION|>--- conflicted
+++ resolved
@@ -1057,21 +1057,18 @@
 //                                      - Fixed a few typos, a little code cleanup.
 // 02.39.01     LC - Sep 01, 2023    - Defect repair:
 //                                      - Fix for issue #945 - made HeSD SN types a sub-class of SNIA types.
-<<<<<<< HEAD
-// 02.40.00     JR - Oct 30, 2023    - Enhancement, a little cleanup:
-//                                      - Added naive tides implementation.  Functionality enabled with new option `--enable-tides`.  Default is no tides.
-//                                      - Fixed CalculateOrbitalAngularMomentum() (now uses eccentricity)
-//                                      - Added links to online documentation to splash string
-=======
 // 02.40.00     JDM - Sep 29, 2023   - Enhancement:
 //                                      - Added 'FLEXIBLE2023' option to --mass-loss-prescription. Recover previous defaults via 'BELCZYNSKI2010' option. this applies the following prescriptions:
 //                                          - Added --OB-mass-loss program option.
 //                                          - Added --RSG-mass-loss.
 //                                          - Added --VMS-mass-loss.
 //                                          - Added --WR-mass-loss.
->>>>>>> e39c6b71
+// 02.41.00     JR - Nov 02, 2023    - Enhancement, a little cleanup:
+//                                      - Added naive tides implementation.  Functionality enabled with new option `--enable-tides`.  Default is no tides.
+//                                      - Fixed CalculateOrbitalAngularMomentum() (now uses eccentricity)
+//                                      - Added links to online documentation to splash string
 
-const std::string VERSION_STRING = "02.40.00";
+const std::string VERSION_STRING = "02.41.00";
 
 
 # endif // __changelog_h__