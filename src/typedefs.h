#ifndef __typedefs_h__
#define __typedefs_h__

#include "constants.h"

// JR: todo: clean this up and document it better


typedef std::tuple<bool, COMPAS_VARIABLE_TYPE> COMPAS_VARIABLE;
typedef std::initializer_list<STELLAR_TYPE>    STELLAR_TYPE_LIST;
typedef std::initializer_list<SN_EVENT>        SN_EVENT_LIST;
typedef std::vector<STELLAR_TYPE>              STYPE_VECTOR;


// Option details
typedef struct OptionDetails {
    std::string              optionStr;                     // name string
    std::string              valueStr;                      // value string
    std::string              sourceStr;                     // source string (COMPAS DEFAULT or USER SUPPLIED)    
    std::string              typeStr;                       // detailed data type (e.g. UNSIGNED LONG INT)
    TYPENAME                 dataType;                      // short data type (e.g. INT, FLOAT, etc)
    std::string              defaultStr;                    // default value string
    std::vector<std::string> allowedStr;                    // vector of allowed value strings (empty for options that don't have multiple allowed values)
} OptionDetailsT;


// Log file details
typedef struct LogfileDetails {
    int                           id;                       // logfile id
    std::string                   filename;                 // filename
    int                           recordTypes;              // bitmap of record types to be written to the file (if 0, the file is disabled)
    ANY_PROPERTY_VECTOR           recordProperties;         // list of properties (columns) to be written to the logfile
    std::vector<TYPENAME>         propertyTypes;            // the COMPAS datatypes of the properties
    std::vector<STRING_QUALIFIER> stringTypes;              // the string type (fixed or variable length) for TYPENAME::STRING datatypes
    std::vector<std::string>      hdrStrings;               // the column header strings
    std::vector<std::string>      unitsStrings;             // the column units strings
    std::vector<std::string>      typeStrings;              // the column datatype strings
    std::vector<std::string>      fmtStrings;               // format strings for the columns - how the value is formatted for printing to the logfile
    std::vector<bool>             annotations;              // print flags for each annotation specified by the user (e.g. OPTIONS->NotesHdrs())
} LogfileDetailsT;


// Grid file details
typedef struct Gridfile {
    std::string   filename;                                 // filename for grid file
    ERROR         error;                                    // status - ERROR::NONE if no problem, otherwise an error number
    std::ifstream handle;                                   // the file handle

    std::streamsize startLine;                              // the first line of the grid file to process (0-based)
    std::streamsize currentLine;                            // the grid line currently being processed
    std::streamsize linesProcessed;                         // the number of grid lines processed so far in this run
    std::streamsize linesToProcess;                         // the number of grid lines to process (from start line)
} GridfileT;


// RotationalVelocityParams struct for gsl root solver
struct RotationalVelocityParams {                           // Structure containing parameter (u) for the root solving function using gsl_root_solver
    double u;                                               // Value of CDF, draw in U(0,1)
};


// KickMagnitudeParams struct for gsl root solver
struct KickMagnitudeParams {
    double y;       // Value of CDF, should be drawn as U(0,1)
    double sigma;   // sigma for kick distribution
};


// struct for supernova events:
// CCSN, ECSN, PISN, PPSIN, USSN, AIC

typedef struct SNEvents {
    SN_EVENT current;                                       // Supernova event at the current timestep: NONE if no supernova event happening
    SN_EVENT past;                                          // Supernova event at any past timestep   : NONE if no supernova event happened in any past timestep
} SNEventsT;


// supernova kick struct for both SSE and BSE options
//
// some of these are only required for binary stars, but
// easier (and more logical I think (for now, anyway) to
// keep all SN-related attributes in the same place
//
// we need to know if these values were actually specified
// by the user via options - hence the boolean values

typedef struct KickParameters {
    bool   magnitudeRandomSpecified;                        // SSE and BSE
    double magnitudeRandom;                                 // SSE and BSE

    bool   magnitudeSpecified;                              // SSE and BSE
    double magnitude;                                       // SSE and BSE

    bool   phiSpecified;                                    // BSE only
    double phi;                                             // BSE only

    bool   thetaSpecified;                                  // BSE only
    double theta;                                           // BSE only

    bool   meanAnomalySpecified;                            // BSE only
    double meanAnomaly;                                     // BSE only
} KickParameters;


// struct for supernova attributes of the base star
// some of these are only required for binary stars, but
// easier (and more logical I think (for now, anyway) to
// keep all SN-related attributes in the same place

typedef struct SupernovaDetails {                           // Holds attributes, flags - if the star went supernova

    KickParameters   initialKickParameters;                 // User-supplied initial kick parameters - if present used in place of drawing randomly/from distributions
    
    double           coreMassAtCOFormation;                 // Core mass of this star when it formed a compact object
    double           COCoreMassAtCOFormation;               // Carbon Oxygen core mass of the star when it goes supernova and forms a compact object
    double           drawnKickMagnitude;                    // Kick magnitude the system received during the supernova (km s^-1)
    double           eccentricAnomaly;                      // Eccentric anomaly at instataneous time of the SN
    SNEventsT        events;                                // Record of supernova events undergone by the star
    double           fallbackFraction;                      // Fallback fraction during a supernova event
    double           HeCoreMassAtCOFormation;               // Helium core mass of the star when it goes supernova and forms a compact object
    bool             isHydrogenPoor;                        // Flag to indicate if exploding star is hydrogen-poor. We consider an H-rich star all SN progenitors that have an H envelope, otherwise H-poor
    double           kickMagnitude;                         // Kick magnitude the system received during the supernova (km s^-1)
    double           kickMagnitudeRandom;                   // Random number U(0,1) for choosing the supernova kick magnitude - drawn once at star creation
<<<<<<< HEAD
    double           rocketKickMagnitude;                   // Rocket kick magnitude the system received the supernova (km s^-1)
=======
    double           rocketKickMagnitude;                   // Rocket kick magnitude the system received after the supernova (km s^-1)
    double           rocketKickPhi;                         // Rocket kick azimuthal angle phi the system received after the supernova 
    double           rocketKickTheta;                       // Rocket kick polar angle theta the system received after the supernova 
>>>>>>> 8c9572c1
    double           meanAnomaly;                           // Mean anomaly at instantaneous time of the SN - uniform in [0, 2pi]
    double           phi;                                   // Kick angle in the orbital plane, defined CCW from the radial vector pointed away from the Companion (rad) [0, 2pi)
    SN_STATE         supernovaState;                        // Indicates which star (or stars) are undergoing / have undergone a supernova event
    double           theta;                                 // Kick angle out of the orbital plane, toward the orbital angular momentum axis (rad) [-pi/2, pi/2]
    double           totalMassAtCOFormation;                // Total mass of the star when it goes supernova and forms a compact object
    double           trueAnomaly;                           // True anomaly at instantaneous time of the SN
} SupernovaDetailsT;


// pulsar parameters (if star becomes a Neutron Star)
typedef struct PulsarDetails {
    double magneticField;                                   // Pulsar magnetic field strength (G)
    double spinPeriod;                                      // Pulsar spin period (ms)
    double spinFrequency;                                   // Pulsar spin frequency in rads per second
    double spinDownRate;                                    // Pulsar spin down rate as time derivative of spin frequency (fdot, rad s^-2)
    double birthPeriod;                                     // Pulsar birth period (s)
    double birthSpinDownRate;                               // Pulsar birth down rate as Pdot (s s^-1)
} PulsarDetailsT;


// struct for Lambdas
typedef struct Lambdas {
	double dewi;                                            // JR: todo: description?
    double fixed;                                           // Set to OPTIONS->commonEnvelopeLambda
	double kruckow;                                         // Calculated using m_Radius and OPTIONS->commonEnvelopeSlopeKruckow
	double kruckowBottom;                                   // Calculated using m_Radius and -1
	double kruckowMiddle;                                   // Ccalculated using m_Radius and -4/5
	double kruckowTop;                                      // Calculated using m_Radius and -2/3
	double loveridge;                                       // No mass loss
	double loveridgeWinds;                                  // Mass loss
	double nanjing;                                         // JR: todo: description?
} LambdasT;


// struct for Zetas
typedef struct Zetas {                                      // JR: todo: descriptions for these?
	double hurley;
	double hurleyHe;
	double nuclear;
	double soberman;
	double sobermanHe;
	double thermal;
} ZetasT;


// struct for binding energies
typedef struct BindingEnergies {
    double fixed;                                           // Calculated using lambda = OPTIONS->commonEnvelopeLambda
	double nanjing;                                         // Calculated using lambda = m_Lambdas.nanjing
	double loveridge;                                       // Calculated using lambda = m_Lambdas.loveridge
	double loveridgeWinds;                                  // Calculated using lambda = m_Lambdas.loveridgeWinds
	double kruckow;                                         // Calculated using lambda = m_Lambdas.kruckow
    double dewi;                                            // Calculated using lambda = m_Lambdas.dewi
} BindingEnergiesT;


// RLOF properties
typedef struct RLOFProperties {
    OBJECT_ID     id;

    STELLAR_TYPE  stellarType1;
    STELLAR_TYPE  stellarType2;

    double        mass1;
    double        mass2;

    double        radius1;
    double        radius2;

    double starToRocheLobeRadiusRatio1;                                    
    double starToRocheLobeRadiusRatio2;

    double        eccentricity;
    double        semiMajorAxis;

    unsigned int  eventCounter;

    double        time;
    double        timePrev;

    bool          isRLOF1;
    bool          isRLOF2;

    bool          isCE;

} RLOFPropertiesT;

typedef struct BinaryRLOFDetails {                          // RLOF details pertinent to binaries

    bool experiencedRLOF;
    bool immediateRLOFPostCEE;                              // Here for now - maybe should be in Binary CEDetails struct?       JR: todo:
    bool isRLOF;
    bool simultaneousRLOF;                                  // Here for now - maybe should be in Binary CEDetails struct?       JR: todo:
    bool stableRLOFPostCEE;                                 // Here for now - maybe should be in Binary CEDetails struct?       JR: todo:
    RLOFPropertiesT  props1;
    RLOFPropertiesT  props2;
    RLOFPropertiesT* propsPreMT;
    RLOFPropertiesT* propsPostMT;
} BinaryRLOFDetailsT;

typedef struct StellarRLOFDetails {                         // RLOF details pertinent to individual stars
    bool   isRLOF;
    bool   experiencedRLOF;
    bool   RLOFPostCEE;
} StellarRLOFDetailsT;


// BeBinary properties
typedef struct BeBinaryProperties {
    OBJECT_ID     id;

    double        dt;
    double        totalTime;

    double        massNS;

    double        companionMass;
    double        companionLuminosity;
    double        companionTeff;
    double        companionRadius;

    double        semiMajorAxis;
    double        eccentricity;
} BeBinaryPropertiesT;

typedef struct BeBinaryDetails {
    BeBinaryPropertiesT  props1;
    BeBinaryPropertiesT  props2;
    BeBinaryPropertiesT* currentProps;
    BeBinaryPropertiesT* previousProps;
} BeBinaryDetailsT;


// Common Envelope properties
typedef struct BinaryCEESavedValues {
    double eccentricity;
   	double rocheLobe1to2;
	double rocheLobe2to1;
    double semiMajorAxis;
} BinaryCEESavedValuesT;

typedef struct BinaryCEDetails {                            // Common Envelope details pertinent to binaries
    BinaryCEESavedValuesT preCEE;
    BinaryCEESavedValuesT postCEE;

    bool                  CEEnow;                           // Indicates whether a common envelope event is occurring now
    unsigned int          CEEcount;                         // Common Envelope Event count
    bool                  doubleCoreCE;
    bool                  optimisticCE;
} BinaryCEDetailsT;


typedef struct StellarCEESavedValues {
    double       bindingEnergy;
    double       dynamicalTimescale;
    double       luminosity;
    double       mass;
    double       nuclearTimescale;
    double       radialExpansionTimescale;
    double       radius;
    STELLAR_TYPE stellarType;
    double       temperature;
    double       thermalTimescale;
} StellarCEESavedValuesT;

typedef struct StellarCEDetails {                      // Common Envelope details pertinent to individual stars
    StellarCEESavedValuesT preCEE;
    StellarCEESavedValuesT postCEE;

    double                 bindingEnergy;
    double                 COCoreMass;
    double                 CoreMass;
    double                 HeCoreMass;
    double                 lambda;
    double                 convectiveEnvelopeMass;              // for two-stage CE formalism
    double                 radiativeIntershellMass;             // for two-stage CE formalism
    double                 convectiveEnvelopeBindingEnergy;     // for two-stage CE formalism
} StellarCEDetailsT; // was CommonEnvelopeDetailsT;


#endif // __typedefs_h__<|MERGE_RESOLUTION|>--- conflicted
+++ resolved
@@ -121,13 +121,9 @@
     bool             isHydrogenPoor;                        // Flag to indicate if exploding star is hydrogen-poor. We consider an H-rich star all SN progenitors that have an H envelope, otherwise H-poor
     double           kickMagnitude;                         // Kick magnitude the system received during the supernova (km s^-1)
     double           kickMagnitudeRandom;                   // Random number U(0,1) for choosing the supernova kick magnitude - drawn once at star creation
-<<<<<<< HEAD
-    double           rocketKickMagnitude;                   // Rocket kick magnitude the system received the supernova (km s^-1)
-=======
     double           rocketKickMagnitude;                   // Rocket kick magnitude the system received after the supernova (km s^-1)
     double           rocketKickPhi;                         // Rocket kick azimuthal angle phi the system received after the supernova 
     double           rocketKickTheta;                       // Rocket kick polar angle theta the system received after the supernova 
->>>>>>> 8c9572c1
     double           meanAnomaly;                           // Mean anomaly at instantaneous time of the SN - uniform in [0, 2pi]
     double           phi;                                   // Kick angle in the orbital plane, defined CCW from the radial vector pointed away from the Companion (rad) [0, 2pi)
     SN_STATE         supernovaState;                        // Indicates which star (or stars) are undergoing / have undergone a supernova event
