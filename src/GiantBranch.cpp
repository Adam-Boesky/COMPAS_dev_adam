#include "GiantBranch.h"
#include "HeMS.h"
#include "WhiteDwarfs.h"
#include "ONeWD.h"
#include "NS.h"
#include "BH.h"


///////////////////////////////////////////////////////////////////////////////////////
//                                                                                   //
//                     COEFFICIENT AND CONSTANT CALCULATIONS ETC.                    //
//                                                                                   //
///////////////////////////////////////////////////////////////////////////////////////


/*
 * Calculate the Hydrogen rate constant AH'
 *
 * Hurley et al. 2000, just after eq 43 (before eq 44)
 *
 *
 * double CalculateHRateConstant_Static(const double p_Mass)
 *
 * @param   [IN]    p_Mass                      Mass in Msol
 * @return                                      Hydrogen rate constant (Msol Lsol^-1 Myr^-1)
 */
double GiantBranch::CalculateHRateConstant_Static(const double p_Mass) {
    return PPOW(10.0, std::max(-4.8, std::min((-5.7 + (0.8 * p_Mass)), (-4.1 + (0.14 * p_Mass)))));
}


///////////////////////////////////////////////////////////////////////////////////////
//                                                                                   //
//             PARAMETERS, MISCELLANEOUS CALCULATIONS AND FUNCTIONS ETC.             //
//                                                                                   //
///////////////////////////////////////////////////////////////////////////////////////


/*
 * Calculate timescales in units of Myr
 *
 * Timescales depend on a star's mass, so this needs to be called at least each timestep
 *
 * Vectors are passed by reference here for performance - preference would be to pass const& and
 * pass modified value back by functional return, but this way is faster - and this function is
 * called many, many times.
 *
 *
 * void CalculateTimescales(const double p_Mass, DBL_VECTOR &p_Timescales)
 *
 * @param   [IN]        p_Mass                  Mass in Msol
 * @param   [IN/OUT]    p_Timescales            Timescales
 */
void GiantBranch::CalculateTimescales(const double p_Mass, DBL_VECTOR &p_Timescales) {
#define timescales(x) p_Timescales[static_cast<int>(TIMESCALE::x)]      // for convenience and readability - undefined at end of function
#define gbParams(x) m_GBParams[static_cast<int>(GBP::x)]                // for convenience and readability - undefined at end of function

    double p1   = gbParams(p) - 1.0;
    double q1   = gbParams(q) - 1.0;
    double p1_p = p1 / gbParams(p);
    double q1_q = q1 / gbParams(q);

    double LBGB = CalculateLuminosityAtPhaseBase_Static(p_Mass, m_AnCoefficients);

    MainSequence::CalculateTimescales(p_Mass, p_Timescales);   // calculate common values

    timescales(tinf1_FGB) = timescales(tBGB) + ((1.0 / (p1 * gbParams(AH) * gbParams(D))) * PPOW((gbParams(D) / LBGB), p1_p));
    timescales(tMx_FGB)   = timescales(tinf1_FGB) - ((timescales(tinf1_FGB) - timescales(tBGB)) * PPOW((LBGB / gbParams(Lx)), p1_p));
    timescales(tinf2_FGB) = timescales(tMx_FGB) + ((1.0 / (q1 * gbParams(AH) * gbParams(B))) * PPOW((gbParams(B) / gbParams(Lx)), q1_q));

    timescales(tHeI)      = CalculateLifetimeToHeIgnition(p_Mass, timescales(tinf1_FGB), timescales(tinf2_FGB));
    timescales(tHeMS)     = HeMS::CalculateLifetimeOnPhase_Static(p_Mass);

#undef gbParams
#undef timescales
}


/*
 * Calculate the Core mass - Luminosity relation parameter B
 *
 * Hurley et al. 2000, eqs 31 - 38
 *
 *
 * double CalculateCoreMass_Luminosity_B_Static(const double p_Mass)
 *
 * @param   [IN]    p_Mass                      Mass in Msol
 * @return                                      Core mass - Luminosity relation parameter B
 */
double GiantBranch::CalculateCoreMass_Luminosity_B_Static(const double p_Mass) {
    return std::max(3.0E4, (500.0 + (1.75E4 * PPOW(p_Mass, 0.6))));                 // RTW - Consider replacing this with a 3/5 root function (somehow) to avoid NaNs if the base is negative
}


/*
 * Calculate the Core mass - Luminosity relation parameter D
 *
 * Hurley et al. 2000, eqs 31 - 38
 *
 *
 * double CalculateCoreMass_Luminosity_D_Static(const double p_Mass, const double p_LogMetallicityXi, DBL_VECTOR &p_MassCutoffs)
 *
 * @param   [IN]    p_Mass                      Mass in Msol
 * @param   [IN]    p_LogMetallicityXi          log10(Metallicity / Zsol) - called xi in Hurley et al 2000
 * @param   [IN]    p_MassCutoffs               Mass cutoffs vector
 * @return                                      Core mass - Luminosity relation parameter D
 */
double GiantBranch::CalculateCoreMass_Luminosity_D_Static(const double p_Mass, const double p_LogMetallicityXi, const DBL_VECTOR &p_MassCutoffs) {
#define massCutoffs(x) p_MassCutoffs[static_cast<int>(MASS_CUTOFF::x)]  // for convenience and readability - undefined at end of function

    double D0   = 5.37 + (0.135 * p_LogMetallicityXi);
    double D1   = (0.975 * D0) - (0.18 * p_Mass);
    double logD = D0;

    if (utils::Compare(p_Mass, massCutoffs(MHeF)) > 0) {
        if (utils::Compare(p_Mass, 2.5) >= 0) {
            double D2 = (0.5 * D0) - (0.06 * p_Mass);
            logD      = std::max(std::max(-1.0, D1), D2);
        }
        else {  // Linear interpolation between end points
            double gradient  = (D0 - D1) / (massCutoffs(MHeF) - 2.5);
            double intercept = D0 - (massCutoffs(MHeF) * gradient);
            logD = (gradient * p_Mass) + intercept;
        }
    }

    return PPOW(10.0, logD);

#undef massCutoffs
}


/*
 * Calculate the Core mass - Luminosity relation parameter p
 *
 * Hurley et al. 2000, eqs 31 - 38
 *
 *
 * double CalculateCoreMass_Luminosity_p_Static(const double p_Mass, DBL_VECTOR &p_MassCutoffs)
 *
 * @param   [IN]    p_Mass                      Mass in Msol
 * @param   [IN]    p_MassCutoffs               Mass cutoffs vector
 * @return                                      Core mass - Luminosity relation parameter p
 */
double GiantBranch::CalculateCoreMass_Luminosity_p_Static(const double p_Mass, const DBL_VECTOR &p_MassCutoffs) {
#define massCutoffs(x) p_MassCutoffs[static_cast<int>(MASS_CUTOFF::x)]  // for convenience and readability - undefined at end of function

    double p = 6.0;

    if (utils::Compare(p_Mass, massCutoffs(MHeF)) > 0) {
        if (utils::Compare(p_Mass, 2.5) >= 0) {
            p = 5.0;
        }
        else {                                                          // linear interpolation between end points
            double gradient  = 1.0 / (massCutoffs(MHeF) - 2.5);         // will be negative
            double intercept = 5.0 - (2.5 * gradient);
            p = (gradient * p_Mass) + intercept;
        }
    }

    return p;

#undef massCutoffs
}


/*
 * Calculate the Core mass - Luminosity relation parameter q
 *
 * Hurley et al. 2000, eqs 31 - 38
 *
 *
 * double CalculateCoreMass_Luminosity_q_Static(const double p_Mass, DBL_VECTOR &p_MassCutoffs)
 *
 * @param   [IN]    p_Mass                      Mass in Msol
 * @param   [IN]    p_MassCutoffs               Mass cutoffs vector
 * @return                                      Core mass - Luminosity relation parameter q
 */
double GiantBranch::CalculateCoreMass_Luminosity_q_Static(const double p_Mass, const DBL_VECTOR &p_MassCutoffs) {
#define massCutoffs(x) p_MassCutoffs[static_cast<int>(MASS_CUTOFF::x)]  // for convenience and readability - undefined at end of function

    double q = 3.0;

    if (utils::Compare(p_Mass, massCutoffs(MHeF)) > 0) {
        if (utils::Compare(p_Mass, 2.5) >= 0) {
            q = 2.0;
        }
        else {                                                          // Linear interpolation between end points
            double gradient  = 1.0 / (massCutoffs(MHeF) - 2.5);
            double intercept = 2.0 - (2.5 * gradient);
            q = (gradient * p_Mass) + intercept;
        }
    }

    return q;

#undef massCutoffs
}


/*
 * Calculate the Core mass - Luminosity relation parameter Mx
 *
 * Mx is the point at which the low- and high-luminosity approximations cross
 *
 * Hurley et al. 2000, eq 38
 *
 *
 * double CalculateCoreMass_Luminosity_Mx_Static(const DBL_VECTOR &p_GBParams)
 *
 * @param   [IN]    p_GBParams                  Giant Branch Parameters
 * @return                                      Core mass - Luminosity relation parameter Mx
 */
double GiantBranch::CalculateCoreMass_Luminosity_Mx_Static(const DBL_VECTOR &p_GBParams) {
#define gbParams(x) p_GBParams[static_cast<int>(GBP::x)]    // for convenience and readability - undefined at end of function

    return PPOW((gbParams(B) / gbParams(D)), (1.0 / (gbParams(p) - gbParams(q))));

#undef gbParams
}


/*
 * Calculate First Giant Branch (FGB) Core mass - Luminosity relation parameter Lx
 *
 * Hurley et al. 2000, eq 37
 *
 *
 * double CalculateCoreMass_Luminosity_Lx_Static(const DBL_VECTOR &p_GBParams)
 *
 * @param   [IN]    p_GBParams                  Giant Branch Parameters
 * @return                                      Core mass - Luminosity relation parameter Lx
 */
double GiantBranch::CalculateCoreMass_Luminosity_Lx_Static(const DBL_VECTOR &p_GBParams) {
#define gbParams(x) p_GBParams[static_cast<int>(GBP::x)]    // for convenience and readability - undefined at end of function
    // since the mass used here is the mass at crossover (Mx), these
    // should give the same answer - but we'll take the minimum anyway
    return std::min((gbParams(B) * PPOW(gbParams(Mx), gbParams(q))), (gbParams(D) * PPOW(gbParams(Mx), gbParams(p))));

#undef gbParams
}


/*
 * Calculate Giant Branch (GB) parameters per Hurley et al. 2000
 *
 * Giant Branch Parameters depend on a star's mass, so this needs to be called at least each timestep
 *
 * Vectors are passed by reference here for performance - preference would be to pass const& and
 * pass modified value back by functional return, but this way is faster - and this function is
 * called many, many times.
 *
 * void CalculateGBParams(const double p_Mass, DBL_VECTOR &p_GBParams)
 *
 * @param   [IN]        p_Mass                  Mass in Msol
 * @param   [IN/OUT]    p_GBParams              Giant Branch Parameters - calculated here
 */
void GiantBranch::CalculateGBParams(const double p_Mass, DBL_VECTOR &p_GBParams) {
#define gbParams(x) p_GBParams[static_cast<int>(GBP::x)]    // for convenience and readability - undefined at end of function

    gbParams(AH)     = CalculateHRateConstant_Static(p_Mass);
    gbParams(AHHe)   = CalculateHHeRateConstant_Static();
    gbParams(AHe)    = CalculateHeRateConstant_Static();

    gbParams(B)      = CalculateCoreMass_Luminosity_B_Static(p_Mass);
    gbParams(D)      = CalculateCoreMass_Luminosity_D_Static(p_Mass, LogMetallicityXi(), m_MassCutoffs);

    gbParams(p)      = CalculateCoreMass_Luminosity_p_Static(p_Mass, m_MassCutoffs);
    gbParams(q)      = CalculateCoreMass_Luminosity_q_Static(p_Mass, m_MassCutoffs);

    gbParams(Mx)     = CalculateCoreMass_Luminosity_Mx_Static(p_GBParams);      // depends on B, D, p & q - recalculate if any of those are changed
    gbParams(Lx)     = CalculateCoreMass_Luminosity_Lx_Static(p_GBParams);      // JR: Added this - depends on B, D, p, q & Mx - recalculate if any of those are changed

    gbParams(McBAGB) = CalculateCoreMassAtBAGB(p_Mass);
    gbParams(McDU)   = CalculateCoreMassAt2ndDredgeUp_Static(gbParams(McBAGB));
    gbParams(McBGB)  = CalculateCoreMassAtBGB(p_Mass, p_GBParams);

    gbParams(McSN)   = CalculateCoreMassAtSupernova_Static(gbParams(McBAGB));   // JR: Added this

#undef gbParams
}


/*
 * Calculate Giant Branch (GB) parameters per Hurley et al. 2000
 *
 * Giant Branch Parameters depend on a star's mass, so this needs to be called at least each timestep
 *
 * Vectors are passed by reference here for performance - preference would be to pass const& and
 * pass modified value back by functional return, but this way is faster - and this function is
 * called many, many times.
 *
 *
 * This function exists to facilitate the calculation of gbParams in EAGB::ResolveEnvelopeLoss() for the
 * stellar type to which the star will evolve.  The calculations of some of the stellar attributes there
 * depend on new gbParams.  
 * JR: This really needs to be revisited one day - these calculations should really be performed after
 *     switching to the new stellar type, but other calculations are done (in the legacy code) before the 
 *     switch (see evolveOneTimestep() in star.cpp for EAGB stars in the legacy code).
 *
 *
 * void CalculateGBParams_Static(const double      p_Mass, 
 *                               const double      p_LogMetallicityXi, 
 *                               const DBL_VECTOR &p_MassCutoffs, 
 *                               const DBL_VECTOR &p_AnCoefficients, 
 *                               const DBL_VECTOR &p_BnCoefficients,* 
 *                                     DBL_VECTOR &p_GBParams)
 *
 * @param   [IN]        p_Mass                  Mass in Msol
 * @param   [IN]        p_LogMetallicityXi      log10(Metallicity / Zsol) - called xi in Hurley et al 2000
 * @param   [IN]        p_MassCutoffs           Mass cutoffs
 * @param   [IN]        p_AnCoefficients        a(n) coefficients
 * @param   [IN]        p_BnCoefficients        b(n) coefficients
 * @param   [IN/OUT]    p_GBParams              Giant Branch Parameters - calculated here
 */
void GiantBranch::CalculateGBParams_Static(const double      p_Mass, 
                                           const double      p_LogMetallicityXi, 
                                           const DBL_VECTOR &p_MassCutoffs, 
                                           const DBL_VECTOR &p_AnCoefficients, 
                                           const DBL_VECTOR &p_BnCoefficients, 
                                                 DBL_VECTOR &p_GBParams) {

#define gbParams(x) p_GBParams[static_cast<int>(GBP::x)]    // for convenience and readability - undefined at end of function

    gbParams(AH)     = CalculateHRateConstant_Static(p_Mass);
    gbParams(AHHe)   = CalculateHHeRateConstant_Static();
    gbParams(AHe)    = CalculateHeRateConstant_Static();

    gbParams(B)      = CalculateCoreMass_Luminosity_B_Static(p_Mass);
    gbParams(D)      = CalculateCoreMass_Luminosity_D_Static(p_Mass, p_LogMetallicityXi, p_MassCutoffs);

    gbParams(p)      = CalculateCoreMass_Luminosity_p_Static(p_Mass, p_MassCutoffs);
    gbParams(q)      = CalculateCoreMass_Luminosity_q_Static(p_Mass, p_MassCutoffs);

    gbParams(Mx)     = CalculateCoreMass_Luminosity_Mx_Static(p_GBParams);      // depends on B, D, p & q - recalculate if any of those are changed
    gbParams(Lx)     = CalculateCoreMass_Luminosity_Lx_Static(p_GBParams);      // JR: Added this - depends on B, D, p, q & Mx - recalculate if any of those are changed

    gbParams(McDU)   = CalculateCoreMassAt2ndDredgeUp_Static(gbParams(McBAGB));
    gbParams(McBAGB) = CalculateCoreMassAtBAGB_Static(p_Mass, p_BnCoefficients);
    gbParams(McBGB)  = CalculateCoreMassAtBGB_Static(p_Mass, p_MassCutoffs, p_AnCoefficients, p_GBParams);

    gbParams(McSN)   = CalculateCoreMassAtSupernova_Static(gbParams(McBAGB));   // JR: Added this

#undef gbParams
}


/*
 * Calculate the perturbation parameter mu
 *
 * Hurley et al. 2000, eqs 97 & 98
 *
 *
 * double CalculatePerturbationMu()
 *
 * @return                                      Perturbation parameter mu
 */
double GiantBranch::CalculatePerturbationMu() const {
    double kappa = -0.5;
    double L0    = 7.0E4;

    return ((m_Mass - m_CoreMass) / m_Mass) * (std::min(5.0, std::max(1.2, PPOW((m_Luminosity / L0), kappa))));
}


/*
 * Perturb Luminosity and Radius
 *
 * Perturbs Luminosity and Radius per Hurley et al. 2000, section 6.3
 * The attributes of the star are updated.
 *
 * Perturbation is disabled by default when DEBUG is enabled - except when
 * DEBUG_PERTURB is defined (see below).  The stellar class perturbation
 * functions are defined away if DEBUG is defined - so the generic Star
 * function is called (and does nothing). (So far FGB is the only class that
 * defines this function where it actually does anything)
 *
 * If DEBUG_PERTURB is defined then perturbation is not disabled while debugging.
 * To enable perturbation while DEBUG is enabled, define DEBUG_PERTURB.
 *
 *
 * void PerturbLuminosityAndRadius()
 */
#if !defined(DEBUG) || defined(DEBUG_PERTURB)   // don't perturb if debugging and DEBUG_PERTURB not defined
void GiantBranch::PerturbLuminosityAndRadius() {

    if (utils::Compare(m_Mu, 1.0) < 0) {   // perturb only if mu < 1.0

        double Lc = CalculateRemnantLuminosity();
        double Rc = CalculateRemnantRadius();

        double s = CalculatePerturbationS(m_Mu, m_Mass);
        double r = CalculatePerturbationR(m_Mu, m_Mass, m_Radius, Rc);

        m_Luminosity = Lc * PPOW((m_Luminosity / Lc), s);        
        m_Radius     = Rc * PPOW((m_Radius / Rc), r);
    }
}
#else
void GiantBranch::PerturbLuminosityAndRadius() { }
#endif



///////////////////////////////////////////////////////////////////////////////////////
//                                                                                   //
//                              LUMINOSITY CALCULATIONS                              //
//                                                                                   //
///////////////////////////////////////////////////////////////////////////////////////


/*
 * Calculate luminosity at the Base of the Giant Branch
 *
 * Hurley et al. 2000, eq 10
 *
 *
 * double CalculateLuminosityAtPhaseBase_Static(const double p_Mass, const DBL_VECTOR &p_AnCoefficients)
 *
 * @param   [IN]    p_Mass                      Mass in Msol
 * @param   [IN]    p_AnCoefficients            a(n) coefficients
 * @return                                      Luminosity at the Base of the Giant Branch in Lsol
 *
 * p_AnCoefficients passed as parameter so function can be declared static
 */
double GiantBranch::CalculateLuminosityAtPhaseBase_Static(const double p_Mass, const DBL_VECTOR &p_AnCoefficients) {
#define a p_AnCoefficients  // for convenience and readability - undefined at end of function

    double top    = (a[27] * PPOW(p_Mass, a[31])) + (a[28] * PPOW(p_Mass, C_COEFF.at(2)));
    double bottom = a[29] + (a[30] * PPOW(p_Mass, C_COEFF.at(3))) + PPOW(p_Mass, a[32]);

    return top / bottom;

#undef a
}


/*
 * Calculate luminosity on the Zero Age Horizontal Branch
 * (for Low Mass stars)
 *
 * Hurley et al. 2000, eq 53
 *
 *
 * double CalculateLuminosityOnZAHB_Static(const double      p_Mass,
 *                                         const double      p_CoreMass,
 *                                         const double      p_Alpha1,
 *                                         const double      p_MHeF,
 *                                         const double      p_MFGB,
 *                                         const double      p_MinimumLuminosityOnPhase,
 *                                         const DBL_VECTOR &p_BnCoefficients)
 *
 * @param   [IN]    p_Mass                      Mass in Msol
 * @param   [IN]    p_CoreMass                  Core Mass in Msol
 * @param   [IN]    p_Alpha1                    alpha1 in Hurly et al. 2000 (just after eq 49)
 * @param   [IN]    p_MHeF                      Maximum initial mass for which helium ignites degenerately in a Helium Flash
 * @param   [IN]    p_MFGB                      Maximum initial mass for which helium ignites on the First Giant Branch
 * @param   [IN]    p_BnCoefficients            b(n) coefficients
 * @return                                      Luminosity on the Zero Age Horizontal Branch in Lsol
 *
 * p_Alpha1, p_MHeF, p_MFGB and p_BnCoefficients passed as parameters so function can be declared static
 */
double GiantBranch::CalculateLuminosityOnZAHB_Static(const double      p_Mass,
                                                     const double      p_CoreMass,
                                                     const double      p_Alpha1,
                                                     const double      p_MHeF,
                                                     const double      p_MFGB,
                                                     const double      p_MinimumLuminosityOnPhase,
                                                     const DBL_VECTOR &p_BnCoefficients) {
#define b p_BnCoefficients  // for convenience and readability - undefined at end of function

    double LZHe   = HeMS::CalculateLuminosityAtZAMS_Static(p_CoreMass);
    double LminHe = p_MinimumLuminosityOnPhase;

    double mu     = (p_Mass - p_CoreMass) / (p_MHeF - p_CoreMass);
    double alpha2 = (b[18] + LZHe - LminHe) / (LminHe - LZHe);

    double first  = (1.0 + b[20]) / (1.0 + (b[20] * PPOW(mu, 1.6479)));
    double second = (b[18] * PPOW(mu, b[19])) / (1.0 + alpha2 * exp(15.0 * (p_Mass - p_MHeF)));

    return LZHe + (first * second);

#undef b
}


/*
 * Calculate luminosity at Helium Ignition
 *
 * Hurley et al. 2000, eq 49
 *
 *
 * double CalculateLuminosityAtHeIgnition_Static(const double      p_Mass,
 *                                               const double      p_Alpha1,
 *                                               const double      p_MHeF,
 *                                               const DBL_VECTOR &p_BnCoefficients)
 *
 * @param   [IN]    p_Mass                      Mass in Msol
 * @param   [IN]    p_Alpha1                    alpha1 in Hurley et al. 2000 (just after eq 49)
 * @param   [IN]    p_MHeF                      Maximum initial mass for which helium ignites degenerately in a Helium Flash
 * @param   [IN]    p_BnCoefficients            b(n) coefficients
 * @return                                      Luminosity at Helium Ignition in Lsol
 *
 * p_Alpha1, p_MHeF and p_BnCoefficients passed as parameter so function can be declared static
 */
double GiantBranch::CalculateLuminosityAtHeIgnition_Static(const double      p_Mass,
                                                           const double      p_Alpha1,
                                                           const double      p_MHeF,
                                                           const DBL_VECTOR &p_BnCoefficients) {
#define b p_BnCoefficients  // for convenience and readability - undefined at end of function

    return (utils::Compare(p_Mass, p_MHeF) < 0)
            ? (b[9] * PPOW(p_Mass, b[10])) / (1.0 + (p_Alpha1 * exp(15.0 * (p_Mass - p_MHeF))))
            : (b[11] + (b[12] * PPOW(p_Mass, 3.8))) / (b[13] + (p_Mass * p_Mass));

#undef b
}


/*
 * Calculate luminosity of the remnant the star would become if it lost all of its
 * envelope immediately (i.e. M = Mc, coreMass)
 *
 * Hurley et al. 2000, just after eq 105
 *
 *
 * double CalculateRemnantLuminosity()
 *
 * @return                                      Luminosity of remnant core in Lsol
 */
double GiantBranch::CalculateRemnantLuminosity() const {
#define massCutoffs(x) m_MassCutoffs[static_cast<int>(MASS_CUTOFF::x)]  // for convenience and readability - undefined at end of function

    return (utils::Compare(m_Mass0, massCutoffs(MHeF)) < 0)
            ? HeMS::CalculateLuminosityAtZAMS_Static(m_CoreMass)
            : WhiteDwarfs::CalculateLuminosityOnPhase_Static(m_CoreMass, 0.0, m_Metallicity, WD_Baryon_Number.at(STELLAR_TYPE::HELIUM_WHITE_DWARF));

#undef massCutoffs
}


///////////////////////////////////////////////////////////////////////////////////////
//                                                                                   //
//                                RADIUS CALCULATIONS                                //
//                                                                                   //
///////////////////////////////////////////////////////////////////////////////////////


/*
 * Calculate radius on the Giant Branch
 *
 * Hurley et al. 2000, eq 46
 *
 *
 * double CalculateRadiusOnPhase_Static(const double p_Mass, const double p_Luminosity, const DBL_VECTOR &p_BnCoefficients)
 *
 * @param   [IN]    p_Mass                      Mass in Msol
 * @param   [IN]    p_Luminosity                Luminosity in Lsol
 * @param   [IN]    p_BnCoefficients            b(n) coefficients
 * @return                                      Radius on the First Giant Branch in Rsol
 *
 * p_BnCoefficients passed as parameter so function can be declared static
 */
double GiantBranch::CalculateRadiusOnPhase_Static(const double p_Mass, const double p_Luminosity, const DBL_VECTOR &p_BnCoefficients) {
#define b p_BnCoefficients  // for convenience and readability - undefined at end of function

    double A = std::min((b[4] * PPOW(p_Mass, -b[5])), (b[6] * PPOW(p_Mass, -b[7])));  // Hurley et al. 2000, just before eq 47

    return A * (PPOW(p_Luminosity, b[1]) + (b[2] * PPOW(p_Luminosity, b[3])));        // Hurley et al. 2000, eq 46

#undef b
}


/*
 * Calculate radius on the Zero Age Horizontal Branch
 *
 * Hurley et al. 2000, eq 54
 *
 *
 * double CalculateRadiusOnZAHB_Static(const double      p_Mass,
 *                                     const double      p_CoreMass,
 *                                     const double      p_Alpha1,
 *                                     const double      p_MHeF,
 *                                     const double      p_MFGB,
 *                                     const double      p_MinimumLuminosityOnPhase,
 *                                     const DBL_VECTOR &p_BnCoefficients)
 *
 * @param   [IN]    p_Mass                      Mass in Msol
 * @param   [IN]    p_CoreMass                  Core Mass in Msol
 * @param   [IN]    p_Alpha1                    alpha1 in Hurly et al. 2000 (just after eq 49)
 * @param   [IN]    p_MHeF                      Maximum initial mass for which helium ignites degenerately in a Helium Flash
 * @param   [IN]    p_MFGB                      Maximum initial mass for which helium ignites don the First Giant Branch
 * @param   [IN]    p_MinimumLuminosityOnPhase  Minimum luminosity on phase (only required for CHeB stars) - calculated once per star
 * @param   [IN]    p_BnCoefficients            b(n) coefficients
 * @return                                      Radius on the Zero Age Horizontal Branch in Rsol
 *
 * p_Alpha1, p_MHeF and p_BnCoefficients passed as parameters so function can be declared static
 */
double GiantBranch::CalculateRadiusOnZAHB_Static(const double      p_Mass,
                                                 const double      p_CoreMass,
                                                 const double      p_Alpha1,
                                                 const double      p_MHeF,
                                                 const double      p_MFGB,
                                                 const double      p_MinimumLuminosityOnPhase,
                                                 const DBL_VECTOR &p_BnCoefficients) {
#define b p_BnCoefficients  // for convenience and readability - undefined at end of function

    double RZHe  = HeMS::CalculateRadiusAtZAMS_Static(p_CoreMass);
    double LZAHB = CalculateLuminosityOnZAHB_Static(p_Mass, p_CoreMass, p_Alpha1, p_MHeF, p_MFGB, p_MinimumLuminosityOnPhase, p_BnCoefficients);
    double RGB   = GiantBranch::CalculateRadiusOnPhase_Static(p_Mass, LZAHB, p_BnCoefficients);

    double mu    = (p_Mass - p_CoreMass) / (p_MHeF - p_CoreMass);
    double f     = ((1.0 + b[21]) * PPOW(mu, b[22])) / (1.0 + b[21] * PPOW(mu, b[23]));

    return ((1.0 - f)) * RZHe + (f * RGB);

#undef b
}


/*
 * Calculate radius at Helium Ignition
 *
 * Hurley et al. 2000, eq 50
 *
 *
 * double CalculateRadiusAtHeIgnition(const double p_Mass)
 *
 * @param   [IN]    p_Mass                      Mass in Msol
 * @return                                      Radius at Helium Ignition in Rsol
 */
double GiantBranch::CalculateRadiusAtHeIgnition(const double p_Mass) const {
#define massCutoffs(x) m_MassCutoffs[static_cast<int>(MASS_CUTOFF::x)]  // for convenience and readability - undefined at end of function

    double RHeI = 0.0;                                                  // Radius at Helium Ignition

    double LHeI      = CalculateLuminosityAtHeIgnition_Static(p_Mass, m_Alpha1, massCutoffs(MHeF), m_BnCoefficients);
    double RmHe      = CHeB::CalculateMinimumRadiusOnPhase_Static(p_Mass, m_CoreMass, m_Alpha1, massCutoffs(MHeF), massCutoffs(MFGB), m_MinimumLuminosityOnPhase, m_BnCoefficients);
    double RGB_LHeI  = CalculateRadiusOnPhase(p_Mass, LHeI);

    if (utils::Compare(p_Mass, massCutoffs(MFGB)) <= 0) {
        RHeI = RGB_LHeI;
    }
    else if (utils::Compare(p_Mass, std::max(massCutoffs(MFGB), 12.0)) >= 0) {
        double RAGB_LHeI = EAGB::CalculateRadiusOnPhase_Static(p_Mass, LHeI, massCutoffs(MHeF), m_BnCoefficients);
        RHeI             = std::min(RmHe, RAGB_LHeI);                        // Hurley et al. 2000, eq 55
    }
    else {
        double mu = log10(p_Mass / 12.0) / log10(massCutoffs(MFGB) / 12.0);
        RHeI      = RmHe * PPOW((RGB_LHeI / RmHe), mu);
    }

    return RHeI;

#undef massCutoffs
}


/*
 * Calculate radius of the remnant the star would become if it lost all of its
 * envelope immediately (i.e. M = Mc, coreMass)
 *
 * Hurley et al. 2000, just after eq 105
 *
 *
 * double CalculateRemnantRadius()
 *
 * @return                                      Radius of remnant core in Rsol
 */
double GiantBranch::CalculateRemnantRadius() const {
#define massCutoffs(x) m_MassCutoffs[static_cast<int>(MASS_CUTOFF::x)]  // for convenience and readability - undefined at end of function

    return (utils::Compare(m_Mass0, massCutoffs(MHeF)) < 0)
            ? HeMS::CalculateRadiusAtZAMS_Static(m_CoreMass)
            : WhiteDwarfs::CalculateRadiusOnPhase_Static(m_CoreMass);

#undef massCutoffs
}


<<<<<<< HEAD
/*
 * Calculate the radial extent of the star's convective envelope (if it has one)
 *
 * Hurley et al. 2002, sec. 2.3, particularly subsec. 2.3.1, eqs 36-40
 *
 * double CalculateRadialExtentConvectiveEnvelope()
 *
 * @return                                      Radial extent of the star's convective envelope in Rsol
 */
double GiantBranch::CalculateRadialExtentConvectiveEnvelope() const {
    return m_Radius - CalculateConvectiveCoreRadius();
}


=======
>>>>>>> 5d81d492
///////////////////////////////////////////////////////////////////////////////////////
//                                                                                   //
//                                 MASS CALCULATIONS                                 //
//                                                                                   //
///////////////////////////////////////////////////////////////////////////////////////


/*
 * Calculate core mass at the Base of the Asymptotic Giant Branch
 *
 * Hurley et al. 2000, eq 66
 *
 *
 * double CalculateCoreMassAtBAGB(const double p_Mass)
 *
 * @param   [IN]    p_Mass                      Mass in Msol
 * @return                                      Core mass at the Base of the Asymptotic Giant Branch in Msol
 */
double GiantBranch::CalculateCoreMassAtBAGB(const double p_Mass) const {
#define b m_BnCoefficients  // for convenience and readability - undefined at end of function

    return std::sqrt(std::sqrt((b[36] * PPOW(p_Mass, b[37])) + b[38]));   // sqrt() is much faster than PPOW()

#undef b
}


/*
 * Calculate core mass at the Base of the Asymptotic Giant Branch
 *
 * Hurley et al. 2000, eq 66
 *
 * Static version required by CalculateGBParams_Static()
 * 
 *
 * double CalculateCoreMassAtBAGB_Static(const double p_Mass, const DBL_VECTOR &p_BnCoefficients)
 *
 * @param   [IN]    p_Mass                      Mass in Msol
 * @param   [IN]    p_BnCoefficients            b(n) coefficients
 * @return                                      Core mass at the Base of the Asymptotic Giant Branch in Msol
 */
double GiantBranch::CalculateCoreMassAtBAGB_Static(const double p_Mass, const DBL_VECTOR &p_BnCoefficients) {
#define b p_BnCoefficients  // for convenience and readability - undefined at end of function

    return std::sqrt(std::sqrt((b[36] * PPOW(p_Mass, b[37])) + b[38]));   // sqrt() is much faster than PPOW()

#undef b
}


/*
 * Calculate core mass at the Base of the Giant Branch
 *
 * Hurley et al. 2000, eq 44
 *
 * For large enough M, we have McBGB ~ 0.098*Mass**(1.35)
 *
 *
 * double CalculateCoreMassAtBGB(const double p_Mass, const DBL_VECTOR &p_GBParams)
 *
 * @param   [IN]    p_Mass                      Mass in Msol
 * @param   [IN]    p_GBParams                  Giant Branch parameters
 * @return                                      Core mass at the Base of the Giant Branch in Msol
 */
double GiantBranch::CalculateCoreMassAtBGB(const double p_Mass, const DBL_VECTOR &p_GBParams) {
#define gbParams(x) p_GBParams[static_cast<int>(GBP::x)]                // for convenience and readability - undefined at end of function
#define massCutoffs(x) m_MassCutoffs[static_cast<int>(MASS_CUTOFF::x)]  // for convenience and readability - undefined at end of function

    double luminosity = GiantBranch::CalculateLuminosityAtPhaseBase_Static(massCutoffs(MHeF), m_AnCoefficients);
    double Mc_MHeF    = BaseStar::CalculateCoreMassGivenLuminosity_Static(luminosity, p_GBParams);
    double c          = (Mc_MHeF * Mc_MHeF * Mc_MHeF * Mc_MHeF) - (MC_L_C1 * PPOW(massCutoffs(MHeF), MC_L_C2));  // pow() is slow - use multiplication

    return std::min((0.95 * gbParams(McBAGB)), std::sqrt(std::sqrt(c + (MC_L_C1 * PPOW(p_Mass, MC_L_C2)))));               // sqrt is much faster than PPOW()

#undef massCutoffs
#undef gbParams
}


/*
 * Calculate core mass at the Base of the Giant Branch
 *
 * Hurley et al. 2000, eq 44
 *
 * For large enough M, we have McBGB ~ 0.098*Mass**(1.35)
 *
 * Static version required by CalculateGBParams_Static()
 *
 *
 * double CalculateCoreMassAtBGB_Static(const double p_Mass, const DBL_VECTOR &p_MassCutoffs, const DBL_VECTOR &p_AnCoefficients, const DBL_VECTOR &p_GBParams)
 *
 * @param   [IN]    p_Mass                      Mass in Msol
 * @param   [IN]    p_MassCutoffs               Mass cutoffs
 * @param   [IN]    p_AnCoefficients            a(n) coefficients
 * @param   [IN]    p_GBParams                  Giant Branch parameters
 * @return                                      Core mass at the Base of the Giant Branch in Msol
 */
double GiantBranch::CalculateCoreMassAtBGB_Static(const double      p_Mass, 
                                                  const DBL_VECTOR &p_MassCutoffs, 
                                                  const DBL_VECTOR &p_AnCoefficients, 
                                                  const DBL_VECTOR &p_GBParams) {
#define gbParams(x) p_GBParams[static_cast<int>(GBP::x)]                // for convenience and readability - undefined at end of function
#define massCutoffs(x) p_MassCutoffs[static_cast<int>(MASS_CUTOFF::x)]  // for convenience and readability - undefined at end of function

    double luminosity = GiantBranch::CalculateLuminosityAtPhaseBase_Static(massCutoffs(MHeF), p_AnCoefficients);
    double Mc_MHeF    = BaseStar::CalculateCoreMassGivenLuminosity_Static(luminosity, p_GBParams);
    double c          = (Mc_MHeF * Mc_MHeF * Mc_MHeF * Mc_MHeF) - (MC_L_C1 * PPOW(massCutoffs(MHeF), MC_L_C2));  // pow() is slow - use multiplication

    return std::min((0.95 * gbParams(McBAGB)), std::sqrt(std::sqrt(c + (MC_L_C1 * PPOW(p_Mass, MC_L_C2)))));               // sqrt is much faster than PPOW()

#undef massCutoffs
#undef gbParams
}


/*
 * Calculate the core mass at which the Asymptotic Giant Branch phase is terminated in a SN/loss of envelope
 *
 * Hurley et al. 2000, eq 75 -- but note we use MECS rather than MCH
 *
 *
 * double CalculateCoreMassAtSupernova_Static(const double p_McBAGB)
 *
 * @param   [IN]    p_McBAGB                    Core mass at the Base of the Asymptotic Giant Branch in Msol
 * @return                                      Maximum core mass before supernova on the Asymptotic Giant Branch
 */
double GiantBranch::CalculateCoreMassAtSupernova_Static(const double p_McBAGB) {
    return std::max(MECS, (0.773 * p_McBAGB) - 0.35);
}


/*
 * Calculate core mass at Helium Ignition
 *
 * Hurley et al. 2000, eq 37 for low mass stars (coreMass - Luminosity relation)
 *
 * For M >= X use Hurley et al. 2000, eq 44, replacing Mc(LBGB(MHeF)) with Mc(LHeI(MHeF))
 * (see end of section 5.3 for this note)
 *
 *
 * double CalculateCoreMassAtHeIgnition(const double p_Mass)
 *
 * @param   [IN]    p_Mass                      Mass in Msol
 * @return                                      Core mass at Helium Ignition in Msol
 */
double GiantBranch::CalculateCoreMassAtHeIgnition(const double p_Mass) const {
#define massCutoffs(x) m_MassCutoffs[static_cast<int>(MASS_CUTOFF::x)]  // for convenience and readability - undefined at end of function

    double coreMass;

    if (utils::Compare(p_Mass, massCutoffs(MHeF)) < 0) {
        double luminosity = CalculateLuminosityAtHeIgnition_Static(p_Mass, m_Alpha1, massCutoffs(MHeF), m_BnCoefficients);

        coreMass          = BaseStar::CalculateCoreMassGivenLuminosity_Static(luminosity, m_GBParams);
    }
    else {
        double luminosity_MHeF = CalculateLuminosityAtHeIgnition_Static(massCutoffs(MHeF), m_Alpha1, massCutoffs(MHeF), m_BnCoefficients);
        double Mc_MHeF         = BaseStar::CalculateCoreMassGivenLuminosity_Static(luminosity_MHeF, m_GBParams);
        double McBAGB          = CalculateCoreMassAtBAGB(p_Mass);
        double c               = (Mc_MHeF * Mc_MHeF * Mc_MHeF * Mc_MHeF) - (MC_L_C1 * PPOW(massCutoffs(MHeF), MC_L_C2)); // pow() is slow - use multiplication

        coreMass               = std::min((0.95 * McBAGB), std::sqrt(std::sqrt(c + (MC_L_C1 * PPOW(p_Mass, MC_L_C2)))));           // sqrt() is much faster than PPOW()
    }

    return coreMass;

#undef massCutoffs
}


/*
 * Calculate the mass of the core during second dredge up
 *
 * Hurley et al. 2000, eq 69 (not numbered in the paper, but between eqs 68 & 70)
 *
 *
 * double CalculateCoreMassAt2ndDredgeUp(const double p_McBAGB)
 *
 * @param       [IN]    p_McBAGB                Core mass at the Base of the Asymptotic Giant Branch
 * @return                                      Core Mass at second dredge up (McDU)
 */
double GiantBranch::CalculateCoreMassAt2ndDredgeUp_Static(const double p_McBAGB) {
    return utils::Compare(p_McBAGB, 0.8) >= 0 ? ((0.44 * p_McBAGB) + 0.448) : p_McBAGB;
}


/*
 * Calculate the dominant mass loss mechanism and associated rate for the star
 * at the current evolutionary phase.
 *
 * According to Hurley et al. 2000
 *
 * double CalculateMassLossRateHurley()
 *
 * @return                                      Mass loss rate in Msol per year
 */
double GiantBranch::CalculateMassLossRateHurley() {
    double rateNJ = CalculateMassLossRateNieuwenhuijzenDeJager();
    double rateKR = CalculateMassLossRateKudritzkiReimers();
    double rateWR = CalculateMassLossRateWolfRayet(m_Mu);
    double dominantRate;
    m_DominantMassLossRate = MASS_LOSS_TYPE::GB;
    if (utils::Compare(rateNJ, rateKR) > 0) {
        dominantRate = rateNJ;
    } else {
        dominantRate = rateKR;
    }
    if (utils::Compare(rateWR, dominantRate) > 0) {
        dominantRate = rateWR;
        m_DominantMassLossRate = MASS_LOSS_TYPE::WR;
    }

    return dominantRate;
}


/*
 * Determines if mass transfer is unstable according to the critical mass ratio.
 *
 * See e.g de Mink et al. 2013, Claeys et al. 2014, and Ge et al. 2010, 2015, 2020 for discussions.
 *
 * Assumes this star is the donor; relevant accretor details are passed as parameters.
 * Critical mass ratio is defined as qCrit = mAccretor/mDonor.
 *
 * double GiantBranch::CalculateCriticalMassRatioClaeys14(const bool p_AccretorIsDegenerate) 
 *
 * @param   [IN]    p_AccretorIsDegenerate      Boolean indicating if accretor in degenerate (true = degenerate)
 * @return                                      Critical mass ratio for unstable MT 
 */
double GiantBranch::CalculateCriticalMassRatioClaeys14(const bool p_AccretorIsDegenerate) const {

    double qCrit;
                                                                                                                            
    if (p_AccretorIsDegenerate) {                                                                                           // Degenerate accretor
        qCrit = OPTIONS->MassTransferCriticalMassRatioGiantDegenerateAccretor();
    }
    else {                                                                                                                  // Non-degenerate accretor 
        qCrit = OPTIONS->MassTransferCriticalMassRatioGiantNonDegenerateAccretor();
        if (qCrit == -1) {                                                                                                  // Default value of -1 recalculates qCrit with the following function 
            double coreMassRatio = m_HeCoreMass/m_Mass;
            double x = BaseStar::CalculateGBRadiusXExponent();                                                              // x from Hurley et al 2000, Eq. 47 - Depends on composition
            qCrit = 2.13/( 1.67 - x + 2*(coreMassRatio*coreMassRatio*coreMassRatio*coreMassRatio*coreMassRatio));           // Claeys+ 2014, Table 2
        }
    }

    return qCrit;
}


/*
 * Determines if mass transfer is unstable according to the critical mass ratio.
 *
 * See Hurley et al. 2002 sect. 2.6.1.
 *
 * Assumes this star is the donor.
 * Critical mass ratio is defined as qCrit = mAccretor/mDonor.
 *
 * double GiantBranch::CalculateCriticalMassRatioHurleyHjellmingWebbink() 
 *
 * @return                                      Critical mass ratio for unstable MT 
 */
double GiantBranch::CalculateCriticalMassRatioHurleyHjellmingWebbink() const {
    
    double qCrit = 0.362 + 1.0 / (3.0 * (1.0 - CoreMass() / Mass())); // Defined as mDonor/mAccretor in Hurley et al. 2002, equation found after eq. 57 (no label)
    
    return 1.0 / qCrit;
}


/*
 * Calculate the Adiabatic Exponent (for convective-envelope giant-like stars)
 *
 *
 * double CalculateZetaConvectiveEnvelopeGiant(ZETA_PRESCRIPTION p_ZetaPrescription) const
 *
 * @param   [IN]    p_ZetaPrescription          Prescription for computing ZetaStar
 * @return                                      Adiabatic exponent
 */
double GiantBranch::CalculateZetaConvectiveEnvelopeGiant(ZETA_PRESCRIPTION p_ZetaPrescription) {
    
    double zeta = 0.0;                                            // default value

    switch (p_ZetaPrescription) {                                 // which prescription?
        case ZETA_PRESCRIPTION::SOBERMAN:                         // SOBERMAN: Soberman, Phinney, and van den Heuvel, 1997, eq 61
            zeta = CalculateZetaAdiabaticSPH(m_CoreMass);
            break;
            
        case ZETA_PRESCRIPTION::HURLEY:                          // HURLEY: Hurley, Tout, and Pols, 2002, eq 56
            zeta = CalculateZetaAdiabaticHurley2002(m_CoreMass);
            break;
            
        case ZETA_PRESCRIPTION::ARBITRARY:                       // ARBITRARY: user program options thermal zeta value
            zeta = OPTIONS->ZetaAdiabaticArbitrary();
            break;
            
        default:                                                    // unknown common envelope prescription - shouldn't happen
            m_Error = ERROR::UNKNOWN_ZETA_PRESCRIPTION;          // set error value
            SHOW_ERROR(m_Error);                                    // warn that an error occurred
    }
    
    return zeta;
}



/*
 * Calculate the mass-radius response exponent Zeta
 *
 * Hurley et al. 2000, eqs 97 & 98
 *
 *
 * double CalculateZetaConstantsByEnvelope(ZETA_PRESCRIPTION p_ZetaPrescription)
 *
 * @param   [IN]    p_ZetaPrescription          Prescription for computing ZetaStar
 * @return                                      mass-radius response exponent Zeta
 */
double GiantBranch::CalculateZetaConstantsByEnvelope(ZETA_PRESCRIPTION p_ZetaPrescription) {
    
    double zeta = 0.0;                                              // default value
    
    // Use ZetaRadiativeEnvelopeGiant() for radiative envelope giant-like stars, CalculateZetaAdiabatic for convective-envelope giants
    switch (DetermineEnvelopeType()) {                           // which envelope?
        case ENVELOPE::RADIATIVE:
            zeta = OPTIONS->ZetaRadiativeEnvelopeGiant();
            break;
            
        case ENVELOPE::CONVECTIVE:
            zeta = CalculateZetaConvectiveEnvelopeGiant(p_ZetaPrescription);
            break;
            
        default:                                                    // shouldn't happen
            m_Error = ERROR::INVALID_TYPE_ZETA_CALCULATION;         // set error value
            SHOW_ERROR(m_Error);                                    // warn that an error occurred
    }
    
    return zeta;
}


/*
 * Approximates the mass of the outer convective envelope.
 *
 * This is needed for the Hirai & Mandel (2022) two-stage CE formalism.
 * Follows the fits of Picker, Hirai, Mandel (2024), arXiv:2402.13180
 *
 *
 * std::tuple<double, double> GiantBranch::CalculateConvectiveEnvelopeMass()
 *
 * @return                                      Tuple containing the mass of the outer convective envelope and its maximum value
 */
DBL_DBL GiantBranch::CalculateConvectiveEnvelopeMass() const {
    
<<<<<<< HEAD
    double log10Z = log10 (m_Metallicity);
    double MinterfMcoref = -0.021 * log10Z + 0.0038;                                                                        //Eq. (8) of Picker+ 2024
    double Tonset = -139.8 * log10Z * log10Z - 981.7 * log10Z + 2798.3;                                                     //Eq. (6) of Picker+ 2024
    EAGB clone = *this;                                                                                                     // Create an HG star clone to query its core mass just after BAGB
    clone.UpdateAttributesAndAgeOneTimestep(0.0, 0.0, 0.0, true);                                                           // Otherwise, temperature not updated
    double Tmin=clone.Temperature();
    double Mcorefinal = CalculateCoreMassAtBAGB(m_Mass);
    double Mconvmax = std::max(m_Mass - Mcorefinal * (1 + MinterfMcoref), 0.0);                                             //Eq. (9) of Picker+ 2024
    double convectiveEnvelopeMass = Mconvmax / (1.0 + exp(4.6 * (Tmin + Tonset - 2.0 * m_Temperature)/(Tmin-Tonset)));      //Eq. (7) of Picker+ 2024
    
    return std::tuple<double, double> (convectiveEnvelopeMass, Mconvmax);
}
=======
    double MinterfMcoref = -0.021 * m_Log10Metallicity + 0.0038;                                                            // Eq. (8) of Picker+ 2024
    double Tonset        = -139.8 * m_Log10Metallicity * m_Log10Metallicity - 981.7 * m_Log10Metallicity + 2798.3;          // Eq. (6) of Picker+ 2024

    // We need the temperature of the star just after BAGB, which is the temperature at the
    // start of the EAGB phase.  Since we are on the giant branch here, we can clone this
    // object as an EAGB object and, as long as it is initialised (to the start of the phase),
    // we can query the cloned object for its temperature.
    //
    // To ensure the clone does not participate in logging, we set its persistence to EPHEMERAL.
    //
    // Furthermore, 'this' is const in this function, so we first remove its const-ness (required
    // to call Clone()) via the use of const_cast<>().  Since we don't know what class the
    // underlying object is, we cast it to EAGB&.

    EAGB *clone = EAGB::Clone(static_cast<EAGB&>(const_cast<GiantBranch&>(*this)), OBJECT_PERSISTENCE::EPHEMERAL);
    clone->UpdateAttributesAndAgeOneTimestep(0.0, 0.0, 0.0, true);                                                          // Otherwise, temperature not updated
    double Tmin = clone->Temperature();                                                                                     // get temperature of clone
    delete clone; clone = nullptr;                                                                                          // return the memory allocated for the clone

    double McoreFinal             = CalculateCoreMassAtBAGB(m_Mass);
    double MconvMax               = std::max(m_Mass - McoreFinal * (1.0 + MinterfMcoref), 0.0);                             // Eq. (9) of Picker+ 2024
    double convectiveEnvelopeMass = MconvMax / (1.0 + exp(4.6 * (Tmin + Tonset - 2.0 * m_Temperature) / (Tmin - Tonset)));  // Eq. (7) of Picker+ 2024
    
    return std::tuple<double, double> (convectiveEnvelopeMass, MconvMax);
}   // /*ILYA*/ check consistency with HG convective envelope radii and masses from Hurley+ 2002, 2000
>>>>>>> 5d81d492


///////////////////////////////////////////////////////////////////////////////////////
//                                                                                   //
//                            LIFETIME / AGE CALCULATIONS                            //
//                                                                                   //
///////////////////////////////////////////////////////////////////////////////////////


/*
 * Calculate the time to Helium ignition tHeI
 *
 * Hurley et al. 2000, eq 43
 *
 *
 * double CalculateLifetimeToHeIgnition(const double p_Mass, const double p_Tinf1_FGB, const double p_Tinf2_FGB)
 *
 *
 * @param   [IN]    p_Mass                      Mass in Msol
 * @param   [IN]    p_Tinf1_FGB                 tinf1_FGB (Timescales[TIMESCALE::tinf1_FGB]) - First Giant Branch tinf1
 * @param   [IN]    p_Tinf2_FGB                 tinf2_FGB (Timescales[TIMESCALE::tinf2_FGB]) - First Giant Branch tinf2
 * @return                                      Lifetime to He ignition (tHeI)
 */
double GiantBranch::CalculateLifetimeToHeIgnition(const double p_Mass, const double p_Tinf1_FGB, const double p_Tinf2_FGB) {
#define gbParams(x) m_GBParams[static_cast<int>(GBP::x)]                // for convenience and readability - undefined at end of function
#define massCutoffs(x) m_MassCutoffs[static_cast<int>(MASS_CUTOFF::x)]  // for convenience and readability - undefined at end of function

    double LHeI = CalculateLuminosityAtHeIgnition_Static(p_Mass, m_Alpha1, massCutoffs(MHeF), m_BnCoefficients);
    double p1   = gbParams(p) - 1.0;
    double q1   = gbParams(q) - 1.0;

    return utils::Compare(LHeI, gbParams(Lx)) <= 0
            ? p_Tinf1_FGB - (1.0 / (p1 * gbParams(AH) * gbParams(D))) * PPOW((gbParams(D) / LHeI), (p1 / gbParams(p)))
            : p_Tinf2_FGB - (1.0 / (q1 * gbParams(AH) * gbParams(B))) * PPOW((gbParams(B) / LHeI), (q1 / gbParams(q)));

#undef massCutoffs
#undef gbParams
}


///////////////////////////////////////////////////////////////////////////////////////
//                                                                                   //
//                               ROTATION CALCULATIONS                               //
//                                                                                   //
///////////////////////////////////////////////////////////////////////////////////////

/*
 * Calculate moment of inertia
 *
 * Hurley et al., 2000, paragraph immediately following eq 109 
 *
 * 
 * double GiantBranch::CalculateMomentOfInertia()
 * 
 * @return                                      Moment of inertia (Msol AU^2)
 */
double GiantBranch::CalculateMomentOfInertia() const {
    double Rc = CalculateRemnantRadius();
    
    return (0.1 * (m_Mass - m_CoreMass) * m_Radius * m_Radius) + (0.21 * m_CoreMass * Rc * Rc);
}

/*
 * Calculate the (l,m) = [(1,0), (1,2), (2,2), (3,2)] imaginary components of the potential tidal Love number
 * (Dynamical Tides only for now)
 *
 * Zahn, 1977, Eq. (5.5) , with the value of E_2 coming from Kushnir et al., 2017, by comparing Eq. (8) to Eq. (1)
 *
 * std::tuple <double, double, double, double> CalculateImKlmTidal(const double p_Omega, const double p_SemiMajorAxis, const double p_M2)
 *
 * @param   [IN]    p_Omega                     Orbital angular frequency (1/yr)
 * @return                                      [(1,0), (1,2), (2,2), (3,2)] Imaginary components of the 
 *                                              potential tidal love number (unitless)
 */
std::tuple <double, double, double, double> GiantBranch::CalculateImKlmTidal(const double p_Omega, const double p_SemiMajorAxis, const double p_M2) {
    
    double Imk10Equilibrium, Imk12Equilibrium, Imk22Equilibrium, Imk32Equilibrium;
    std::tie(Imk10Equilibrium, Imk12Equilibrium, Imk22Equilibrium, Imk32Equilibrium) = CalculateImKlmEquilibrium(p_Omega, p_SemiMajorAxis, p_M2);
    
    // return combined ImKlm terms;
    return std::make_tuple(Imk10Equilibrium, Imk12Equilibrium, Imk22Equilibrium, Imk32Equilibrium);
}


///////////////////////////////////////////////////////////////////////////////////////
//                                                                                   //
//                              SUPERNOVA CALCULATIONS                               //
//                                                                                   //
///////////////////////////////////////////////////////////////////////////////////////


/*
 * Calculate remnant type given COCoreMass
 *
 * Muller et al. 2016 as presented in appendix B of Vigna-Gomez et al. 2018 (arXiv:1805.07974)
 *
 *
 * STELLAR_TYPE CalculateRemnantTypeByMuller2016(const double p_COCoreMass)
 *
 * @param   [IN]    p_COCoreMass                COCoreMass in Msol
 * @return                                      Remnant type (stellar type)
 */
STELLAR_TYPE GiantBranch::CalculateRemnantTypeByMuller2016(const double p_COCoreMass) {

    STELLAR_TYPE stellarType;

         if (utils::Compare(p_COCoreMass, 3.6 ) < 0) { stellarType = STELLAR_TYPE::NEUTRON_STAR; }
    else if (utils::Compare(p_COCoreMass, 4.05) < 0) { stellarType = STELLAR_TYPE::BLACK_HOLE; }
    else if (utils::Compare(p_COCoreMass, 4.6 ) < 0) { stellarType = STELLAR_TYPE::NEUTRON_STAR; }
    else if (utils::Compare(p_COCoreMass, 5.7 ) < 0) { stellarType = STELLAR_TYPE::BLACK_HOLE; }
    else if (utils::Compare(p_COCoreMass, 6.0 ) < 0) { stellarType = STELLAR_TYPE::NEUTRON_STAR; }
    else                                             { stellarType = STELLAR_TYPE::BLACK_HOLE; }

    return stellarType;
}


/*
 * Calculate remnant type given COCoreMass according to the Schneider et al. 2020 prescription (arxiv:2008.08599)
 *
 * Note that Schneider only prescribes remnant masses for the simple cases of single episode
 * Mass Transfer, so some of the double episode cases here are a bit uncertain, and may
 * need to be refined at a later date.
 *
 * STELLAR_TYPE CalculateRemnantTypeBySchneider2020(const double p_COCoreMass)
 *
 * @param   [IN]    p_COCoreMass                COCoreMass in Msol
 * @param   [IN]    p_UseSchneiderAlt           Whether to use the Schneider alt prescription 
 * @return                                      Remnant mass in Msol
 */
double GiantBranch::CalculateRemnantMassBySchneider2020(const double p_COCoreMass, const bool p_UseSchneiderAlt) {

    double logRemnantMass;
    STYPE_VECTOR mtHist = MassTransferDonorHistory();
    MT_CASE schneiderMassTransferCase = MT_CASE::OTHER;

    // Determine which Schneider case prescription should be used. 
    if (mtHist.size() == 0) {                                                                                           // No history of MT - effectively single star
        schneiderMassTransferCase = MT_CASE::NONE;
    }
    else { // (mtHist.size() > 0)                                                                                       // Star was MT donor at least once

        STELLAR_TYPE mostRecentDonorType = mtHist[mtHist.size()-1];

        if (utils::IsOneOf(mostRecentDonorType, { STELLAR_TYPE::MS_LTE_07, 
                                                  STELLAR_TYPE::MS_GT_07 })) {                                          // CASE A Mass Transfer - from MS
            schneiderMassTransferCase = MT_CASE::A;
        }
        else if (utils::IsOneOf(mostRecentDonorType, { STELLAR_TYPE::HERTZSPRUNG_GAP, 
                                                       STELLAR_TYPE::FIRST_GIANT_BRANCH, 
                                                       STELLAR_TYPE::CORE_HELIUM_BURNING })) {                          // CASE B Mass Transfer - from HG, FGB, or CHeB 
            schneiderMassTransferCase = MT_CASE::B;
        }
        else if (utils::IsOneOf(mostRecentDonorType, { STELLAR_TYPE::EARLY_ASYMPTOTIC_GIANT_BRANCH,            
                                                       STELLAR_TYPE::THERMALLY_PULSING_ASYMPTOTIC_GIANT_BRANCH, })) {   // CASE C Mass Transfer - from EAGB or TPAGB 
            schneiderMassTransferCase = MT_CASE::C;
        }
    }

    // Apply the appropriate remnant mass prescription for the chosen MT case
    switch (schneiderMassTransferCase) {                                                                                // Which MT Case prescription to use

        case MT_CASE::NONE:                                                                                             // No history of MT

            if (!p_UseSchneiderAlt) {                                                                                   // Use standard or alternative remnant mass prescription for effectively single stars?
                     // standard prescription
                     if (utils::Compare(p_COCoreMass, 6.357)  < 0) { logRemnantMass = log10(0.03357*p_COCoreMass + 1.31780); }
                else if (utils::Compare(p_COCoreMass, 7.311)  < 0) { logRemnantMass = -0.02466*p_COCoreMass + 1.28070; }
                else if (utils::Compare(p_COCoreMass, 12.925) < 0) { logRemnantMass = log10(0.03357*p_COCoreMass + 1.31780); }
                else                                               { logRemnantMass = 0.01940*p_COCoreMass + 0.98462; }
            }
            else {  
                     // alternative prescription
                     if (utils::Compare(p_COCoreMass, 6.357)  < 0) { logRemnantMass = log10(0.04199*p_COCoreMass + 1.28128); }
                else if (utils::Compare(p_COCoreMass, 7.311)  < 0) { logRemnantMass = -0.02466*p_COCoreMass + 1.28070; }
                else if (utils::Compare(p_COCoreMass, 12.925) < 0) { logRemnantMass = log10( 0.04701*(p_COCoreMass*p_COCoreMass) - 0.91403*p_COCoreMass + 5.93380); }
                else                                               { logRemnantMass = 0.01940*p_COCoreMass + 0.98462; }
            }

            break;

        case MT_CASE::A:                                                                                                // Case A MT

                     if (utils::Compare(p_COCoreMass, 7.064)  < 0) { logRemnantMass = log10(0.02128*p_COCoreMass + 1.35349); }
                else if (utils::Compare(p_COCoreMass, 8.615)  < 0) { logRemnantMass = 0.03866*p_COCoreMass + 0.64417; }
                else if (utils::Compare(p_COCoreMass, 15.187) < 0) { logRemnantMass = log10(0.02128*p_COCoreMass + 1.35349); }
                else                                               { logRemnantMass = 0.02573*p_COCoreMass + 0.79027; }

            break;

        case MT_CASE::B:                                                                                                // Case B MT

                     if (utils::Compare(p_COCoreMass, 7.548)  < 0) { logRemnantMass = log10(0.01909*p_COCoreMass + 1.34529); }
                else if (utils::Compare(p_COCoreMass, 8.491)  < 0) { logRemnantMass = 0.03306*p_COCoreMass + 0.68978; }
                else if (utils::Compare(p_COCoreMass, 15.144) < 0) { logRemnantMass = log10(0.01909*p_COCoreMass + 1.34529); }
                else                                               { logRemnantMass = 0.02477*p_COCoreMass + 0.80614; }

            break;

        case MT_CASE::C:                                                                                                // Case C MT

                     if (utils::Compare(p_COCoreMass, 6.357)  < 0) { logRemnantMass = log10(0.03781*p_COCoreMass + 1.36363); }
                else if (utils::Compare(p_COCoreMass, 7.311)  < 0) { logRemnantMass = 0.05264*p_COCoreMass + 0.58531; }
                else if (utils::Compare(p_COCoreMass, 14.008) < 0) { logRemnantMass = log10(0.03781*p_COCoreMass + 1.36363); }
                else                                               { logRemnantMass = 0.01795*p_COCoreMass + 0.98797; }

            break;

        default:                                                                                                        // Probably MT_CASE::OTHER, i.e ultra-stripped

            SHOW_WARN(ERROR::AMBIGUOUS_REMNANT_MASS_PRESCRIPTION, "Using default, Mass_Remnant = 1.25");                // show warning 

            logRemnantMass = 0.096910013;                                                                               // gives MassRemnant = 1.25  
    }
    
    // Convert to linear value, and limit to the pre-SN He Core mass
    return std::min(PPOW(10.0, logRemnantMass), m_SupernovaDetails.HeCoreMassAtCOFormation);

}


/*
 * Calculate remnant mass given COCoreMass and HeCoreMass
 *
 * Mandel & Mueller, 2020
 *
 *
 * double CalculateRemnantMassByMullerMandel (const double p_COCoreMass, const double p_HeCoreMass)
 *
 * @param   [IN]    p_COCoreMass                COCoreMass in Msol
 * @param   [IN]    p_HeCoreMass                HeCoreMass in Msol
 * @return                                      Remnant mass in Msol
 */
double GiantBranch::CalculateRemnantMassByMullerMandel(const double p_COCoreMass, const double p_HeCoreMass) {

    double remnantMass       = 0.0;   
    double pBH               = 0.0;
    double pCompleteCollapse = 0.0;
    
    if (utils::Compare(p_COCoreMass, MULLERMANDEL_M1) < 0) {
	    pBH = 0.0;
    }
    else if (utils::Compare(p_COCoreMass, MULLERMANDEL_M3) < 0) {
    	pBH = 1.0 / (MULLERMANDEL_M3-MULLERMANDEL_M1) * (p_COCoreMass-MULLERMANDEL_M1);
    }
    else {
	    pBH=1.0;
    } 
 
    if (utils::Compare(RAND->Random(0, 1), pBH) < 0) {  // this is a BH
        if (utils::Compare(p_COCoreMass, MULLERMANDEL_M4) < 0)
		    pCompleteCollapse = 1.0 / (MULLERMANDEL_M4 - MULLERMANDEL_M1) * (p_COCoreMass - MULLERMANDEL_M1);
        else
		    pCompleteCollapse = 1.0;

	    if (utils::Compare(RAND->Random(0, 1), pCompleteCollapse) < 0) {
		    remnantMass = p_HeCoreMass;
        }
	    else {
		    while (remnantMass<MULLERMANDEL_MAXNS || remnantMass > p_HeCoreMass) {
			    remnantMass = MULLERMANDEL_MUBH * p_COCoreMass + RAND->RandomGaussian(MULLERMANDEL_SIGMABH);
		    }
	    }
    }
    else {                                              // this is an NS
	    if (utils::Compare(p_COCoreMass, MULLERMANDEL_M1) < 0) {
		    while (remnantMass < MULLERMANDEL_MINNS || remnantMass > MULLERMANDEL_MAXNS || remnantMass > p_HeCoreMass) {
			    remnantMass = MULLERMANDEL_MU1 + RAND->RandomGaussian(MULLERMANDEL_SIGMA1);
		    }
	    }
	    else if (utils::Compare(p_COCoreMass, MULLERMANDEL_M2) < 0) {
            while (remnantMass < MULLERMANDEL_MINNS || remnantMass > MULLERMANDEL_MAXNS || remnantMass > p_HeCoreMass) {
                remnantMass = MULLERMANDEL_MU2A + MULLERMANDEL_MU2B / (MULLERMANDEL_M2 - MULLERMANDEL_M1) * (p_COCoreMass - MULLERMANDEL_M1) + RAND->RandomGaussian(MULLERMANDEL_SIGMA2);
            }
        }
        else {
            while (remnantMass < MULLERMANDEL_MINNS || remnantMass > MULLERMANDEL_MAXNS || remnantMass > p_HeCoreMass) {
                remnantMass = MULLERMANDEL_MU3A + MULLERMANDEL_MU3B / (MULLERMANDEL_M3 - MULLERMANDEL_M2) * (p_COCoreMass - MULLERMANDEL_M2) + RAND->RandomGaussian(MULLERMANDEL_SIGMA3);
            }
        }
    }

    return remnantMass;
}


/*
 * Calculate remnant mass given Mass and COCoreMass per Muller et al. 2016 as presented in eq. B4 of Vigna-Gomez et al. 2018 (arXiv:1805.07974)
 *
 * double CalculateRemnantMassByMuller2016(const double p_Mass, const double p_COCoreMass)
 *
 * @param   [IN]    p_Mass                      Mass in Msol
 * @param   [IN]    p_COCoreMass                COCoreMass in Msol
 * @return                                      Remnant mass in Msol
 */
double GiantBranch::CalculateRemnantMassByMuller2016(const double p_Mass, const double p_COCoreMass) {
    double	remnantMass; 					                                                                        // Limit mass for a White Dwarf units Msun.

    if (utils::Compare(p_COCoreMass, 1.372) < 0) {
        // Not explicitly pointed out in Appendix B of Vigna-Gomez+2018 but assumed for continuity and simplicity
        // Muller+2016 didn't go as low as this in CO Core mass (see Figure A1 in that paper)
        remnantMass = 1.21;                         
    }
	else if (utils::Compare(p_COCoreMass, 1.49) < 0) { remnantMass = 1.21 - (0.4  * (p_COCoreMass - 1.372)); }
	else if (utils::Compare(p_COCoreMass, 1.65) < 0) { remnantMass = 1.16;                                   }
    else if (utils::Compare(p_COCoreMass, 2.4 ) < 0) { remnantMass = 1.32 + (0.3  * (p_COCoreMass - 1.65));  }
    else if (utils::Compare(p_COCoreMass, 3.2 ) < 0) { remnantMass = 1.42 + (0.7  * (p_COCoreMass - 2.4));   }
    else if (utils::Compare(p_COCoreMass, 3.6 ) < 0) { remnantMass = 1.32 + (0.25 * (p_COCoreMass - 3.2));   }
    else if (utils::Compare(p_COCoreMass, 4.05) < 0) { remnantMass = p_Mass * NEUTRINO_LOSS_FALLBACK_FACTOR; }      // Going to be a Black Hole
    else if (utils::Compare(p_COCoreMass, 4.6 ) < 0) { remnantMass = 1.5;                                    }
    else if (utils::Compare(p_COCoreMass, 5.7 ) < 0) { remnantMass = p_Mass * NEUTRINO_LOSS_FALLBACK_FACTOR; }      // Going to be a Black Hole
    else if (utils::Compare(p_COCoreMass, 6.0 ) < 0) { remnantMass = 1.64 - (0.2  * (p_COCoreMass - 5.7));   }
    else                                             { remnantMass = p_Mass * NEUTRINO_LOSS_FALLBACK_FACTOR; }      // Going to be a Black Hole

    return remnantMass;
}


/*
 * Calculate the baryonic mass of the remnant
 *
 * Fryer et al. 2012, eq 12
 *
 *
 * double CalculateBaryonicRemnantMass(const double p_ProtoMass, double p_FallbackMass)
 *
 * @param   [IN]    p_ProtoMass                 Mass of proto compact object in Msol
 * @param   [IN]    p_FallbackMass              Mass falling back onto proto compact object Mfb = fb*(MpreSN - Mproto)
 * @return                                      Baryonic mass of the remnant in Msol
 */
double GiantBranch::CalculateBaryonicRemnantMass(const double p_ProtoMass, double p_FallbackMass) {
    return p_ProtoMass + p_FallbackMass; //Mfb = fb*(MpreSN - Mproto);
}


/*
 * Calculate the gravitational mass of the remnant
 *
 * Fryer et al. 2012, eqs 13 & 14
 *
 *
 * double CalculateGravitationalRemnantMass(const double p_BaryonicRemnantMass)
 *
 * @param   [IN]    p_BaryonicRemnantMass       Baryonic remnant mass in Msol
 * @return                                      Gravitational mass of the remnant in Msol
 */
double GiantBranch::CalculateGravitationalRemnantMass(const double p_BaryonicRemnantMass) {

    ERROR  error = ERROR::NONE;

    double root;

    // decide whether to calculate GravitationalRemnantMass from Fryer+2012, Eq.13 for Neutron Star or Black Hole 
    // then calculate GravitationalRemnantMass 
    
    if (utils::Compare(p_BaryonicRemnantMass, m_BaryonicMassOfMaximumNeutronStarMass) < 0) {
        std::tie(error, root) = utils::SolveQuadratic(0.075, 1.0, -p_BaryonicRemnantMass);                 // Neutron Star
        if (error == ERROR::NO_REAL_ROOTS) { 
            SHOW_WARN(error, "No real roots for quadratic: using 0.0");                                    // show warning
            root = 0.0;                                                                                    // should be returned as 0.0, but set it anyway
        }
    } 
    else {                                                                                                 // Black hole
        root = BH::CalculateNeutrinoMassLoss_Static(p_BaryonicRemnantMass);                                // Convert to gravitational mass due to neutrino mass loss
    }

    return root;
}


/*
 * Calculate the mass falling back onto the proto compact object
 *
 * Fryer et al. 2012, eq 11
 *
 *
 * double CalculateFallbackMass(const double p_PreSNMass, const double p_ProtoMass, const double p_Fallback)
 *
 * @param   [IN]    p_PreSNMass                 Pre supernova stellar mass in Msol
 * @param   [IN]    p_ProtoMass                 Pre supernova Carbon Oxygen (CO) core mass in Msol
 * @param   [IN]    p_Fallback                  Fraction of mass falling back onto proto object
 * @return                                      Mass falling back onto proto object
 */
double GiantBranch::CalculateFallbackMass(const double p_PreSNMass, const double p_ProtoMass, const double p_Fallback) {
    return p_Fallback * (p_PreSNMass - p_ProtoMass);
}


/*
 * Calculate the core mass of the proto compact object using the rapid prescription
 *
 * Fryer et al. 2012, eq 15 (based on Woosley et al. 2002)
 *
 * Sets Mproto = 1.0 Msol regardless of progenitor
 *
 *
 * double CalculateProtoCoreMassRapid()
 *
 * @return                                      Mass of Fe/Ni proto core in Msol (always 1.0)
 */
double GiantBranch::CalculateProtoCoreMassRapid() {
    return 1.0;
}


/*
 * Calculate the fraction of mass falling back onto the proto compact object using the rapid prescription
 *
 * Fryer et al. 2012, eq 15 & 16
 *
 *
 * double CalculateFallbackFractionRapid(const double p_PreSNMass, const double p_ProtoMass, const double p_COCoreMass)
 *
 * @param   [IN]    p_PreSNMass                 Pre supernova stellar mass in Msol
 * @param   [IN]    p_ProtoMass                 Fe/Ni proto compact object mass in Msol
 * @param   [IN]    p_COCoreMass                Pre supernova Carbon Oxygen (CO) core mass in Msol
 * @return                                      Fraction of mass falling back onto proto object
 */
double GiantBranch::CalculateFallbackFractionRapid(const double p_PreSNMass, const double p_ProtoMass, const double p_COCoreMass) {

    double fb;

    double spread = p_PreSNMass - p_ProtoMass;

    if (utils::Compare(p_COCoreMass, 2.5) < 0) {
        fb = 0.2 / spread;
    }
    else if (utils::Compare(p_COCoreMass, 6.0) < 0) {
        fb = ((0.286 * p_COCoreMass) - 0.514) / spread;
    }
    else if (utils::Compare(p_COCoreMass, 7.0) < 0) {
        fb = 1.0;
    }
    else if (utils::Compare(p_COCoreMass, 11.0) < 0) {
        double a1 = 0.25 - (1.275 / spread);
        double b1 = (-11.0 * a1) + 1.0;
        fb        = (a1 * p_COCoreMass) + b1;
    }
    else {
        fb = 1.0;
    }

    return std::max(0.0, std::min(1.0, fb));
}


/*
 * Calculate the mass of the proto core
 *
 * Fryer et al. 2012, eq 18
 *
 *
 * double CalculateProtoCoreMassDelayed(const double p_COCoreMass)
 *
 * @param   [IN]    p_COCoreMass                Pre supernova Carbon Oxygen (CO) core mass in Msol
 * @return                                      Mass of the Fe/Ni proto core in Msol
 */
double GiantBranch::CalculateProtoCoreMassDelayed(const double p_COCoreMass) {

    double protoMass;

         if (utils::Compare(p_COCoreMass,  3.5) < 0) { protoMass = 1.2; }
    else if (utils::Compare(p_COCoreMass,  6.0) < 0) { protoMass = 1.3; }
    else if (utils::Compare(p_COCoreMass, 11.0) < 0) { protoMass = 1.4; }
    else                                             { protoMass = 1.6; }

    return protoMass;
}


/*
 * Calculate the fraction of mass falling back onto the proto compact object using the delayed prescription
 *
 * Fryer et al. 2012, eq 19
 *
 *
 * double CalculateFallbackFractionDelayed(const double p_PreSNMass, const double p_ProtoMass, const double p_COCoreMass)
 *
 * @param   [IN]    p_PreSNMass                 Pre supernova stellar mass in Msol
 * @param   [IN]    p_ProtoMass                 Fe/Ni proto compact object mass in Msol
 * @param   [IN]    p_COCoreMass                Pre supernova Carbon Oxygen (CO) core mass in Msol
 * @return                                      Fraction of mass falling back onto proto object
 */
double GiantBranch::CalculateFallbackFractionDelayed(const double p_PreSNMass, const double p_ProtoMass, const double p_COCoreMass) {

    double fb;

    double spread = p_PreSNMass - p_ProtoMass;

    if (utils::Compare(p_COCoreMass, 2.5) < 0) {
        fb = 0.2 / spread;
    }
    else if (utils::Compare(p_COCoreMass, 3.5) < 0) {
        fb = ((0.5 * p_COCoreMass) - 1.05) / spread;
    }
    else if (utils::Compare(p_COCoreMass, 11.0) < 0) {
        double a2 = 0.133 - (0.093 / spread);
        double b2 = (-11.0 * a2) + 1.0;
        fb        = (a2 * p_COCoreMass) + b2;
    }
    else {
        fb = 1.0;
    }

    return std::max(0.0, std::min(1.0, fb));
}


/*
 * Calculate the remnant mass using one of the Fryer SN Engines
 *
 * Ref?  Fryer et al. 2012?
 *
 *
 * std::tuple<double, double> CalculateRemnantMassByFryer2012(const double p_Mass, const double p_COCoreMass)
 *
 * @param   [IN]    p_Mass                      Pre supernova mass in Msol
 * @param   [IN]    p_COCoreMass                Pre supernova Carbon Oxygen (CO) core mass in Msol
 * @return                                      Tuple containing Remnant mass in Msol and updated fraction of mass falling back onto compact object
 */
std::tuple<double, double> GiantBranch::CalculateRemnantMassByFryer2012(const double p_Mass, const double p_COCoreMass) {

    double mProto;
    double fallbackMass;
    double baryonicRemnantMass;

    double fallbackFraction         = 0.0;
    double gravitationalRemnantMass = 0.0;

    switch (OPTIONS->FryerSupernovaEngine()) {                                                                                     // which SN_ENGINE?

        case SN_ENGINE::DELAYED:                                                                            // DELAYED

            mProto           = CalculateProtoCoreMassDelayed(p_COCoreMass);
            fallbackFraction = CalculateFallbackFractionDelayed(p_Mass, mProto, p_COCoreMass);
            fallbackMass     = CalculateFallbackMass(p_Mass, mProto, fallbackFraction);

            baryonicRemnantMass      = CalculateBaryonicRemnantMass(mProto, fallbackMass);
            gravitationalRemnantMass = CalculateGravitationalRemnantMass(baryonicRemnantMass);
            break;

        case SN_ENGINE::RAPID:                                                                              // RAPID

            mProto           = CalculateProtoCoreMassRapid();
            fallbackFraction = CalculateFallbackFractionRapid(p_Mass, mProto, p_COCoreMass);
            fallbackMass     = CalculateFallbackMass(p_Mass, mProto, fallbackFraction);

            baryonicRemnantMass      = CalculateBaryonicRemnantMass(mProto, fallbackMass);
            gravitationalRemnantMass = CalculateGravitationalRemnantMass(baryonicRemnantMass);
            break;

        default:                                                                                            // unknown SN_ENGINE
            SHOW_WARN(ERROR::UNKNOWN_SN_ENGINE, "Using defaults");                                          // show warning
    }

    return std::make_tuple(gravitationalRemnantMass, fallbackFraction);
}


/*
 * Calculate the remnant mass using the new Fryer prescription from 2022
 *
 * Fryer et al. 2022 eq. 5
 *
 *
 * std::tuple<double, double> CalculateRemnantMassByFryer2022(const double p_Mass, const double p_COCoreMass)
 *
 * @param   [IN]    p_Mass                      Pre supernova mass in Msol
 * @param   [IN]    p_COCoreMass                Pre supernova Carbon Oxygen (CO) core mass in Msol
 * @return                                      Tuple containing Remnant mass in Msol and updated fraction of mass falling back onto compact object
 */
std::tuple<double, double> GiantBranch::CalculateRemnantMassByFryer2022(const double p_Mass, const double p_COCoreMass) {


    double mProto;
    double fallbackMass;
    double baryonicRemnantMass;

    double fallbackFraction         = 0.0;
    double gravitationalRemnantMass = 0.0;

    baryonicRemnantMass  = 1.2 + 0.05 * OPTIONS->Fryer22fmix() + 0.01 * pow( (p_COCoreMass/OPTIONS->Fryer22fmix()), 2.0) + exp( OPTIONS->Fryer22fmix() * (p_COCoreMass - OPTIONS->Fryer22Mcrit()) ) ;  // equation 5. 
    baryonicRemnantMass  = std::min(baryonicRemnantMass, p_Mass);// check that baryonicRemnantMass doesn't exceed the total mass

    // Now the proto mass, which is only used for the calculation of kicks, will still be calculated using the DELAYED/RAPID prescriptions from Fryer 2012
    switch (OPTIONS->FryerSupernovaEngine()) {                                                                                     // which SN_ENGINE?

        case SN_ENGINE::DELAYED:  
        mProto           = CalculateProtoCoreMassDelayed(p_COCoreMass);

        fallbackMass        = std::max(0.0, baryonicRemnantMass - mProto);                                      // fallbackMass larger than 0
        fallbackFraction    = fallbackMass/(p_Mass - mProto);                                                   //
        fallbackFraction    = std::max(0.0, std::min(1.0, fallbackFraction));                                   // make sure the fb fraction lies between 0-1
        gravitationalRemnantMass = CalculateGravitationalRemnantMass(baryonicRemnantMass);
        break;

        case SN_ENGINE::RAPID:  
        mProto           = CalculateProtoCoreMassRapid();

        fallbackMass        = std::max(0.0, baryonicRemnantMass - mProto);                                      // fallbackMass larger than 0
        fallbackFraction    = fallbackMass/(p_Mass - mProto);                                                   //
        fallbackFraction    = std::max(0.0, std::min(1.0, fallbackFraction));                                   // make sure the fb fraction lies between 0-1
        gravitationalRemnantMass = CalculateGravitationalRemnantMass(baryonicRemnantMass);
        break;

        default:                                                                                            // unknown SN_ENGINE
        SHOW_WARN(ERROR::UNKNOWN_SN_ENGINE, "Using defaults");                                          // show warning
    }
                                   
    return std::make_tuple(gravitationalRemnantMass, fallbackFraction);
}



/*
 * Calculate fallback using linear interpolation
 *
 * Belczynski et al. 2002
 * Description?
 *
 *
 * double CalculateFallbackByBelczynski2002(const double p_COCoreMass)
 *
 * @param   [IN]    p_COCoreMass                Pre supernova Carbon Oxygen (CO) core mass in Msol
 * @return                                      Fraction of mass falling back onto compact object
 */
double GiantBranch::CalculateFallbackByBelczynski2002(const double p_COCoreMass) {
    return utils::Compare(p_COCoreMass, 5.0) <= 0 ? 0.0 : ((utils::Compare(p_COCoreMass, 7.6) < 0) ? (p_COCoreMass - 5.0) / 2.6 : 1.0);
}


/*
 * Calculate remnant mass
 *
 * Formula used by Hurley code not given in Hurley et al 2000 but in Belczynski et al. 2002
 *
 *
 * double CalculateRemnantMassByBelczynski2002(const double p_Mass, const double p_COCoreMass, const double p_FallbackFraction)
 *
 * @param   [IN]    p_COCoreMass                Pre supernova Carbon Oxygen (CO) core mass in Msol
 * @param   [IN]    p_FallbackFraction          Fraction of mass falling back onto compact object
 * @return                                      Remnant mass in Msol
 */
double GiantBranch::CalculateRemnantMassByBelczynski2002(const double p_Mass, const double p_COCoreMass, const double p_FallbackFraction) {
    double McFeNi = (utils::Compare(p_COCoreMass, 2.5) < 0) ? (0.161767 * p_COCoreMass) + 1.067055 : (0.314154 * p_COCoreMass) + 0.686088; // Iron core mass
    return McFeNi + (p_FallbackFraction * (p_Mass - McFeNi));
}


/*
 * Driver function for Core Collapse Supernovas
 *
 * This function determines which prescription is used for the core collapse SN (via program options)
 *
 * The function calls prescription functions that update the following parameters:
 *      Mass, stellarType, drawnKickMagnitude, kickMagnitude
 *
 * At the end of this function we set the following parameters which are (so far) independent of the
 * ccSN prescriptions (but do depend on the parameters above):
 *      Luminosity, Radius, Temperature, supernova events: current = SN, past = CCSN
 *
 *
 * STELLAR_TYPE ResolveCoreCollapseSN()
 *
 * @return                                      The stellar type to which the star should evolve
 */
STELLAR_TYPE GiantBranch::ResolveCoreCollapseSN() {

    STELLAR_TYPE stellarType = m_StellarType;
    double mass = m_Mass;                                                                                   // initial mass

    switch (OPTIONS->RemnantMassPrescription()) {                                                           // which prescription?

        case REMNANT_MASS_PRESCRIPTION::HURLEY2000:                                                         // Hurley 2000

            m_SupernovaDetails.fallbackFraction = 0.0;                                                      // Not defined
            m_Mass                              = NS::CalculateRemnantMass_Static(m_COCoreMass);
            break;

        case REMNANT_MASS_PRESCRIPTION::BELCZYNSKI2002:                                                     // Belczynski 2002

            m_SupernovaDetails.fallbackFraction = CalculateFallbackByBelczynski2002(m_CoreMass);
            m_Mass                              = CalculateRemnantMassByBelczynski2002(m_Mass, m_CoreMass, m_SupernovaDetails.fallbackFraction);
            break;

        case REMNANT_MASS_PRESCRIPTION::FRYER2012:                                                          // Fryer 2012

            std::tie(m_Mass, m_SupernovaDetails.fallbackFraction) = CalculateRemnantMassByFryer2012(m_Mass, m_COCoreMass);
            break;


        case REMNANT_MASS_PRESCRIPTION::FRYER2022:                                                          // Fryer 2022

            std::tie(m_Mass, m_SupernovaDetails.fallbackFraction) = CalculateRemnantMassByFryer2022(m_Mass, m_COCoreMass);
            break;

        case REMNANT_MASS_PRESCRIPTION::MULLER2016:                                                         // Muller 2016

            m_Mass = CalculateRemnantMassByMuller2016(m_Mass, m_COCoreMass);
            m_SupernovaDetails.fallbackFraction = 0.0;                                                      // No subsequent kick adjustment by fallback fraction needed
            break;

        case REMNANT_MASS_PRESCRIPTION::MULLERMANDEL:                                                       // Mandel & Mueller, 2020

            m_Mass = CalculateRemnantMassByMullerMandel(m_COCoreMass, m_HeCoreMass);
            m_SupernovaDetails.fallbackFraction = 0.0;                                                      // No subsequent kick adjustment by fallback fraction needed
            break;

        case REMNANT_MASS_PRESCRIPTION::SCHNEIDER2020:                                                      // Schneider 2020

            m_Mass = CalculateRemnantMassBySchneider2020(m_COCoreMass);
            m_SupernovaDetails.fallbackFraction = 0.0;                                                      // TODO: sort out fallback - I think it should be 0
            break;

        case REMNANT_MASS_PRESCRIPTION::SCHNEIDER2020ALT:                                                   // Schneider 2020, alternative

            m_Mass = CalculateRemnantMassBySchneider2020Alt(m_COCoreMass);
            m_SupernovaDetails.fallbackFraction = 0.0;                                                      // TODO: sort out fallback - I think it should be 0
            break;

        default:                                                                                            // unknown prescription

            m_Mass                              = 0.0;
            m_SupernovaDetails.fallbackFraction = 0.0;

            m_Error = ERROR::UNKNOWN_REMNANT_MASS_PRESCRIPTION;                                             // set error number
            SHOW_ERROR(ERROR::UNKNOWN_REMNANT_MASS_PRESCRIPTION, "Using default");                          // show error
    }
    
    // Set the stellar type to which the star should evolve (either use prescription or MAXIMUM_NS_MSS)
    if (OPTIONS->RemnantMassPrescription() == REMNANT_MASS_PRESCRIPTION::MULLER2016) {
        stellarType = CalculateRemnantTypeByMuller2016(m_COCoreMass);
    }
    else if (OPTIONS->RemnantMassPrescription() == REMNANT_MASS_PRESCRIPTION::MULLERMANDEL) {
        if (utils::Compare(m_Mass, MULLERMANDEL_MAXNS ) > 0)
            stellarType = STELLAR_TYPE::BLACK_HOLE;
        else
            stellarType = STELLAR_TYPE::NEUTRON_STAR;
    }
    else if (OPTIONS->RemnantMassPrescription() == REMNANT_MASS_PRESCRIPTION::HURLEY2000) {
        stellarType = (utils::Compare(m_Mass, 1.8 ) > 0) ? STELLAR_TYPE::BLACK_HOLE : STELLAR_TYPE::NEUTRON_STAR; //Hurley+ 2000, Eq. (92)
    }
    else if (utils::Compare(m_Mass, OPTIONS->MaximumNeutronStarMass()) > 0) {
        std::tie(m_Luminosity, m_Radius, m_Temperature) = BH::CalculateCoreCollapseSNParams_Static(m_Mass);
        stellarType = STELLAR_TYPE::BLACK_HOLE;
    }
    else {
        std::tie(m_Luminosity, m_Radius, m_Temperature) = NS::CalculateCoreCollapseSNParams_Static(m_Mass);
        stellarType = STELLAR_TYPE::NEUTRON_STAR;
    }

    if (utils::Compare(mass,m_CoreMass) == 0 && utils::Compare(m_HeCoreMass, m_COCoreMass) == 0) {          // entire star is CO core, so this is a USSN
        SetSNCurrentEvent(SN_EVENT::USSN);                                                                  // flag ultra-stripped SN happening now
        SetSNPastEvent(SN_EVENT::USSN);                                                                     // ... and will be a past event
    }

    SetSNCurrentEvent(SN_EVENT::CCSN);                                                                      // flag core-collapse SN happening now
    SetSNPastEvent(SN_EVENT::CCSN);                                                                         // ... and will be a past event

    return stellarType;
}


/*
 * Resolve Electron capture Supernova
 *
 * Calculate the mass of the remnant and set remnant type - always a Neutron Star
 * Updates attributes of star; sets SN flags
 *
 *
 * Short hand wavy story. The core ignites ONeMg and collapses through electron
 * capture (e.g., Nomoto 1984 for thorough discussion and a summary in Nomoto 1987).
 * The explosion is likely accompanied by a low natal kick
 *
 *
 * STELLAR_TYPE ResolveElectronCaptureSN()
 *
 * @return                                      Stellar type of remnant (always STELLAR_TYPE::NEUTRON_STAR)
 */
STELLAR_TYPE GiantBranch::ResolveElectronCaptureSN() {

    if (!m_MassTransferDonorHistory.empty() || (OPTIONS->AllowNonStrippedECSN())) {         // If progenitor has never been a MT donor, is it allowed to ECSN?
                                                                                            // - yes
        m_Mass       = MECS_REM;                                                            // defined in constants.h
        m_CoreMass   = m_Mass;
        m_HeCoreMass = m_Mass;
        m_COCoreMass = m_Mass;
        m_Mass0      = m_Mass;
    
        SetSNCurrentEvent(SN_EVENT::ECSN);                                                  // electron capture SN happening now
        SetSNPastEvent(SN_EVENT::ECSN);                                                     // ... and will be a past event
    
        return STELLAR_TYPE::NEUTRON_STAR;

    }
    else {                                                                                  // -no, treat as ONeWD 
        
        if(utils::Compare(m_COCoreMass,MCH) > 0){
            SHOW_WARN(ERROR::WHITE_DWARF_TOO_MASSIVE, "Setting mass to Chandraskhar mass.");
        }
        m_Mass       = std::min(m_COCoreMass,MCH);                                          // no WD masses above Chandrasekhar mass
        m_CoreMass   = m_Mass;
        m_HeCoreMass = m_Mass;
        m_COCoreMass = m_Mass;
        m_Mass0      = m_Mass;
        m_Radius     = WhiteDwarfs::CalculateRadiusOnPhase_Static(m_Mass);                  // radius is defined equivalently for all WDs
        m_Luminosity = ONeWD::CalculateLuminosityOnPhase_Static(m_Mass, m_Time, m_Metallicity); //Need to get the luminosity for ONeWD specifically
    
        return STELLAR_TYPE::OXYGEN_NEON_WHITE_DWARF;

    }	    
}


/*
 * Resolve Type IIa Supernova
 * 
 * This is a possibly made up SN type which would look like a Type Ia + H (see Hurley)
 * Zero attributes - leaves a Massless remnant
 *
 *
 * STELLAR_TYPE ResolveTypeIIaSN()
 *
 * @return                                      Stellar type of remnant (always STELLAR_TYPE::MASSLESS_REMNANT)
 */
STELLAR_TYPE GiantBranch::ResolveTypeIIaSN() {

    m_Mass        = 0.0;
    m_Radius      = 0.0;
    m_Luminosity  = 0.0;
    m_Temperature = 0.0;

    m_SupernovaDetails.drawnKickMagnitude = 0.0;
    m_SupernovaDetails.kickMagnitude      = 0.0;

    return STELLAR_TYPE::MASSLESS_REMNANT;
}


/*
 * Resolve Pair-Instability Supernova
 *
 * Calculate the mass of the remnant and set remnant type according to mass
 * Updates attributes of star; sets SN events
 *
 *
 * Short handwavy story.  The core is hot and massive enough that there is a significant
 * amount of high-energetic gamma rays which can create an electron-positron pair.
 * When a significant amounts of pairs are created the photons taken away
 * reduce the radiative pressure. The core contracts becomes hotter creating
 * more pairs. This runaway process will end in a SN that explodes the entire core without
 * leaving a remnant.
 *
 *
 * STELLAR_TYPE ResolvePairInstabilitySN()
 *
 * @return                                      Stellar type of remnant
 */
STELLAR_TYPE GiantBranch::ResolvePairInstabilitySN() {

    m_Luminosity  = 0.0;
    m_Radius      = 0.0;
    m_Temperature = 0.0;

    m_SupernovaDetails.drawnKickMagnitude = 0.0;
    m_SupernovaDetails.kickMagnitude      = 0.0;
    m_SupernovaDetails.fallbackFraction   = 0.0;

    SetSNCurrentEvent(SN_EVENT::PISN);                                                                  // pair instability SN happening now
    SetSNPastEvent(SN_EVENT::PISN);                                                                     // ... and will be a past event

    return STELLAR_TYPE::MASSLESS_REMNANT;
}


/*
 * Resolve Pulsational Pair-Instability Supernova
 *
 * Calculate the mass of the remnant and set remnant type according to mass
 * Updates attributes of star; sets SN events
 *
 *
 * STELLAR_TYPE ResolvePulsationalPairInstabilitySN()
 *
 * @return                                      Stellar type of remnant
 */
STELLAR_TYPE GiantBranch::ResolvePulsationalPairInstabilitySN() {

    STELLAR_TYPE stellarType = m_StellarType;

    double baryonicMass;
    switch (OPTIONS->PulsationalPairInstabilityPrescription()) {                                        // which prescription?

        case PPI_PRESCRIPTION::COMPAS:                                                                  // Woosley 2017 https://arxiv.org/abs/1608.08939
            baryonicMass = m_HeCoreMass;                                                                // strip off the hydrogen envelope if any was left (factor of 0.9 applied in BH::CalculateNeutrinoMassLoss_Static)
            m_Mass = BH::CalculateNeutrinoMassLoss_Static(baryonicMass);                                // convert to gravitational mass due to neutrino mass loss

            break;

        case PPI_PRESCRIPTION::STARTRACK:                                                               // Belczynski et al. 2016 https://arxiv.org/abs/1607.03116
            baryonicMass = std::min(m_HeCoreMass, STARTRACK_PPISN_HE_CORE_MASS);  // strip off the hydrogen envelope if any was left (factor of 0.9 applied in BH::CalculateNeutrinoMassLoss_Static), limit helium core mass to 45 Msun
            m_Mass = BH::CalculateNeutrinoMassLoss_Static(baryonicMass);                                // convert to gravitational mass due to neutrino mass loss

            break;

        case PPI_PRESCRIPTION::MARCHANT: {                                                              // Marchant et al. 2018 https://arxiv.org/abs/1810.13412

            // pow() is slow - use multiplication
            double HeCoreMass_2 = m_HeCoreMass * m_HeCoreMass;
            double HeCoreMass_3 = HeCoreMass_2 * m_HeCoreMass;
            double HeCoreMass_4 = HeCoreMass_2 * HeCoreMass_2;
            double HeCoreMass_5 = HeCoreMass_3 * HeCoreMass_2;
            double HeCoreMass_6 = HeCoreMass_3 * HeCoreMass_3;
            double HeCoreMass_7 = HeCoreMass_6 * m_HeCoreMass;

            double ratioOfRemnantToHeCoreMass = std::max(0.0, std::min(1.0, (-1.63057326E-08 * HeCoreMass_7) +
                                                                            ( 5.36316755E-06 * HeCoreMass_6) +
                                                                            (-7.52206933E-04 * HeCoreMass_5) +
                                                                            ( 5.83107626E-02 * HeCoreMass_4) +
                                                                            (-2.69801221E+00 * HeCoreMass_3) +
                                                                            ( 7.45060098E+01 * HeCoreMass_2) +
                                                                            (-1.13694590E+03 * m_HeCoreMass) +
                                                                              7.39643451E+03));

            baryonicMass = ratioOfRemnantToHeCoreMass * m_HeCoreMass;                                   // strip off the hydrogen envelope if any was left (factor of 0.9 applied in BH::CalculateNeutrinoMassLoss_Static)
            m_Mass = BH::CalculateNeutrinoMassLoss_Static(baryonicMass);                                // convert to gravitational mass due to neutrino mass loss

            } break;

        case PPI_PRESCRIPTION::FARMER: {                                                                // Farmer et al. 2019 http://dx.doi.org/10.3847/1538-4357/ab518b
            double totalMassPrePPISN = m_Mass;                                                          // save the total stellar mass 
                                                                                                        // three cases:
            if (m_COCoreMass < FARMER_PPISN_UPP_LIM_LIN_REGIME) {
                m_Mass = m_COCoreMass + 4.0;                                                            // a linear relation below CO core masses of 38 Msun
            }
            else if (m_COCoreMass < FARMER_PPISN_UPP_LIM_QUAD_REGIME) {                                 // a quadratic relation in CO core mass for 38 =< CO_core < 60
                const double a1 = -0.096;
                const double a2 = 8.564;
                const double a3 = -2.07;
                const double a4 = -152.97;
                m_Mass    = a1 * PPOW(m_COCoreMass, 2.0)  + a2 * m_COCoreMass + a3 * m_Log10Metallicity + a4;
            }
            else if (m_COCoreMass < FARMER_PPISN_UPP_LIM_INSTABILLITY) {                                // no remnant between 60 - 140 Msun
                m_Mass = 0.0;
            }
            else {                                                                                      // BH mass becomes CO-core mass above the PISN gap
                m_Mass = m_COCoreMass;
            }

            m_Mass = std::min(totalMassPrePPISN, m_Mass);                                               // check if remnant mass is bigger than total mass    

            } break;

        default:                                                                                        // unknown prescription
            SHOW_WARN(ERROR::UNKNOWN_PPI_PRESCRIPTION);                                                 // show warning
            m_Mass = m_HeCoreMass;                                                                      // strip off the hydrogen envelope if any was left -- factor of 0.9 applied later
    }

    if (utils::Compare(m_Mass, 0.0) <= 0) {                                                             // remnant mass <= 0?
        stellarType = ResolvePairInstabilitySN();                                                       // yes - PISN rather than PPISN
    }
    else {                                                                                              // no - PPISN
        SetSNCurrentEvent(SN_EVENT::PPISN);                                                             // pulsational pair instability SN happening now
        SetSNPastEvent(SN_EVENT::PPISN);                                                                // ... and will be a past event

        stellarType   = STELLAR_TYPE::BLACK_HOLE;                                                       // -> black hole
        
        m_Luminosity  = BH::CalculateLuminosityOnPhase_Static();                                        // black hole luminosity
        m_Radius      = BH::CalculateRadiusOnPhase_Static(m_Mass);                                      // Schwarzschild radius (not correct for rotating BH)
        m_Temperature = CalculateTemperatureOnPhase(m_Luminosity, m_Radius);
        m_SupernovaDetails.fallbackFraction = 1.0;                                                      // fraction of mass that falls back
    }

    return stellarType;
}


/*
 * The main supernova function
 *
 * This function determines the type of the supernova and calls the appropriate functions
 * to calculate attributes correctly, and to determine the type of remnant to which the
 * star should evolve.
 *
 *
 * STELLAR_TYPE ResolveSupernova()
 *
 * @return                                      Stellar type of remnant
 */
STELLAR_TYPE GiantBranch::ResolveSupernova() {

    STELLAR_TYPE stellarType = m_StellarType;

    if (IsSupernova()) {                                                                            // has gone supernova
                                                                                                    // no - resolve new supernova event
        // squirrel away some attributes before they get changed...
        m_SupernovaDetails.totalMassAtCOFormation  = m_Mass;
        m_SupernovaDetails.HeCoreMassAtCOFormation = m_HeCoreMass;
        m_SupernovaDetails.COCoreMassAtCOFormation = m_COCoreMass;
        m_SupernovaDetails.coreMassAtCOFormation   = m_CoreMass;

        double snMass = CalculateInitialSupernovaMass();                                            // calculate SN initial mass
        
        SetSNHydrogenContent();                                                                     // ALEJANDRO - 04/05/2018 - Check if the SN is H-rich or H-poor. For now, classify it for all possible SNe and not only CCSN forming NS.

        if (                             OPTIONS->UsePulsationalPairInstability()              &&
            utils::Compare(m_HeCoreMass, OPTIONS->PulsationalPairInstabilityLowerLimit()) >= 0 &&
            utils::Compare(m_HeCoreMass, OPTIONS->PulsationalPairInstabilityUpperLimit()) <= 0) {   // Pulsational Pair Instability Supernova

            stellarType = ResolvePulsationalPairInstabilitySN();
        }
        else if (                        OPTIONS->UsePairInstabilitySupernovae()    &&
            utils::Compare(m_HeCoreMass, OPTIONS->PairInstabilityLowerLimit()) >= 0 &&
            utils::Compare(m_HeCoreMass, OPTIONS->PairInstabilityUpperLimit()) <= 0) {              // Pair Instability Supernova

            stellarType = ResolvePairInstabilitySN();
        }
        else if (utils::Compare(snMass, OPTIONS->MCBUR1()) < 0) {                                   // Type IIa Supernova - like a Type Ia + H (see Hurley)
            stellarType = ResolveTypeIIaSN();
        }
        else if (utils::Compare(snMass, MCBUR2) < 0) {                                              // Electron Capture Supernova
            stellarType = ResolveElectronCaptureSN();
        }
        else {                                                                                      // Core Collapse Supernova
            stellarType = ResolveCoreCollapseSN();
        }
            
    	CalculateSNKickMagnitude(m_Mass, m_SupernovaDetails.totalMassAtCOFormation - m_Mass, stellarType);
        if ( !utils::IsOneOf(stellarType, { STELLAR_TYPE::NEUTRON_STAR })) {
            m_SupernovaDetails.rocketKickMagnitude = 0;                                             // Only NSs can get rocket kicks
        }

        // Stash SN details for later printing to the SSE Supernova log.
        // Only if SSE (BSE does its own SN printing), and only if not an ephemeral clone
        // Can't print it now because we may revert state (in Star::EvolveOneTimestep()).
        // Will be printed in Star::EvolveOneTimestep() after timestep is accepted (i.e. we don't revert state).
        // Need to record the stellar type to which the star will switch if we don't revert state.

        if (OPTIONS->EvolutionMode() == EVOLUTION_MODE::SSE && m_ObjectPersistence == OBJECT_PERSISTENCE::PERMANENT) {
            StashSupernovaDetails(stellarType);
        }
    }

    return stellarType;
}<|MERGE_RESOLUTION|>--- conflicted
+++ resolved
@@ -679,23 +679,6 @@
 }
 
 
-<<<<<<< HEAD
-/*
- * Calculate the radial extent of the star's convective envelope (if it has one)
- *
- * Hurley et al. 2002, sec. 2.3, particularly subsec. 2.3.1, eqs 36-40
- *
- * double CalculateRadialExtentConvectiveEnvelope()
- *
- * @return                                      Radial extent of the star's convective envelope in Rsol
- */
-double GiantBranch::CalculateRadialExtentConvectiveEnvelope() const {
-    return m_Radius - CalculateConvectiveCoreRadius();
-}
-
-
-=======
->>>>>>> 5d81d492
 ///////////////////////////////////////////////////////////////////////////////////////
 //                                                                                   //
 //                                 MASS CALCULATIONS                                 //
@@ -1048,20 +1031,6 @@
  */
 DBL_DBL GiantBranch::CalculateConvectiveEnvelopeMass() const {
     
-<<<<<<< HEAD
-    double log10Z = log10 (m_Metallicity);
-    double MinterfMcoref = -0.021 * log10Z + 0.0038;                                                                        //Eq. (8) of Picker+ 2024
-    double Tonset = -139.8 * log10Z * log10Z - 981.7 * log10Z + 2798.3;                                                     //Eq. (6) of Picker+ 2024
-    EAGB clone = *this;                                                                                                     // Create an HG star clone to query its core mass just after BAGB
-    clone.UpdateAttributesAndAgeOneTimestep(0.0, 0.0, 0.0, true);                                                           // Otherwise, temperature not updated
-    double Tmin=clone.Temperature();
-    double Mcorefinal = CalculateCoreMassAtBAGB(m_Mass);
-    double Mconvmax = std::max(m_Mass - Mcorefinal * (1 + MinterfMcoref), 0.0);                                             //Eq. (9) of Picker+ 2024
-    double convectiveEnvelopeMass = Mconvmax / (1.0 + exp(4.6 * (Tmin + Tonset - 2.0 * m_Temperature)/(Tmin-Tonset)));      //Eq. (7) of Picker+ 2024
-    
-    return std::tuple<double, double> (convectiveEnvelopeMass, Mconvmax);
-}
-=======
     double MinterfMcoref = -0.021 * m_Log10Metallicity + 0.0038;                                                            // Eq. (8) of Picker+ 2024
     double Tonset        = -139.8 * m_Log10Metallicity * m_Log10Metallicity - 981.7 * m_Log10Metallicity + 2798.3;          // Eq. (6) of Picker+ 2024
 
@@ -1087,7 +1056,6 @@
     
     return std::tuple<double, double> (convectiveEnvelopeMass, MconvMax);
 }   // /*ILYA*/ check consistency with HG convective envelope radii and masses from Hurley+ 2002, 2000
->>>>>>> 5d81d492
 
 
 ///////////////////////////////////////////////////////////////////////////////////////
