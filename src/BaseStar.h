--- conflicted
+++ resolved
@@ -114,10 +114,7 @@
             double              SN_Theta() const                                                { return m_SupernovaDetails.theta; }
             SN_EVENT            SN_Type() const                                                 { return utils::SNEventType(m_SupernovaDetails.events.current); }
             double              SN_KickMagnitudeRandom() const                                  { return m_SupernovaDetails.kickMagnitudeRandom; }
-<<<<<<< HEAD
-=======
             double              Speed() const                                                   { return m_ComponentVelocity.Magnitude(); }
->>>>>>> 22626539
             COMPAS_VARIABLE     StellarPropertyValue(const T_ANY_PROPERTY p_Property) const;
             double              Tau() const                                                     { return m_Tau; }
             double              Temperature() const                                             { return m_Temperature; }
