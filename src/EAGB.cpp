#include "EAGB.h"
#include "HeMS.h"
#include "HeGB.h"


///////////////////////////////////////////////////////////////////////////////////////
//                                                                                   //
//             PARAMETERS, MISCELLANEOUS CALCULATIONS AND FUNCTIONS ETC.             //
//                                                                                   //
///////////////////////////////////////////////////////////////////////////////////////


/*
 * Calculate timescales in units of Myr
 *
 * Timescales depend on a star's mass, so this needs to be called at least each timestep
 *
 * Vectors are passed by reference here for performance - preference would be to pass const& and
 * pass modified value back by functional return, but this way is faster - and this function is
 * called many, many times.
 *
 *
 * void CalculateTimescales(const double p_Mass, DBL_VECTOR &p_Timescales)
 *
 * @param   [IN]        p_Mass                  Mass in Msol
 * @param   [IN/OUT]    p_Timescales            Timescales
 */
void EAGB::CalculateTimescales(const double p_Mass, DBL_VECTOR &p_Timescales) {
#define timescales(x) p_Timescales[static_cast<int>(TIMESCALE::x)]  // for convenience and readability - undefined at end of function
#define gbParams(x) m_GBParams[static_cast<int>(GBP::x)]            // for convenience and readability - undefined at end of function

    double p1   = gbParams(p) - 1.0;
    double q1   = gbParams(q) - 1.0;
    double p1_p = p1 / gbParams(p);
    double q1_q = q1 / gbParams(q);

    double tBAGB = CalculateLifetimeToBAGB(timescales(tHeI), timescales(tHe));
    double LBAGB = CalculateLuminosityAtBAGB(p_Mass);

    timescales(tinf1_FAGB) = tBAGB + ((1.0 / (p1 * gbParams(AHe) * gbParams(D))) * PPOW((gbParams(D) / LBAGB), p1_p));
    timescales(tMx_FAGB)   = timescales(tinf1_FAGB) - ((timescales(tinf1_FAGB) - tBAGB) * PPOW((LBAGB / gbParams(Lx)), p1_p));
    timescales(tinf2_FAGB) = timescales(tMx_FAGB) + ((1.0 / (q1 * gbParams(AHe) * gbParams(B))) * PPOW((gbParams(B) / gbParams(Lx)), q1_q));

#undef gbParams
#undef timescales
}


///////////////////////////////////////////////////////////////////////////////////////
//                                                                                   //
//                                LAMBDA CALCULATIONS                                //
//                                                                                   //
///////////////////////////////////////////////////////////////////////////////////////


/*
 * Calculate the common envelope lambda parameter using the "Nanjing" prescription
 * from X.-J. Xu and X.-D. Li arXiv:1004.4957 (v1, 28Apr2010) as implemented in STARTRACK
 *
 * This implementation adapted from the STARTRACK implementation (STARTRACK courtesy Chris Belczynski)
 *
 *
 * JR: todo: the coefficients and factors here are hard-coded until I figure out an
 * efficient way of putting them in constants.h.  Because they are indexed by a few
 * things: stellar type, metallicity and ZAMS mass the easiet thing would be to  put
 * them in a map - but because they can be re-calculated at every timestep the hashing
 * overhead becomes a performance concern.  Vectors are a good alternative, but I need
 * to figure out how best to structure them for reasonable (and inuitive) access.
 *
 * This function good for EAGB stars.
 *
 *
 * double CalculateLambdaNanjing()
 *
 * @return                                      Nanjing lambda for use in common envelope
 */
double EAGB::CalculateLambdaNanjing() const {

	DBL_VECTOR maxBG    = {};                                                       // [0] = maxB, [1] = maxG
	DBL_VECTOR lambdaBG = {};                                                       // [0] = lambdaB, [1] = lambdaG
	DBL_VECTOR a        = {};                                                       // 0..5 a_coefficients
	DBL_VECTOR b        = {};                                                       // 0..5 b_coefficients

    if (utils::Compare(m_Metallicity, LAMBDA_NANJING_ZLIMIT) > 0) {                 // Z>0.5 Zsun: popI
        if (utils::Compare(m_MZAMS, 1.5) < 0) {
            maxBG = { 2.5, 1.5 };
            if (utils::Compare(m_Radius, 200.0) > 0) lambdaBG = { 0.05, 0.05 };
            else  {
                double tmp = 0.1 - (m_Radius * 3.57E-04);
                lambdaBG   = { tmp, tmp };
            }
        }
        else if (utils::Compare(m_MZAMS, 2.5) < 0) {
            maxBG = { 4.0, 2.0 };
            if (utils::Compare(m_Radius, 340.0) > 0) lambdaBG = { 3.589970, 0.514132 };
            else {
                a = { 0.88954, 0.0098 , -3.1411E-05 , 7.66979E-08,  0.0       , 0.0 };
                b = { 0.48271, 0.00584, -6.22051E-05, 2.41531E-07, -3.1872E-10, 0.0 };
            }
        }
        else if (utils::Compare(m_MZAMS, 3.5) < 0) {
            maxBG = { 500.0, 10.0 };
            if (utils::Compare(m_Radius, 400.0) > 0) lambdaBG = { 116.935557, 0.848808 };
            else {
                a = { -0.04669, 0.00764, -4.32726E-05, 9.31942E-08, 0.0        ,  0.0 };
                b = {  0.44889, 0.01102, -6.46629E-05, 5.66857E-09, 7.21818E-10, -1.2201E-12 };
            }
        }
        else if (utils::Compare(m_MZAMS, 4.5) < 0) {
            maxBG = { 1000.0, 8.0 };
            if (utils::Compare(m_Radius, 410.0) > 0) lambdaBG = { 52.980056, 1.109736 };
            else {
                a = { -0.37322, 0.00943, -3.26033E-05, 5.37823E-08, 0.0, 0.0 };
                b = {  0.13153, 0.00984, -2.89832E-05, 2.63519E-08, 0.0, 0.0 };
            }
        }
        else if (utils::Compare(m_MZAMS, 5.5) < 0) {
            maxBG = { 1000.0, 8.0 };
            if (utils::Compare(m_Radius, 430.0) > 0) lambdaBG = { 109.593522, 1.324248 };
            else {
                a = { -0.80011, 0.00992, -3.03247E-05,  5.26235E-08, 0.0, 0.0 };
                b = { -0.00456, 0.00426,  4.71117E-06, -1.72858E-08, 0.0, 0.0 };
            }
        }
        else if (utils::Compare(m_MZAMS, 6.5) < 0) {
            maxBG = { 25.5, 5.0 };
            if (utils::Compare(m_Radius, 440.0) > 0) lambdaBG = { 16.279603, 1.352166 };
            else {
                a = { -2.7714 ,  0.06467, -4.01537E-04,  7.98466E-07, 0.0, 0.0 };
                b = {  0.23083, -0.00266,  2.21788E-05, -2.35696E-08, 0.0, 0.0 };
            }
        }
        else if (utils::Compare(m_MZAMS, 7.5) < 0) {
            maxBG = { 9.0, 3.0 };
            if (utils::Compare(m_Radius, 420.0) > 0) lambdaBG = { 5.133959, 1.004036 };
            else {
                a = { -0.63266,  0.02054, -1.3646E-04 ,  2.8661E-07 , 0.0, 0.0 };
                b = {  0.26294, -0.00253,  1.32272E-05, -7.12205E-09, 0.0, 0.0 };
            }
        }
        else if (utils::Compare(m_MZAMS, 8.5) < 0) {
            maxBG = { 7.0, 3.0 };
            if (utils::Compare(m_Radius, 490.0) > 0) lambdaBG = { 4.342985, 0.934659 };
            else {
                a = { -0.1288 ,  0.0099 , -6.71455E-05,  1.33568E-07, 0.0, 0.0 };
                b = {  0.26956, -0.00219,  7.97743E-06, -1.53296E-09, 0.0, 0.0 };
            }
        }
        else if (utils::Compare(m_MZAMS, 9.5) < 0) {
            maxBG = { 4.0, 2.0 };
            if (utils::Compare(m_Radius, 530.0) > 0) lambdaBG = { 2.441672, 0.702310 };
            else {
                a = { 1.19804, -0.01961, 1.28222E-04, -3.41278E-07, 3.35614E-10, 0.0 };
                b = { 0.40587, -0.0051 , 2.73866E-05, -5.74476E-08, 4.90218E-11, 0.0 };
            }
        }
        else if (utils::Compare(m_MZAMS, 11.0) < 0) {
            maxBG = { 3.0, 1.5 };
            if (utils::Compare(m_Radius, 600.0) > 0) lambdaBG = { 1.842314, 0.593854 };
            else {
                a = { 0.3707 ,  2.67221E-04, -9.86464E-06, 2.26185E-08, 0.0, 0.0 };
                b = { 0.25549, -0.00152    ,  3.35239E-06, 2.24224E-10, 0.0, 0.0 };
            }
        }
        else if (utils::Compare(m_MZAMS, 13.0) < 0) {
            maxBG = { 1.5, 1.0 };
                 if (utils::Compare(m_Radius, 850.0) > 0) lambdaBG = { 0.392470, 0.176660 };
            else if (utils::Compare(m_Radius, 0.0) > 0 && utils::Compare(m_Radius, 350.0) <= 0) {
                a = { 1.28593, -0.02209, 1.79764E-04, -6.21556E-07, 7.59444E-10, 0.0 };
                b = { 0.68544, -0.01394, 1.20845E-04, -4.29071E-07, 5.29169E-10, 0.0 };
            }
            else if (utils::Compare(m_Radius, 350.0) > 0 && utils::Compare(m_Radius, 600.0) <= 0) {
                a = { -11.99537,  0.0992, -2.8981E-04,  3.62751E-07, -1.65585E-10, 0.0 };
                b = {   0.46156, -0.0066,  3.9625E-05, -9.98667E-08, -8.84134E-11, 0.0 };
            }
            else {
                a = { -58.03732, 0.23633, -3.20535E-04, 1.45129E-07, 0.0, 0.0 };
                b = { -15.11672, 0.06331, -8.81542E-05, 4.0982E-08 , 0.0, 0.0 };
            }
        }
        else if (utils::Compare(m_MZAMS, 15.0) < 0) {
            maxBG = { 1.5, 1.0 };
            if (utils::Compare(m_Radius, 1000.0) > 0) lambdaBG = { 0.414200, 0.189008 };
            else {
                a = { -106.90553, 0.36469, -4.1472E-04 , 1.57349E-07, 0.0, 0.0 };
                b = {  -39.93089, 0.13667, -1.55958E-04, 5.94076E-08, 0.0, 0.0 };
            }
        }
        else if (utils::Compare(m_MZAMS, 18.0) < 0) {
            maxBG = { 1.5, 1.0 };
            if (utils::Compare(m_Radius, 1050.0) > 0) lambdaBG = { 0.2, 0.1 };
            else {
                a = { -154.70559, 0.46718, -4.70169E-04, 1.57773E-07, 0.0, 0.0 };
                b = {  -65.39602, 0.19763, -1.99078E-04, 6.68766E-08, 0.0, 0.0 };
            }
        }
        else if (utils::Compare(m_MZAMS, 35.0) < 0) {
            maxBG = { 1.5, 1.0 };
            if (utils::Compare(m_Radius, 1200.0) > 0) lambdaBG = { 0.05, 0.05 };
            else {
                a = { -260484.85724, 4.26759E+06, -2.33016E+07, 4.24102E+07, 0.0, 0.0 };
                b = { -480055.67991, 7.87484E+06, -4.30546E+07, 7.84699E+07, 0.0, 0.0 };
            }
        }
        else if (utils::Compare(m_MZAMS, 75.0) < 0) {
            maxBG = { 1.0, 0.5 };
            a     = { 0.31321, -7.50384E-04, 5.38545E-07, -1.16946E-10, 0.0, 0.0 };
            b     = { 0.159  , -3.94451E-04, 2.88452E-07, -6.35132E-11, 0.0, 0.0 };
        }
        else {
            maxBG = { 1.0, 0.5 };
            a     = { 0.376 , -0.0018 , 2.81083E-06, -1.67386E-09, 3.35056E-13, 0.0 };
            b     = { 0.2466, -0.00121, 1.89029E-06, -1.12066E-09, 2.2258E-13 , 0.0 };
        }
    }
    else {                                                                          // Z<=0.5 Zsun: popI and popII
        if (utils::Compare(m_MZAMS, 1.5) < 0) {
            maxBG = { 2.0, 1.5 };
            if (utils::Compare(m_Radius, 160.0) > 0) lambdaBG = { 0.05, 0.05 };
            else {
                a = { 0.24012, -0.01907, 6.09529E-04, -8.17819E-06, 4.83789E-08, -1.04568e-10 };
                b = { 0.15504, -0.01238, 3.96633E-04, -5.3329E-06 , 3.16052E-08, -6.84288e-11 };
            }
        }
        else if (utils::Compare(m_MZAMS, 2.5) < 0) {
            maxBG = { 4.0, 2.0 };
            if (utils::Compare(m_Radius, 350.0) > 0) lambdaBG = { 2.868539, 0.389991 };
            else {
                a = { 0.5452 ,  0.00212    , 6.42941E-05, -1.46783E-07, 0.0       ,  0.0 };
                b = { 0.30594, -9.58858E-04, 1.12174E-04, -1.04079E-06, 3.4564E-09, -3.91536e-12 };
            }
        }
        else if (utils::Compare(m_MZAMS, 3.5) < 0) {
            maxBG = { 600.0, 2.0 };
                 if (utils::Compare(m_Radius, 400.0) > 0)                                      lambdaBG = { 398.126442, 0.648560 };
            else if (utils::Compare(m_Radius, 36.0) > 0 && utils::Compare(m_Radius, 53.0) < 0) lambdaBG = { 1.0, 1.0 };
            else {
                a = { -0.475  , -0.00328, 1.31101E-04, -6.03669E-07, 8.49549E-10, 0.0 };
                b = {  0.05434,  0.0039 , 9.44609E-06, -3.87278E-08, 0.0        , 0.0 };
            }
        }
        else if (utils::Compare(m_MZAMS, 4.5) < 0) {
            maxBG = { 600.0, 2.0 };
            if (utils::Compare(m_Radius, 410.0) > 0) lambdaBG = { 91.579093, 1.032432 };
            else {
                a = { -0.2106 , -0.01574, 2.01107E-04, -6.90334E-07, 7.92713E-10, 0.0 };
                b = {  0.36779, -0.00991, 1.19411E-04, -3.59574E-07, 3.33957E-10, 0.0 };
            }
        }
        else if (utils::Compare(m_MZAMS, 5.5) < 0) {
            maxBG = { 10.0, 3.0 };
            if (utils::Compare(m_Radius, 320.0) > 0) lambdaBG = { 7.618019, 1.257919 };
            else {
                a = { -0.12027,  0.01981, -2.27908E-04,  7.55556E-07, 0.0, 0.0 };
                b = {  0.31252, -0.00527,  3.60348E-05, -3.22445E-08, 0.0, 0.0 };
            }
        }
        else if (utils::Compare(m_MZAMS, 6.5) < 0) {
            maxBG = { 4.0, 1.5 };
            if (utils::Compare(m_Radius, 330.0) > 0) lambdaBG = { 2.390575, 0.772091 };
            else {
                a = { 0.26578,  0.00494, -7.02203E-05, 2.25289E-07, 0.0, 0.0 };
                b = { 0.26802, -0.00248,  6.45229E-06, 1.69609E-08, 0.0, 0.0 };
            }
        }
        else if (utils::Compare(m_MZAMS, 7.5) < 0) {
            maxBG = { 2.5, 1.0 };
            if (utils::Compare(m_Radius, 360.0) > 0) lambdaBG = { 1.878174, 0.646353 };
            else {
                a = { 0.8158 , -0.01633, 1.46552E-04, -5.75308E-07, 8.77711E-10, 0.0 };
                b = { 0.26883, -0.00219, 4.12941E-06,  1.33138E-08, 0.0        , 0.0 };
            }
        }
        else if (utils::Compare(m_MZAMS, 8.5) < 0) {
            maxBG = { 2.0, 1.0 };
            if (utils::Compare(m_Radius, 400.0) > 0) lambdaBG = { 1.517662, 0.553169 };
            else {
                a = { 0.74924, -0.01233, 9.55715E-05, -3.37117E-07, 4.67367E-10, 0.0 };
                b = { 0.25249, -0.00161, 8.35478E-07,  1.25999E-08, 0.0        , 0.0 };
            }
        }
        else if (utils::Compare(m_MZAMS, 9.5) < 0) {
            maxBG = { 1.6, 1.0 };
            if (utils::Compare(m_Radius, 440.0) > 0) lambdaBG = { 1.136394, 0.478963 };
            else {
                a = { 0.73147, -0.01076, 7.54308E-05, -2.4114E-07 , 2.95543E-10, 0.0 };
                b = { 0.31951, -0.00392, 2.31815E-05, -6.59418E-08, 7.99575E-11, 0.0 };
            }
        }
        else if (utils::Compare(m_MZAMS, 11.0) < 0) {
            maxBG = { 1.6, 1.0 };
            if (utils::Compare(m_Radius, 500.0) > 0) lambdaBG = { 1.068300, 0.424706 };
            else {
                a = { -9.26519,  0.08064, -2.30952E-04, 2.21986E-07, 0.0, 0.0 };
                b = {  0.81491, -0.00161, -8.13352E-06, 1.95775E-08, 0.0, 0.0 };
            }
        }
        else if (utils::Compare(m_MZAMS, 13.0) < 0) {
            maxBG = { 1.6, 1.0 };
                 if (utils::Compare(m_Radius, 600.0) > 0)                                        lambdaBG = { 0.537155, 0.211105 };
            else if (utils::Compare(m_Radius, 390.0) > 0 && utils::Compare(m_Radius, 460.0) < 0) lambdaBG = { 0.08, 0.05 };
            else {
                a = { -51.15252, 0.30238, -5.95397E-04, 3.91798E-07, 0.0, 0.0 };
                b = { -13.44   , 0.08141, -1.641E-04  , 1.106E-07  , 0.0, 0.0 };
            }
        }
        else if (m_MZAMS < 15.0) {
            maxBG = { 1.6, 1.0 };
                 if (utils::Compare(m_Radius, 650.0) >  0)                                         lambdaBG = { 0.3, 0.160696 };
            else if (utils::Compare(m_Radius, 480.0) >  0 && utils::Compare(m_Radius, 540.0) <  0) lambdaBG = { 0.06, 0.05 };
            else if (utils::Compare(m_Radius, 540.0) >= 0 && utils::Compare(m_Radius, 650.0) <= 0) lambdaBG = { (m_Radius * 1.8E-03) - 0.88, (m_Radius * 9.1E-04) - 0.43 };   // JR: todo: inserted "=" in both cases here
            else {
                a = { -140.0   , 0.7126 , -0.00121    , 6.846E-07  , 0.0, 0.0 };
                b = {  -44.1964, 0.22592, -3.85124E-04, 2.19324E-07, 0.0, 0.0 };
            }
        }
        else if (utils::Compare(m_MZAMS, 18.0) < 0) {
            maxBG = { 1.5, 1.0 };
                 if (utils::Compare(m_Radius, 750.0) >  0)                                         lambdaBG = { 0.5, 0.204092 };
            else if (utils::Compare(m_Radius, 560.0) >  0 && utils::Compare(m_Radius, 650.0) <  0) lambdaBG = { 0.1, 0.05 };
            else if (utils::Compare(m_Radius, 650.0) >= 0 && utils::Compare(m_Radius, 750.0) <= 0) lambdaBG = { (m_Radius * 4.0E-03) - 2.5, (m_Radius * 1.5E-03) - 0.93 };    // JR: todo: inserted "=" in both cases here
            else {
                a = { -358.4    , 1.599  , -0.00238   , 1.178E-06  , 0.0, 0.0 };
                b = { -118.13757, 0.52737, -7.8479E-04, 3.89585E-07, 0.0, 0.0 };
            }
        }
        else if (utils::Compare(m_MZAMS, 35.0) < 0) {
            maxBG = { 1.5, 1.0 };
                 if (utils::Compare(m_Radius, 900.0) >  0)                                         lambdaBG = { 0.2, 0.107914 };
            else if (utils::Compare(m_Radius, 725.0) >  0 && utils::Compare(m_Radius, 850.0) <  0) lambdaBG = { 0.1, 0.05 };
            else if (utils::Compare(m_Radius, 850.0) >= 0 && utils::Compare(m_Radius, 900.0) <= 0) lambdaBG = { (m_Radius * 2.0E-03) - 1.6, (m_Radius * 1.0E-03) - 0.8 };    // JR: todo: inserted "=" in both cases here
            else {
                a = { -436.00777, 1.41375, -0.00153    , 5.47573E-07, 0.0, 0.0 };
                b = { -144.53456, 0.46579, -4.99197E-04, 1.78027E-07, 0.0, 0.0 };
            }
        }
        else if (utils::Compare(m_MZAMS, 75.0) < 0) {
            maxBG = { 20.0, 3.0 };
            a     = { 0.821  , -0.00669, 1.57665E-05, -1.3427E-08 , 3.74204E-12, 0.0 };
            b     = { 0.49287, -0.00439, 1.06766E-05, -9.22015E-09, 2.58926E-12, 0.0 };
        }
        else {
            maxBG = { 4.0, 2.0 };
            a     = { 1.25332, -0.02065, 1.3107E-04 , -3.67006E-07, 4.58792E-10, -2.09069E-13 };
            b     = { 0.81716, -0.01436, 9.31143E-05, -2.6539E-07 , 3.30773E-10, -1.51207E-13 };
        }
    }

    if (lambdaBG.empty()) {                                                 // calculate lambda B & G - not approximated by hand
        if (utils::Compare(m_Metallicity, LAMBDA_NANJING_ZLIMIT) > 0 && utils::Compare(m_MZAMS, 1.5) < 0) {
            double x  = (m_Mass - m_CoreMass) / m_Mass;
            double x2 = x * x;
            double x3 = x2 * x;
            double x4 = x2 * x2;
            double x5 = x3 * x2;

            double y1 = a[0] + (a[1] * x) + (a[2] * x2) + (a[3] * x3) + (a[4] * x4) + (a[5] * x5);
            double y2 = b[0] + (b[1] * x) + (b[2] * x2) + (b[3] * x3) + (b[4] * x4) + (b[5] * x5);

            lambdaBG = { 1.0 / y1, 1.0 / y2 };
        }
        else {
            double x  = m_Radius;
            double x2 = x * x;
            double x3 = x2 * x;
            double x4 = x2 * x2;
            double x5 = x3 * x2;

            double y1 = a[0] + (a[1] * x) + (a[2] * x2) + (a[3] * x3) + (a[4] * x4) + (a[5] * x5);
            double y2 = b[0] + (b[1] * x) + (b[2] * x2) + (b[3] * x3) + (b[4] * x4) + (b[5] * x5);

            lambdaBG = { y1, y2 };
        }
    }

    // Limit lambda to some 'reasonable' range
    lambdaBG[0] = std::min(std::max(0.05, lambdaBG[0]), maxBG[0]);          // clamp lambda B to [0.05, maxB]
    lambdaBG[1] = std::min(std::max(0.05, lambdaBG[1]), maxBG[1]);          // clamp lambda G to [0.05, maxG]

    // Calculate lambda as some combination of lambda_b and lambda_g by
    // lambda = alpha_th • lambda_b    +  (1-alpha_th) • lambda_g
    // Note that this is different from STARTRACK
    return (OPTIONS->CommonEnvelopeAlphaThermal() * lambdaBG[0]) + ((1.0 - OPTIONS->CommonEnvelopeAlphaThermal()) * lambdaBG[1]);
}


///////////////////////////////////////////////////////////////////////////////////////
//                                                                                   //
//                              LUMINOSITY CALCULATIONS                              //
//                                                                                   //
///////////////////////////////////////////////////////////////////////////////////////


/*
 * Calculate luminosity on the Early Asymptotic Giant Branch
 *
 * Hurley et al. 2000, eqs 61, 62 & 63
 *
 *
 * double CalculateLuminosityOnPhase(const double p_CoreMass)
 *
 * @param   [IN]    p_CoreMass                  Core mass in Msol
 * @return                                      Luminosity on the Early Asymptotic Giant Branch in Lsol
 */
double EAGB::CalculateLuminosityOnPhase(const double p_CoreMass) const {
    return CalculateLuminosityGivenCoreMass(p_CoreMass);
}


/*
 * Calculate luminosity of the remnant the star would become if it lost all of its
 * envelope immediately (i.e. M = Mc, coreMass)
 *
 * Hurley et al. 2000, just after eq 105
 *
 *
 * double CalculateRemnantLuminosity()
 *
 * @return                                      Luminosity of remnant core in Lsol
 */
double EAGB::CalculateRemnantLuminosity() const {
#define gbParams(x) m_GBParams[static_cast<int>(GBP::x)]    // for convenience and readability - undefined at end of function
    return HeGB::CalculateLuminosityOnPhase_Static(m_COCoreMass, gbParams(B), gbParams(D));
#undef gbParams
}


///////////////////////////////////////////////////////////////////////////////////////
//                                                                                   //
//                                RADIUS CALCULATIONS                                //
//                                                                                   //
///////////////////////////////////////////////////////////////////////////////////////


/*
 * Calculate radius on the Early Asymptotic Giant Branch
 *
 * Hurley et al. 2000, eq 74
 *
 *
 * double CalculateRadiusOnPhase_Static(const double      p_Mass,
 *                                      const double      p_Luminosity,
 *                                      const double      p_MHeF,
 *                                      const DBL_VECTOR &p_BnCoefficients)
 *
 * @param   [IN]    p_Mass                      Mass in Msol
 * @param   [IN]    p_Luminosity                Luminosity in Lsol
 * @param   [IN]    p_MHeF                      Maximum initial mass for which helium ignites degenerately in a Helium Flash
 * @param   [IN]    p_BnCoefficients            b(n) coefficients
 * @return                                      Radius on the Early Asymptotic Giant Branch in Rsol
 *
 * p_MHeF and p_BnCoefficients passed as parameters so function can be declared static
 */
double EAGB::CalculateRadiusOnPhase_Static(const double      p_Mass,
                                           const double      p_Luminosity,
                                           const double      p_MHeF,
                                           const DBL_VECTOR &p_BnCoefficients) {
#define b p_BnCoefficients  // for convenience and readability - undefined at end of function

    // calculate radius constant A (Hurley et al. 2000, eq 74)
    // and coefficient b(50)
    double A;
    double b50;

    if (utils::Compare(p_Mass, p_MHeF) >= 0) {
        A = std::min((b[51] * PPOW(p_Mass, -b[52])), (b[53] * PPOW(p_Mass, -b[54])));
        b50 = b[55] * b[3];
    }
    else if (utils::Compare(p_Mass, (p_MHeF - 0.2)) <= 0) {
        A = b[56] + (b[57] * p_Mass);
        b50 = b[3];
    }
    else {  // Linear interpolation between end points
        double x1        = p_MHeF - 0.2;
        double x2        = p_MHeF;
        double x2_x1     = x2 - x1;

        double y1        = b[56] + (b[57] * x1);
        double y2        = std::min((b[51] * PPOW(x2, -b[52])), (b[53] * PPOW(x2, -b[54])));
        double gradient  = (y2 - y1) / x2_x1;
        double intercept = y2 - (gradient * x2);
               A         = (gradient * p_Mass) + intercept;

               y1        = b[3];
               y2        = b[55] * b[3];
               gradient  = (y2 - y1) / x2_x1;
               intercept = y2 - (gradient * x2);
               b50       = (gradient * p_Mass) + intercept;
    }

    // now calculate the radius
    return A * (PPOW(p_Luminosity, b[1]) + (b[2] * PPOW(p_Luminosity, b50)));

#undef b
}


/*
 * Calculate radius of the remnant the star would become if it lost all of its
 * envelope immediately (i.e. M = Mc, coreMass)
 *
 * Hurley et al. 2000, just after eq 105
 *
 *
 * double CalculateRemnantRadius()
 *
 * @return                                      Radius of remnant core in Rsol
 */
double EAGB::CalculateRemnantRadius() const {
    double R1, R2;
    std::tie(R1, R2) = HeGB::CalculateRadiusOnPhase_Static(m_HeCoreMass, CalculateRemnantLuminosity());

    return std::min(R1, R2);
}


///////////////////////////////////////////////////////////////////////////////////////
//                                                                                   //
//                                 MASS CALCULATIONS                                 //
//                                                                                   //
///////////////////////////////////////////////////////////////////////////////////////


/*
 * Calculate CO core mass on the Early Asymptotic Giant Branch
 *
 * Hurley et al. 2000, eq 39, modified as described in Section 5.4
 *
 *
 * double CalculateCOCoreMassOnPhase(const double p_Time)
 *
 * @param   [IN]    p_Mass                      Mass in Msol
 * @param   [IN]    p_Time                      Time in Myr
 * @return                                      Core mass on the Early Asymptotic Giant Branch in Msol
 */
double EAGB::CalculateCOCoreMassOnPhase(const double p_Time) const {
#define timescales(x) m_Timescales[static_cast<int>(TIMESCALE::x)] // for convenience and readability - undefined at end of function
#define gbParams(x) m_GBParams[static_cast<int>(GBP::x)]    // for convenience and readability - undefined at end of function

    return utils::Compare(p_Time, timescales(tMx_FAGB)) <= 0
            ? PPOW((gbParams(p) - 1.0) * gbParams(AHe) * gbParams(D) * (timescales(tinf1_FAGB) - p_Time), 1.0 / (1.0 - gbParams(p)))
            : PPOW((gbParams(q) - 1.0) * gbParams(AHe) * gbParams(B) * (timescales(tinf2_FAGB) - p_Time), 1.0 / (1.0 - gbParams(q)));

#undef gbParams
#undef timescales
}


/*
 * Calculate the dominant mass loss mechanism and associated rate for the star
 * at the current evolutionary phase.
 *
 * According to Hurley et al. 2000
 *
 * double CalculateMassLossRateHurley()
 *
 * @return                                      Mass loss rate in Msol per year
 */
<<<<<<< HEAD
double EAGB::CalculateMassLossRateHurley() const {
=======
double EAGB::CalculateMassLossRateHurley() {
    double rateNJ = CalculateMassLossRateNieuwenhuijzenDeJager();
    double rateKR = CalculateMassLossRateKudritzkiReimers();
    double rateVW = CalculateMassLossRateVassiliadisWood();
    double rateWR = CalculateMassLossRateWolfRayet(m_Mu);
    double dominantRate;

    if (utils::Compare(rateNJ, rateKR) > 0) {
        m_DominantMassLossRate = MASS_LOSS_TYPE::NIEUWENHUIJZEN_DE_JAGER;
        dominantRate = rateNJ;
    } else {
        m_DominantMassLossRate = MASS_LOSS_TYPE::KUDRITZKI_REIMERS;
        dominantRate = rateKR;
    }
>>>>>>> 242848e2

    if (utils::Compare(rateVW, dominantRate) > 0) {
        m_DominantMassLossRate = MASS_LOSS_TYPE::VASSILIADIS_WOOD;
        dominantRate = rateVW;
    }

    if (utils::Compare(rateWR, dominantRate) > 0) {
        m_DominantMassLossRate = MASS_LOSS_TYPE::WOLF_RAYET_LIKE;
        dominantRate = rateWR;
    }
    return dominantRate;
}


///////////////////////////////////////////////////////////////////////////////////////
//                                                                                   //
//                            LIFETIME / AGE CALCULATIONS                            //
//                                                                                   //
///////////////////////////////////////////////////////////////////////////////////////


/*
 * Calculate the lifetime to second dredge up (nb there is no explicit first)
 * This is the time of transition between the EAGB and the TPAGB
 *
 * Hurley et al. 2000, eqs 70, 71 & 72
 *
 *
 * double CalculateLifetimeTo2ndDredgeUp(const double p_Tinf1_FAGB, const double p_Tinf2_FAGB)
 *
 * @param   [IN]    p_Tinf1_FAGB                tinf1_FAGB (Timescales[TS::tinf1_FAGB]) - Early Asymptotic Giant Branch tinf1
 * @param   [IN]    p_Tinf2_FAGB                tinf2_FAGB (Timescales[TS::tinf2_FAGB]) - Early Asymptotic Giant Branch tinf2
 * @return                                      Lifetime to second dredge up (tDU)
 */
double EAGB::CalculateLifetimeTo2ndDredgeUp(const double p_Tinf1_FAGB, const double p_Tinf2_FAGB) const {
#define gbParams(x) m_GBParams[static_cast<int>(GBP::x)]    // for convenience and readability - undefined at end of function

    double p1  = gbParams(p) - 1.0;
    double q1  = gbParams(q) - 1.0;

    double LDU = CalculateLuminosityGivenCoreMass(gbParams(McDU));

    return utils::Compare(LDU, gbParams(Lx)) <= 0
            ? p_Tinf1_FAGB - (1.0 / (p1 * gbParams(AHe) * gbParams(D))) * PPOW((gbParams(D) / LDU), (p1 / gbParams(p)))
            : p_Tinf2_FAGB - (1.0 / (q1 * gbParams(AHe) * gbParams(B))) * PPOW((gbParams(B) / LDU), (q1 / gbParams(q)));

#undef gbParams
}


///////////////////////////////////////////////////////////////////////////////////////
//                                                                                   //
//                    MISCELLANEOUS FUNCTIONS / CONTROL FUNCTIONS                    //
//                                                                                   //
///////////////////////////////////////////////////////////////////////////////////////


/*
 * Choose timestep for evolution
 *
 * Can obviously do this your own way
 * Given in the discussion in Hurley et al. 2000
 *
 *
 * ChooseTimestep(const double p_Time)
 *
 * @param   [IN]    p_Time                      Current age of star in Myr
 * @return                                      Suggested timestep (dt)
 */
double EAGB::ChooseTimestep(const double p_Time) const {
#define timescales(x) m_Timescales[static_cast<int>(TIMESCALE::x)]  // for convenience and readability - undefined at end of function

    double dtk = utils::Compare(p_Time, timescales(tMx_FAGB)) <= 0
                    ? 0.02 * (timescales(tinf1_FAGB) - p_Time)
                    : 0.02 * (timescales(tinf2_FAGB) - p_Time);

    double dte      = dtk;                                          // FINISH ME        JR: todo: ? Finish how?
    double timestep = std::max(std::min(dtk, dte), NUCLEAR_MINIMUM_TIMESTEP);

    return timestep;

#undef timescales
}


/*
 * Resolve changes to the remnant after the star loses its envelope
 *
 * Where necessary updates attributes of star (depending upon stellar type):
 *
 *     - m_StellarType
 *     - m_Timescales
 *     - m_GBParams
 *     - m_Luminosity
 *     - m_Radius
 *     - m_Mass
 *     - m_Mass0
 *     - m_CoreMass
 *     - m_HeCoreMass
 *     - m_COCoreMass
 *     - m_Age
 *
 * Hurley et al. 2000, just after eq 105
 *
 * JR: todo: why is this different from ResolveEnvelopeLoss()?
 * JR: todo: original code: Star::radiusRemnantStarAfterLosingEnvelope() vs Star::modifyStarAfterLosingEnvelope(int stellarType, double mass)
 * JR: todo: why is stellar type changed for some types, but not others?  CheB and EAGB stars have stellar type changed, but no other types do...
 *
 *
 * STELLAR_TYPE ResolveRemnantAfterEnvelopeLoss()
 *
 * @return                                      Stellar type to which star should evolve
 */
STELLAR_TYPE EAGB::ResolveRemnantAfterEnvelopeLoss() {
#define timescales(x) m_Timescales[static_cast<int>(TIMESCALE::x)]  // for convenience and readability - undefined at end of function
#define gbParams(x) m_GBParams[static_cast<int>(GBP::x)]            // for convenience and readability - undefined at end of function

    m_Mass     = m_HeCoreMass;
    m_Mass0    = m_Mass;
    m_CoreMass = m_COCoreMass;

    double p1   = gbParams(p) - 1.0;
    double q1   = gbParams(q) - 1.0;
    double p1_p = p1 / gbParams(p);
    double q1_q = q1 / gbParams(q);

    timescales(tHeMS) = HeMS::CalculateLifetimeOnPhase_Static(m_Mass);  // calculate common values

    double LTHe = HeMS::CalculateLuminosityAtPhaseEnd_Static(m_Mass);

    timescales(tinf1_HeGB) = timescales(tHeMS) + (1.0 / ((p1 * gbParams(AHe) * gbParams(D))) * PPOW((gbParams(D) / LTHe), p1_p));
    timescales(tx_HeGB) = timescales(tinf1_HeGB) - (timescales(tinf1_HeGB) - timescales(tHeMS)) * PPOW((LTHe / gbParams(Lx)), p1_p);
    timescales(tinf2_HeGB) = timescales(tx_HeGB) + ((1.0 / (q1 * gbParams(AHe) * gbParams(B))) * PPOW((gbParams(B) / gbParams(Lx)), q1_q));

    m_Age      = HeGB::CalculateAgeOnPhase_Static(m_Mass, m_COCoreMass, timescales(tHeMS), m_GBParams);

    CalculateGBParams(m_Mass0, m_GBParams);                             // Mass or Mass0 for GBParams?      JR: doesn't matter here (Mass0 = Mass above)

    m_Luminosity = HeGB::CalculateLuminosityOnPhase_Static(m_COCoreMass, gbParams(B), gbParams(D));

    STELLAR_TYPE stellarType;
    double       R1, R2;
    std::tie(R1, R2) = HeGB::CalculateRadiusOnPhase_Static(m_Mass, m_Luminosity);
    if (utils::Compare(R1, R2) < 0) {
        m_Radius    = R1;
        stellarType = STELLAR_TYPE::NAKED_HELIUM_STAR_HERTZSPRUNG_GAP;
    }
    else {
        m_Radius    = R2;
        stellarType = STELLAR_TYPE::NAKED_HELIUM_STAR_GIANT_BRANCH;     // Has a deep convective envelope
    }

    return stellarType;

#undef gbParams
#undef timescales
}


/*
 * Modify the star after it loses its envelope
 *
 * Hurley et al. 2000, section 6 just before eq 76
 *
 *
 * STELLAR_TYPE ResolveEnvelopeLoss()
 *
 * @return                                      Stellar Type to which star shoule evolve after losing envelope
 */
STELLAR_TYPE EAGB::ResolveEnvelopeLoss(bool p_NoCheck) {
#define timescales(x) m_Timescales[static_cast<int>(TIMESCALE::x)]  // for convenience and readability - undefined at end of function
#define gbParams(x) m_GBParams[static_cast<int>(GBP::x)]            // for convenience and readability - undefined at end of function

    STELLAR_TYPE stellarType = m_StellarType;

    if (p_NoCheck || utils::Compare(m_CoreMass, m_Mass) > 0) {              // Envelope lost, form an evolved naked helium giant

        m_Mass     = m_HeCoreMass;
        m_Mass0    = m_Mass;
        m_CoreMass = m_COCoreMass;

        double p1   = gbParams(p) - 1.0;
        double q1   = gbParams(q) - 1.0;
        double p1_p = p1 / gbParams(p);
        double q1_q = q1 / gbParams(q);

        timescales(tHeMS) = HeMS::CalculateLifetimeOnPhase_Static(m_Mass);  // calculate common values

        double LTHe = HeMS::CalculateLuminosityAtPhaseEnd_Static(m_Mass);

        timescales(tinf1_HeGB) = timescales(tHeMS) + (1.0 / ((p1 * gbParams(AHe) * gbParams(D))) * PPOW((gbParams(D) / LTHe), p1_p));
        timescales(tx_HeGB) = timescales(tinf1_HeGB) - (timescales(tinf1_HeGB) - timescales(tHeMS)) * PPOW((LTHe / gbParams(Lx)), p1_p);
        timescales(tinf2_HeGB) = timescales(tx_HeGB) + ((1.0 / (q1 * gbParams(AHe) * gbParams(B))) * PPOW((gbParams(B) / gbParams(Lx)), q1_q));


        // Need to calculate gbParams for new stellar type - calculations of stellar attributes below depend
        // on new gbParams.  
        // JR: This really needs to be revisited one day - these calculations should really be performed after
        // switching to the new stellar type, but other calculations are done (in the legacy code) before the switch
        // (see evolveOneTimestep() in star.cpp for EAGB stars in the legacy code)
        
        HeHG::CalculateGBParams_Static(m_Mass0, m_Mass, m_LogMetallicityXi, m_MassCutoffs, m_AnCoefficients, m_BnCoefficients, m_GBParams);

        m_Age        = HeGB::CalculateAgeOnPhase_Static(m_Mass, m_COCoreMass, timescales(tHeMS), m_GBParams);
        m_Luminosity = HeGB::CalculateLuminosityOnPhase_Static(m_COCoreMass, gbParams(B), gbParams(D));

        double R1, R2;
        std::tie(R1, R2) = HeGB::CalculateRadiusOnPhase_Static(m_Mass, m_Luminosity);
        if (utils::Compare(R1, R2) < 0) {
            m_Radius    = R1;
            stellarType = STELLAR_TYPE::NAKED_HELIUM_STAR_HERTZSPRUNG_GAP;
        }
        else {
            m_Radius    = R2;
            stellarType = STELLAR_TYPE::NAKED_HELIUM_STAR_GIANT_BRANCH;     // Has a deep convective envelope
        }
    }

    return stellarType;

#undef gbParams
#undef timescales
}


/*
 * Determine if this phase should be skipped entirely
 *
 *
 * bool ShouldSkipPhase()
 *
 * @return                                      Boolean flag: true if this phase should be skipped, false if not
 */
bool EAGB::ShouldSkipPhase() const {
#define timescales(x) m_Timescales[static_cast<int>(TIMESCALE::x)]  // for convenience and readability - undefined at end of function
#define gbParams(x) m_GBParams[static_cast<int>(GBP::x)]            // for convenience and readability - undefined at end of function

    double McCOBAGB = CalculateCOCoreMassOnPhase(timescales(tHeI) + timescales(tHe));
    double McSN     = std::max(gbParams(McSN), 1.05 * McCOBAGB);                                // hack from Hurley fortran code, doesn't seem to be in the paper   JR: do we know why?

    return (utils::Compare(McSN, m_COCoreMass) < 0);                                            // skip phase if core is heavy enough to go supernova

#undef gbParams
#undef timescales
}


/*
 * Determine if evolution should continue on this phase, or whether evolution
 * on this phase should end (and so evolve to next phase)
 *
 *
 * bool ShouldEvolveOnPhase()
 *
 * @return                                      Boolean flag: true if evolution on this phase should continue, false if not
 */
bool EAGB::ShouldEvolveOnPhase() const {
#define timescales(x) m_Timescales[static_cast<int>(TIMESCALE::x)]  // for convenience and readability - undefined at end of function
#define gbParams(x) m_GBParams[static_cast<int>(GBP::x)]            // for convenience and readability - undefined at end of function

	double tDU = CalculateLifetimeTo2ndDredgeUp(timescales(tinf1_FAGB), timescales(tinf2_FAGB));
    return (utils::Compare(m_Age, tDU) < 0 || utils::Compare(gbParams(McBAGB), MCBUR2) >= 0);

#undef gbParams
#undef timescales
}


/*
 * Determine if star should continue evolution as a Supernova
 *
 *
 * bool IsSupernova()
 *
 * @return                                      Boolean flag: true if star has gone Supernova, false if not
 */
bool EAGB::IsSupernova() const {
#define timescales(x) m_Timescales[static_cast<int>(TIMESCALE::x)]  // for convenience and readability - undefined at end of function
#define gbParams(x) m_GBParams[static_cast<int>(GBP::x)]            // for convenience and readability - undefined at end of function

    double McCOBAGB = CalculateCOCoreMassOnPhase(timescales(tHeI) + timescales(tHe));
    double McSN     = std::max(gbParams(McSN), 1.05 * McCOBAGB);                                // hack from Hurley fortran code, doesn't seem to be in the paper   JR: do we know why?

    return (utils::Compare(McSN, m_COCoreMass) < 0);                                            // core is heavy enough to go Supernova

#undef gbParams
#undef timescales
}


/*
 * Set parameters for evolution to next phase and return Stellar Type for next phase
 *
 *
 * STELLAR_TYPE EvolveToNextPhase()
 *
 * @return                                      Stellar Type for next phase
 */
STELLAR_TYPE EAGB::EvolveToNextPhase() {
    return STELLAR_TYPE::THERMALLY_PULSING_ASYMPTOTIC_GIANT_BRANCH;
}<|MERGE_RESOLUTION|>--- conflicted
+++ resolved
@@ -556,9 +556,6 @@
  *
  * @return                                      Mass loss rate in Msol per year
  */
-<<<<<<< HEAD
-double EAGB::CalculateMassLossRateHurley() const {
-=======
 double EAGB::CalculateMassLossRateHurley() {
     double rateNJ = CalculateMassLossRateNieuwenhuijzenDeJager();
     double rateKR = CalculateMassLossRateKudritzkiReimers();
@@ -573,7 +570,6 @@
         m_DominantMassLossRate = MASS_LOSS_TYPE::KUDRITZKI_REIMERS;
         dominantRate = rateKR;
     }
->>>>>>> 242848e2
 
     if (utils::Compare(rateVW, dominantRate) > 0) {
         m_DominantMassLossRate = MASS_LOSS_TYPE::VASSILIADIS_WOOD;
