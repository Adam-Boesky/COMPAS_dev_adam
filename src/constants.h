#ifndef __constants_h__
#define __constants_h__

#include <cmath>
#include <string>
#include <vector>
#include <map>
#include <unordered_map>

#include <boost/variant.hpp>


// JR: todo: this could do with some more tidying up and documentation

// 02.00.00      JR - Sep 17, 2019 - Initial commit of new version
// 02.00.01      JR - Sep 20, 2019 - Fix compiler warnings. Powwow fixes
// 02.00.02      JR - Sep 21, 2019 - Make code clang-compliant
// 02.00.03      IM - Sep 23, 2019 - Added fstream include
// 02.01.00      JR - Oct 01, 2019 - Support for Chemically Homogeneous Evolution
// 02.02.00      JR - Oct 01, 2019 - Support for Grids - both SSE and BSE
// 02.02.01      JR - Oct 01, 2019 - Changed BaseBinaryStar code to assume tidal locking only if CHE is enabled
// 02.02.02      JR - Oct 07, 2019 - Defect repairs:
//                                       SSE iteration (increment index - Grids worked, range of values wasn't incrementing)
//                                       Errors service (FIRST_IN_FUNCTION errors sometimes printed every time)
//                                       Added code for both SSE and BSE so that specified metallicities be clamped to [0.0, 1.0].  What are reasonable limits?
//                                   Errors service performance enhancement (clean deleted stellar objects from catalog)
//                                   Changed way binary constituent stars masses equilibrated (they now retain their ZAMS mass, but (initial) mass and mass0 changes)
//                                   Add initial stellar type variable - and to some record definitions
//                                   Added change history and version number to constants.h
// 02.02.03      JR - Oct 09, 2019 - Defect repairs:
//                                       Initialised all BaseStar.m_Supernova elements (some had not been initialised)
//                                       Fixed regression in BaseStar.cpp (INITIAL_STELLAR_TYPE & INITIAL_STELLAR_TYPE_NAME in StellarPropertyValue())
//                                   Added max iteration check to Newton-Raphson method in SolveKeplersEquation (see constant MAX_KEPLER_ITERATIONS)
// 02.02.04      JR - Oct 09, 2019 - Defect repairs:
//                                       SN kick direction calculation corrected
//                                       Boolean value output corrected
//                                       Typos fixed
// 02.02.05      JR - Oct 10, 2019 - Defect repairs:
//                                       Determination of Chemically Homogeneous star fixed (threshold calculation)
//                                       Removed checks for RLOF to/from CH stars
//                                       Typos fixed
// 02.02.06      JR - Oct 11, 2019 - Renamed class "CHE" - now class "CH"
//                                   Updated CHE documentation
//                                   Added m_MassesEquilibrated variable to BaseBinaryStar
// 02.02.07      JR - Oct 20, 2019 - Defect repairs:
//                                       CEE printing systems post-stripping - github issue - reworked CE details/pre/post CE - partial fix (BindingEnergy remaining)
//                                       Added RANDOM_SEED to Options::OptionValue() (omitted erroneously)
//                                   Added m_SecondaryTooSmallForDCO variable to BaseBinaryStar - and to some record definitions
//                                   Added m_StellarMergerAtBirth variable to BaseBinaryStar - and to some record definitions
//                                   Added allow-rlof-at-birth program option
//                                       If CHE enabled, or allow-rlof-at-birth option is true, binaries that have one or both stars
//                                       in RLOF at birth will have masses equilibrated, radii recalculated, orbit circularised, and
//                                       semi-major axis recalculated, while conserving angular momentum - then allowed to evolve
//                                   Added allow-touching-at-birth program option
//                                       Binaries that have stars touching at birth (check is done after any equilibration and
//                                       recalculation of radius and separation is done) are allowed to evolve.  Evolve() function
//                                       immediately checks for merger at birth, flags status as such and stops evolution.
//                                   Documentation updated (see updated doc for detailed explanation of new program options)
// 02.03.00      JR - Oct 25, 2019 - Defect repairs:
//                                       removed extraneous delimiter at end of log file records
//                                   Added '--version' option
//                                   Changed minor version number - should have been done at last release - we'll grant the '--version' option minor release status...
// 02.03.01      JR - Nov 04, 2019 - Defect repair:
//                                       removed erroneous initialisation of m_CEDetails.alpha from BaseBinaryStar::SetRemainingCommonValues()
//                                       (CE Alpha was alwas being initialised to 0.0 regardless of program options)
// 02.03.02      JR - Nov 25, 2019 - Defect repairs:
//                                       added check for active log file before closing in Log::Stop()
//                                       added CH stars to MAIN_SEQUENCE and ALL_MAIN_SEQUENCE initializer_lists defined in constants.h
//                                       moved InitialiseMassTransfer() outside 'if' - now called even if not using mass transfer - sets some flags we might need
//                                       added code to recalculate rlof if CH stars are equilibrated in BaseBinaryStar constructor
//                                   Enhancements:
//                                       moved KROUPA constants from AIS class to constants.h
//                                       moved CalculateCDFKroupa() function from AIS class to BaseBinaryStar class
//                                       added m_CHE variable to BaseStar class - also selectable for printing
//                                       added explicit check to ResolveCommonEnvelope() to merge binary if the donor is a main sequence star
//                                   Chemically Homogeneous Evolution changes:
//                                       added check to CheckMassTransfer() in BaseBinaryStar.cpp to merge if CH+CH and touching - avoid CEE
//                                       added code to InitialiseMassTransfer() in BaseBinaryStar.cpp to equilibrate and possibly merge if both CH stars in RLOF
// (Unchanged)   IM - Nov 29, 2019 - Defect repairs:
//                                       changed Disbound -> Unbounded in header strings in constants.h
//                                       left one line in default/example grid file (Grid.txt)
//                                       fix default PPISN mass limit in python submit: 65 Msol -> 60 Msol
// 02.03.03      JR - Dec 04, 2019 - Defect repairs:
//                                       added code to UpdateAttributesAndAgeOneTimestep() in Star.cpp to recalculate stellar attributes after switching to new stellar type
//                                       (addresses discontinuous transitions e.g. CH -> HeMS)
//                                       changed IsPulsationalPairInstabilitySN() in GiantBranch.cpp to call IsPairInstabilitySN() instead of set MASSLESS_REMNANT if remnant mass <= 0.0
//                                       changed CalculateSNKickVelocity() in BaseStar.cpp to set m_SupernovaDetails.kickVelocity correctly after adjusting for fallback
// 02.03.04      FSB - Dec 04, 2019 - Defect repairs:
//                                       fixed bug in Fryer+2012 CalculateGravitationalRemnantMassadded() function to compare baryon mass of star remnant with
//										     baryon mass of MaximumNeutronStarMass instead of just MaximumNeutronStarMass. 
//                                       added m_BaryonicMassOfMaximumNeutronStarMass to BaseStar.h and BaseStar.cpp
// 02.03.05      JR - Dec 05, 2019 - Defect repairs:
//                                       fixed EvolveSingleStars() in main.cpp to print correct initial mass
//                                       fixed TPAGB::CalculateCOCoreMassAtPhaseEnd() - added conditional
// 02.04.00      JR - Dec 18, 2019 - New functionality:
//                                       added columns to BSE grid functionality: Kick_Velocity_1(&2), Kick_Theta_1(&2), Kick_Phi_1(&2), Kick_Mean_Anomaly_1(&2).  Updated documentation.
//                                   Changed functionality:
//                                       removed compiler version checks from Makefile - they seemed to only work for native Ubuntu and were more of a nuisance than anything...  (old version exists as Makefile-checks)
//                                   Defect repairs:
//                                       added recalculation of gbParams Mx & Lx in HeHG calculateGbParams()
//                                       created HeHG::CalculateGBParams_Static() and GiantBranch::CalculateGBParams_Static(), called from EAGB::ResolveEnvelopeLoss() to facilitate calculation of attributes for new stellar type before actually switching.  Needed to rewrite some other functions as static.  Note: this needs to be revisited and a more elegant solution implemented.
//                                       added CalculateRadiusAndStellarTypeOnPhase() for HeHG and HeGBstars, and changed call to calculateRadiusOnPhase() to CalculateRadiusAndStellarTypeOnPhase() in BaseStar::EvolveOnPhase().  This allows for HeHG and HeGB stars to change stellar type based on radius (previously missed).
//                                       set M = McBAGB for EAGB & TPAGB only (was being set for all types >= TPAGB)
//                                       added extra print detailed in BaseBinaryStar:Evolve() - sometimes missing a switch type in detailed output if only 1 timestep
//                                       swapped heading strings for ANY_STAR_PROPERTY::IS_ECSN and ANY_STAR_PROPERTY::IS_USSN (now correct)
//                                       removed condition in BaseBinaryStar::EvaluateSupernovae().  ResolveSupernova() is now called for all stellar types (not sure what I was thinking orginally. I'm sure I had a good reason - or maybe I was just tired...)
//                                       changed name of GiantBranch::CalculateProtoCoreMass() to GiantBranch::CalculateProtoCoreMassDelayed() and changed calls to the function
//                                       swapped order of calculations of ePrime (CalculateOrbitalEccentricityPostSupernova()) and m_SemiMajorAxisPrime (CalculateSemiMajorAxisPostSupernova()) in BaseBinaryStar::ResolveSupernova().  Improper order was causing wrong value of m_SeminMajorAxisPrime to be used in calculation of ePrime
//                                       set m_Disbound = true appropriately in BaseBinaryStar::Evolve() (note: m_Disbound will change name to m_Unbound soon...)
//                                       changed return value of CHeB::DetermineEnvelopeType() to CONVECTIVE.  Left CHeB DetermineEnvelopeTypeHurley2002() as RADIATIVE (used in BinaryConstituentStar::CalculateSynchronisationTimescale())
//                                       changed BINARY_PROPERTY::ORBITAL_VELOCITY to BINARY_PROPERTY::ORBITAL_VELOCITY_PRE_2ND_SUPERNOVA in BSE_SUPERNOVAE_REC (6th value printed)
//                                       added p_Erase parameter to Log::CloseStandardFile(); changed Log::CloseAllStandardFiles() to call Log::CloseStandardFile() with p_Erase=false and erase entire map after all files closed (prevent coredump when closing all files)
//                                       added ResolveSupernova() to ONeWD.h - ONeWD stars were previously not checking for SN
//                                       fixed BaseBinaryStar::InitialiseMassTransfer() - star1 was being updated instead of star2 for CH + CH stars when CHE enabled
// 02.04.01      JR - Dec 23, 2019 - Defect repairs:
//                                       Removed SN_EVENT::SN - all occurences of SN_EVENT::SN replaced by SN_EVENT::CCSN.
//                                           The current SN event ("Is"), and past SN event ("Experienced") are now bit maps (implemented as Enum Classes).  Each can have any of the values: CCSN, ECSN, PISN, PPSIN, USSN, RUNAWAY, RECYCLED_NS, and RLOF_ONTO_NS.  See definition of SN_EVENT Enum Class in constants.h for implementation and explanation.  
//                                       Updated variables selectable for printing:
//                                           Added ANY_STAR_PROPERTY::SN_TYPE (STAR_PROPERTY, SUPERNOVA_PROPERTY, COMPANION_PROPERTY (should always be SN_EVENT::NONE for companion star))
//                                           Added ANY_STAR_PROPERTY::EXPERIENCED_SN_TYPE (STAR_PROPERTY, SUPERNOVA_PROPERTY, COMPANION_PROPERTY)
//                                           All of ANY_STAR_PROPERTY::{CCSN, ECSN, PISN, PPISN, USSN} now selectable
//                                           Removed ANY_STAR_PROPERTY::SN - no longer selectable for printing (replaced by CCSN)
//                                           Updated documentation
//                                       Changed default record specifications for logfiles BSE_DOUBLE_COMPACT_OBJECTS_REC and BSE_SUPERNOVAE_REC
//                                           Removed the individual SN_EVENT columns for both "Is" and "Experienced" conditions (e.g. CCSN, ECSN etc)
//                                           "Is*" and "Experienced*" columns replaced with SN_TYPE & Experienced_SN_TYPE columns that record the SN event type (e.g. CCSN, ECSN, PPSN, PPSIN, USSN).  
//                                           RUNAWAY, RECYCLED_NS, and RLOF_ONTO_NS are still reported in separate, individual columns.
//                                       Added workaround for non-existent CHeB blue loop.  See description in CHeB::CalculateTimescales()
//                                       Removed binary star "survived" flag - it is always the NOT of the "unbound" flag
//                                       Changed initialisation function for HeGB stars (HeGB::Initialise() in HeGB.h) to NOT recalculate m_Age if evolving from HeHG -> HeGB 
//                                       Removed initialisation of m_Age (to 0.0) from COWD::Initialise() in COWD.h
//                                   Changed behaviour:  
//                                       Changed binary star "disbound" flag to "unbound" flag.  Changed all occurences of "disbound" to "unbound".  Changed "unbound" header flag to "Unbound"
// 02.04.02      JR - Jan 06, 2020 - Defect repairs:
//                                       Added IsPISN() & IsPPISN() to IsSNEvent()
//                                       Fixed check for SN event at top of BaseBinaryStar::ResolveSupenova()
//                                       Changed BaseBinaryStar::EvaluateSupernovae() to more closely match legacy code behaviour (see notes in function description):
//                                          Added p_Calculate2ndSN parameter to determine if 2nd supernova needs to be resolved
//                                          Clear star2 current SN event if necessary
//                                          Check m_SemiMajorAxisPrime value prior to SN events (viz. new aPrime variable)
//                                       Fixed timestep initialisation in BaseStar::CalculateConvergedTimestepZetaNuclear()  (was negative)
//                                       Fixed m_Age calculation in FGB::ResolveEnvelopeLoss()
//                                       Added CalculateInitialSupernovaMass() to NS.h - was setting M = 5.0 for >= ONeWD, should be ONeWD only (introduced in fix in v04.02.00)
//                                       Changed NS functions to return Radius in Rsol instead of km:
//                                          Added function NS:CalculateRadiusOnPhaseInKM_Static() (returns radius in km)
//                                          Changed NS:CalculateRadiusOnPhase_Static() to return Rsol
//                                          Added CalculateRadiusOnPhase() for NS (ns.h) - returns Rsol 
//                                   Changed behaviour:  
//                                       Print detailed output record whenever stellartype changes (after star 2 if both change)
// (Unchanged)   LK - Jan 10, 2020 - Defect repairs:
//                                       Added missing includes to Star.cpp, utils.h and utils.cpp (required for some compiler versions)
// 02.05.00      JR - Jan 23, 2020 - New functionality:
//                                       Grid files:
//                                          Added kick velocity magnitude random number to BSE grid file - see docs re Grids
//                                          Added range check for Kick_Mean_Anomaly_1 and Kick_Mean_Anomaly_2 ([0.0, 2pi)) in BSE grid file
//                                          Cleaned up SSE & BSE grid file code
//                                       Added m_LBVphaseFlag variable to BaseStar class; also added ANY_STAR_PROPERTY::LBV_PHASE_FLAG print variable.
//                                   Deleted functionality:  
//                                       Removed IndividualSystem option and related options - this can now be achieved via a grid file
//                                          Update pythonSubmitDefault.py to remove individual system related parameters
//                                   Changed behaviour:
//                                       Removed check for Options->Quiet() around simulation ended and cpu/wall time displays at end of EvolveSingleStars() and EvolveBinaryStars() in main.cpp
//                                   Defect repairs:
//                                       Removed erroneous check for CH stars in BaseBinaryStar::EvaluateBinary()
//                                       Fix for issue #46 (lower the minimum value of McSN in star.cpp from Mch to 1.38)
//                                          Changed 'MCH' to 'MECS' in 
//                                             BaseStar::CalculateMaximumCoreMassSN()
//                                             GiantBranch::CalculateCoreMassAtSupernova_Static
// 02.05.01      FSB - Jan 27, 2020 -Enhancement:
//                                       Cleaned up default printed headers and parameters constants.h:
//                                           - removed double parameters that were printed in multiple output files 
//                                           - changed some of the header names to more clear / consistent names
//                                           - added some comments in the default printing below for headers that we might want to remove in the near future
// 02.05.02      JR - Feb 21, 2020 - Defect repairs:
//                                       - fixed issue #31: zRocheLobe function does not use angular momentum loss
//                                       - fixed default logfile path (defaulted to '/' instead of './')
//                                       - changed default CE_ZETA_PRESCRIPTION to SOBERMAN (was STARTRACK which is no longer supported)
// 02.05.03      JR - Feb 21, 2020 - Defect repairs:
//                                       - removed extraneous debug print statement from Log.cpp
// 02.05.04      JR - Feb 23, 2020 - Defect repairs:
//                                       - fixed regression introduced in v02.05.00 that incread DNS rate ten-fold
//                                           - changed parameter from m_SupernovaDetails.initialKickParameters.velocityRandom to m_SupernovaDetails.kickVelocityRandom in call to DrawSNKickVelocity() in BaseStar::CalculateSNKickVelocity()
//                                       - reinstated STAR_1_PROPERTY::STELLAR_TYPE and STAR_2_PROPERTY::STELLAR_TYPE in BSE_SYSTEM_PARAMETERS_REC
// 02.05.05      JR - Feb 27, 2020 - Defect repair:
//                                       - fixed age resetting to 0.0 for MS_GT_07 stars after CH star spins down and switches to MS_GT_07
//                                           - ensure m_Age = 0.0 in constructor for BaseStar
//                                           - remove m_Age = 0.0 from Initialise() in MS_gt.07.h 
// 02.05.06      JR - Mar 02, 2020 - Defect repair:
//                                       - fixed m_MassesEquilibrated and associated functions - was erroneously typed as DOUBLE - now BOOL
//                                   Added/changed functionality:
//                                       - added m_MassesEquilibratedAtBirth variable to class BaseBinaryStar and associated property BINARY_PROPERTY::MASSES_EQUILIBRATED_AT_BIRTH
//                                       - tidied up pythonSubmitDefault.py a little:
//                                             - set grid_filename = None (was '' which worked, but None is correct)
//                                             - set logfile_definitions = None (was '' which worked, but None is correct)
//                                             - added logfile names - set to None (COMPAS commandline arguments already exist for these - introduced in v02.00.00)
// 02.05.07      JR - Mar 08, 2020 - Defect repair:
//                                       - fixed circularisation equation in BaseBinaryStar::InitialiseMassTransfer() - now takes new mass values into account
// 02.06.00      JR - Mar 10, 2020 - Changed functionality:
//                                       - removed RLOF printing code & associated pythonSubmitDefault.py options
// 02.06.01      JR - Mar 11, 2020 - Defect repair:
//                                       - removed extraneous debug print statement from Log.cpp (was previously removed in v02.05.03 but we backed-out the change...)
// 02.06.02      JR - Mar 15, 2020 - Defect repairs:
//                                       - removed commented RLOF printing lines in constant.h (somehow that was lost in some out of sync git merges...)
//                                       - removed commented options no longer used from Options.h and Options.cpp
//                                       - fixed units headers in constants.h - there are now no blank units headers, so SPACE delimited files now parse ok (multiple spaces should be treated as a single space)
//                                       - changed file extention for TAB delimited files to 'tsv'
//                                       - removed "useImportanceSampling" option - not used in code
//                                       - fixed typo in zeta-calculation-every-timestep option in Options.cpp
//                                       - removed redundant OPTIONS->MassTransferCriticalMassRatioHeliumGiant() from qcritflag if statement in BaseBinaryStar::CalculateMassTransfer()
//                                       - fixed OPTIONS->FixedMetallicity() - always returned true, now returns actual value
//                                       - fixed OPTIONS->OutputPathString() - was always returning raw option instead of fully qualified path
//                                       - changed the following in BaseBinaryStar::SetRemainingCommonValues() - erroneously not ported from legacy code:
//                                           (a) m_JLoss = OPTIONS->MassTransferJloss();
//                                           (b) m_FractionAccreted = OPTIONS->MassTransferFractionAccreted();
//                                           (both were being set to default value of 0.0)
//                                       - added OPTIONS->ZetaAdiabaticArbitrary() - option existed, but Options code had no function to retrieve value
//                                       - added OPTIONS->MassTransferFractionAccreted() to options - erroneously not ported from legacy code
//                                   Changed functionality:
//                                       - all options now have default values, and those values will be displayed in the help text (rather than string constants which may be incorrect)
//                                       - boolean options can now be provided with an argument (e.g. --massTransfer false)
//                                       - added ProgramOptionDetails() to Options.cpp and OPTIONS->OptionsDetails() in preparation for change in output functionality
// 02.07.00      JR - Mar 16, 2020 - New/changed functionality:
//                                       - COMPAS Logfiles are created in a (newly created) directory - this way they are all kept together
//                                       - new command line option 'output-container' implemented (also in pythonSubmitDefault.py) - this option allows the user to specify the name of the log files container directory (default is 'COMPAS_Output')
//                                       - if detailed log files are created they will be created in a directory named 'Detailed_Output' within the container directory
//                                       - a run details file named 'Run_details' is created in the container directory.  The file records the run details:
//                                             - COMPAS version
//                                             - date & time of run
//                                             - timing details (wall time, CPU seconds)
//                                             - the command line options and parameters used:
//                                                   - the value of options and an indication of whether the option was supplied by the user or the default value was used
//                                                   - other parameters - calculated/determined - are recorded
//                                   Defect repair:
//                                       - changed "--outut" option name to "--outpuPath" in stringCommands in pythonSubmitDefault.py
// 02.08.00		 AVG - Mar 17, 2020 - Changed functionality:
//										                   - removed post-newtonian spin evolution	code & associated pythonSubmitDefault.py options
//										                   - removed only_double_compact_objects code & associated pythonSubmitDefault.py options
//										                   - removed tides code & associated pythonSubmitDefault.py options
//										                   - removed deprecated options from pythonSubmitDefault.py options
//										                   - renamed options: mass transfer, iterations -> timestep-iterations
//										                   - commented AIS Options until fully implemented
// 02.08.01      JR - Mar 18, 2020 - Defect repairs:
//                                      - restored initialisation of AIS options in Options.cpp (AIS now defaults off instead of on)
//                                      - fixed retrieval of values for:
//                                            - ANY_STAR_PROPERTY::LAMBDA_KRUCKOW_BOTTOM, 
//                                            - ANY_STAR_PROPERTY::LAMBDA_KRUCKOW_MIDDLE, and 
//                                            - ANY_STAR_PROPERTY::LAMBDA_KRUCKOW_TOP 
//                                         in BaseStar::StellarPropertyValue().  Were all previously retrieving same value as ANY_STAR_PROPERTY::LAMBDA_KRUCKOW
//                                      - fixed some comments in BAseBinaryStar.cpp (lines 2222 and 2468, "de Mink" -> "HURLEY")
//                                      - fixed description (in comments) of BinaryConstituentStar::SetPostCEEValues() (erroneously had "pre" instead of "post" - in comments only, not code)
//                                      - fixed description of BaseStar::DrawKickDirection()
// 02.08.02      JR - Mar 27, 2020 - Defect repairs:
//                                      - fixed issue #158 RocheLobe_1<CE == RocheLobe_2<CE always
//                                      - fixed issue #160 Circularisation timescale incorrectly calculated
//                                      - fixed issue #161 Splashscreen printed twice - now only prints once
//                                      - fixed issue #162 OPTIONS->UseFixedUK() always returns FALSE.  Now returns TRUE if user supplies a fixed kick velocity via --fix-dimensionless-kick-velocity command line option
// 02.08.03      JR - Mar 28, 2020 - Defect repairs:
//                                      - fixed typo in BaseBinaryStar::ResolveCommonEnvelopeEvent() when calculating circularisation timescale in the case where star2 is the donor: star1Copy was errorneously used instead of star2Copy; changed to star2Copy
//                                      - changed circularisation timescale of binary to be minimum of constituent stars circularisation timescales, clamped to (0.0, infinity)
// 02.09.00      JR - Mar 30, 2020 - Minor enhancements:
//                                      - tightened the conditions under which we allow over-contact binaries - enabling CHE is no longer a sufficient condition after this change: the allow-rlof-at-birth option must also be specified (ussue #164)
//                                      - added printing of number of stars (for SSE) or binaries (for BSE) created to both stdout and Run_Details (issue #165)
//                                      - enhanced grid processing code in main.cpp to better handle TAB characters
// 02.09.01      JR - Mar 30, 2020 - Defect repair:
//                                      - OPTIONS->UseFixedUK() returns TRUE when user supplies -ve value via --fix-dimensionless-kick-velocity.  Now return TRUE iff the user supplies a value >=0 via --fix-dimensionless-kick-velocity
// 02.09.02      DC - Mar 30, 2020 - Defect repairs:
//                                      - Pulsar code fixed by correcting unit of NS radius in NS.cpp (added KM_TO_M constant in constants.h as a part of this),
//                                      correcting initialisation of pulsar birth parameters from GiantBranch.cpp to NS.cpp, adding an extra condition for isolated evolution when the companion loses mass but the NS does not accrete 
//                                      - option MACLEOD was printing wrongly as MACLEOD+2014 for user options, hence corrected it to MACLEOD in Options.cpp
// 02.09.03      JR - Apr 01, 2020 - Defect repairs:
//                                      - reinstated assignment of "prev" values in BaseBinaryStar::EvaluateBinary() (where call to ResolveTides() was removed).  Fixes low DNS count introduced in v02.08.00 caused by removal of ResolveTides() function (and call)
//                                      - commented option --logfile-BSE-be-binaries to match Be-Binary options commented by AVG in v02.08.00
// 02.09.04      JR - Apr 03, 2020 - Defect repair:
//                                      - removed IsUSSN() from IsSNEvent() definition in BinaryConstituentStar.cpp (USSN flag indicates just US, not USSN. Needs to be tidied-up properly)
// 02.09.05	     IM - Apr 03, 2020 - Defect repair:
//			                            - fixed timescale calculation issue for newly created HeHG stars (from stripped EAGB stars); fixes drop in CO core mass
// 02.09.06      JR - Apr 07, 2020 - Defect repair:
//                                      - corrected calculation in return statement for Rand::Random(const double p_Lower, const double p_Upper) (issue #201)
//                                      - corrected calculation in return statement for Rand::RandomInt(const double p_Lower, const double p_Upper) (issue #201)
// 02.09.07      SS - Apr 07, 2020 - Change eccentricity, semi major axis and orbital velocity pre-2nd supernove to just pre-supernova everywhere in the code
// 02.09.08      SS - Apr 07, 2020 - Update zetaMainSequence=2.0 and zetaHertzsprungGap=6.5 in Options::SetToFiducialValues
// 02.09.09      JR - Apr 11, 2020 - Defect repair:
//                                      - restored property names in COMPASUnorderedMap<STAR_PROPERTY, std::string> STAR_PROPERTY_LABEL in constants.h (issue #218) (was causing logfile definitions files to be parsed incorrectly)
// 02.09.10	     IM - Apr 12, 2020 - Minor enhancement: added Mueller & Mandel 2020 remnant mass and kick prescription, MULLERMANDEL
//				                     Defect repair: corrected spelling of output help string for MULLER2016 and MULLER2016MAXWELLIAN
// 02.10.01	     IM - Apr 14, 2020 - Minor enhancement: 
//					                            - moved code so that SSE will also sample SN kicks, following same code branch as BSE 
// 02.10.02      SS - Apr 16, 2020 - Bug Fix for issue #105 ; core and envelope masses for HeHG and TPAGB stars
// 02.10.03      JR - Apr 17, 2020 - Defect repair:
//                                      - added LBV and WR winds to SSE (issue #223)
// 02.10.04	     IM - Apr 25, 2020 - Minor enhancement: moved Mueller & Mandel prescription constants to constants.h, other cleaning of this option
// 02.10.05      JR - Apr 26, 2020 - Enhancements:
//                                      - Issue #239 - added actual random seed to Run_Details
//                                      - Issue #246 - changed Options.cpp to ignore --single-star-mass-max if --single-star-mass-steps = 1.  Already does in main.cpp.
// 02.10.06      JR - Apr 26, 2020 - Defect repair:
//                                      - Issue #233 - corrected cicularisation formalae used in both BaseBinartStar constructors
// 02.11.00      JR - Apr 27, 2020 - Enhancement:
//                                      - Issue #238 - add supernova kick functionality to SSE grid file (+ updated docs)
//                                   Defect repairs:
//                                      - fixed typo in Options.h: changed '#include "rand.h" to '#include "Rand.h"
//                                      - fixed printing of actual random seed in Run_Details file (moved to Log.cpp from Options.cpp: initial random seed is set after options are set)
// 02.11.01	     IM - May 20, 2020 - Defect repair: 
//                                      - changed max NS mass for MULLERMANDEL prescription to a self-consistent value
// 02.11.02      IM - Jun 15, 2020 - Defect repair:
//                                      - added constants CBUR1 and CBUR2 to avoid hardcoded limits for He core masses leading to partially degenerate CO cores
// 02.11.03     RTW - Jun 20, 2020 - Enhancement:
//                                      - Issue #264 - fixed mass transfer printing bug 
// 02.11.04      JR - Jun 25, 2020 - Defect repairs:
//                                      - Issue #260 - Corrected recalculation of ZAMS values after eqilibration and cicularisation at birth when using grid files
//                                      - Issue #266 - Corrected calculation in BaseBinaryStar::SampleInitialMassDistribution() for KROUPA IMF distribution
//                                      - Issue #275 - Previous stellar type not set when stellar type is switched mid-timestep - now fixed
// 02.11.05      IM - Jun 26, 2020 - Defect repair:
//					                            - Issue #280 - Stars undergoing RLOF at ZAMS after masses are equalised were removed from run even if AllowRLOFatZAMS set
// 02.12.00      IM - Jun 29, 2020 - Defect repair:
//                                      - Issue 277 - move UpdateAttributesAndAgeOneTimestepPreamble() to after ResolveSupernova() to avoid inconsistency
// 02.12.01      IM - Jul 18, 2020 - Enhancement:
//                                      - Starting to clean up mass transfer functionality
// 02.12.02      IM - Jul 23, 2020 - Enhancement:
//                                      - Change to thermal timescale MT for both donor and accretor to determine MT stability
// 02.12.03      IM - Jul 23, 2020 - Enhancement:
//                                      - Introduced a new ENVELOPE_STATE_PRESCRIPTION to deal with different prescriptions for convective vs. radiative envelopes (no actual behaviour changes yet for ENVELOPE_STATE_PRESCRIPTION::LEGACY);
//                                      - Removed unused COMMON_ENVELOPE_PRESCRIPTION
// 02.12.04      IM - Jul 24, 2020 - Enhancement:
//                                      - Changed temperatures to be written in Kelvin (see issue #278)
// 02.12.05      IM - Jul 25, 2020 - Enhancement:
//                                      - Added definition of FIXED_TEMPERATURE prescription to DetermineEnvelopeType()
//                                      - Removed unnecessary (and inaccurate) numerical zeta Roche lobe calculation
// 02.12.06      IM - Jul 26, 2020 - Enhancement:
//                                      - Extended use of zetaRadiativeEnvelopeGiant (formerley zetaHertzsprungGap) for all radiative envelope giant-like stars
// 02.12.07      IM - Jul 26, 2020 - Defect repair:
//                                      - Issue 295: do not engage in mass transfer if the binary is unbound
// 02.12.08   	AVG - Jul 26, 2020 - Defect repair:
//                                      - Issue #269: legacy bug in eccentric RLOF leading to a CEE
// 02.12.09      IM - Jul 30, 2020 - Enhancement:
//                                      - Cleaning of BaseBinaryStar::CalculateMassTransferOrbit(); dispensed with mass-transfer-prescription option
// 02.13.00      IM - Aug 2, 2020  - Enhancements and defect repairs:
//                                      - Simplified timescale calculations in BaseBinaryStar
//                                      - Replaced Fast Phase Case A MT and regular RLOF MT from non-envelope stars with a single function based on a root solver rather than random guesses (significantly improves accuracy)
//                                      - Removed all references to fast phase case A MT
//                                      - Corrected failure to update stars in InitialiseMassTransfer if orbit circularised on mass transfer
//                                      - Corrected incorrect timestep calculation for HeHG stars
// 02.13.01     AVG - Aug 6, 2020  - Defect repair:
//										- Issue #267: Use radius of the star instead of Roche-lobe radius throughout ResolveCommonEnvelopeEvent()
// 02.13.02      IM - Aug 8, 2020  - Enhancements and defect repairs:
//                                      - Simplified random draw from Maxwellian distribution to use gsl libraries
//                                      - Fixed mass transfer with fixed accretion rate
//                                      - Cleaned up code and removed unused code
//                                      - Updated documentation
//02.13.03       IM - Aug 9, 2020  - Enhancements and defect repairs:
//                                      - Use total core mass rather than He core mass in calls to CalculateZAdiabtic (see Issue #300)
//                                      - Set He core mass to equal the CO core mass when the He shell is stripped (see issue #277)
//                                      - Ultra-stripped SNe are set at core collapse (do not confusingly refer to stripped stars as previously, see issue #189)
<<<<<<< HEAD
// 02.13.04		 RW - May 20, 2020 - Enhancement:
// 										- Issue #254 - Remove ID from output files (SEED accomplishes this functionality better)
// 										- Issue #255 - Update meaning of SN_STATE to reflect which SN occured and in what order
// 									 Defect repairs:
// 									 	- Issue #236 - 2nd SN not printed in disrupted systems
// 02.13.05      RW - May 20, 2020 - Minor code rewrite
//                                      - Added vector3d.h/.cpp and functionality for vector addition of velocities from both SNe (for more accurate system and component velocities)
//                                      - Rewrote ResolveSupernova function for binaries to incorporate new vector3d objects

const std::string VERSION_STRING = "02.13.05";
=======
//02.13.04       IM - Aug 14, 2020 - Enhancements and defect repairs:
//                                      - Catch exception in boost root finder for mass transfer (resolve issue #317)
//                                      - Update core masses during Initialisation of HG and HeHG stars to be consistent with Hurley models
//                                      - Avoid division by zero in mass transfer rates of WDs
//                                      - Remove POSTITNOTE remnant mass prescription
//02.13.05       IM - Aug 16, 2020 - Enhancements and defect repairs:
//                                      - General code cleaning
//                                      - Removed some redundant variables (e.g., m_EnvMass, which can be computed from m_Mass and m_CoreMass)
//                                      - Removed calculations of ZetaThermal and ZetaNuclear (these were previously incorrect because they relied on the evolution of a stellar copy which reverted to BaseStar and therefore didn't have the correct behaviour)
//                                      - Fixed CalculateZadiabatic to use ZetaAdiabaticArbitrary rather than ZetaThermalArbitrary; removed the latter
//                                      - Capped He core mass gain during shell H burning for CHeB and TPAGB stars, whose on-phase evolution now ends promptly when this limit is reached; this change also resolves issue #315 (higher mass SN remnants than total stellar mass)

>>>>>>> db200d93

const std::string VERSION_STRING = "02.13.05";


typedef unsigned long int                                               OBJECT_ID;                  // OBJECT_ID type

typedef std::vector<double>                                             DBL_VECTOR;
typedef std::tuple <double, double>                                     DBL_DBL;
typedef std::tuple <double, double, double>                             DBL_DBL_DBL;
typedef std::tuple<std::string, std::string, std::string, std::string>  STR_STR_STR_STR;

// Hash for Enum Class
struct EnumClassHash
{
    template <typename T>
    std::size_t operator()(T t) const
    {
        return static_cast<std::size_t>(t);
    }
};

template <typename Key>
using HashType = typename std::conditional<std::is_enum<Key>::value, EnumClassHash, std::hash<Key>>::type;

template <typename Key, typename T>
using COMPASUnorderedMap = std::unordered_map<Key, T, HashType<Key>>;


// Bitwise operators for Enum Class - |, |=, &, &=, ^, ^=, ~ only
// from http://blog.bitwigglers.org/using-enum-classes-as-type-safe-bitmasks/
#define ENABLE_BITMASK_OPERATORS(x)     \
template<>                              \
struct EnableBitMaskOperators<x> {      \
    static const bool enable = true;    \
};

template<typename Enum>  
struct EnableBitMaskOperators {
    static const bool enable = false;
};

template<typename Enum>  
typename std::enable_if<EnableBitMaskOperators<Enum>::enable, Enum>::type  
operator |(Enum lhs, Enum rhs) {
    return static_cast<Enum> (
        static_cast<typename std::underlying_type<Enum>::type>(lhs) |
        static_cast<typename std::underlying_type<Enum>::type>(rhs)
    );
}

template<typename Enum>  
typename std::enable_if<EnableBitMaskOperators<Enum>::enable, Enum>::type  
operator |=(Enum &lhs, Enum rhs) {
    lhs = static_cast<Enum> (
        static_cast<typename std::underlying_type<Enum>::type>(lhs) |
        static_cast<typename std::underlying_type<Enum>::type>(rhs)           
    );

    return lhs;
}

template<typename Enum>  
typename std::enable_if<EnableBitMaskOperators<Enum>::enable, Enum>::type 
operator &(Enum lhs, Enum rhs) {
    return static_cast<Enum> (
        static_cast<typename std::underlying_type<Enum>::type>(lhs) &
        static_cast<typename std::underlying_type<Enum>::type>(rhs)
    );
}

template<typename Enum>  
typename std::enable_if<EnableBitMaskOperators<Enum>::enable, Enum>::type 
operator &=(Enum &lhs, Enum rhs) {
    lhs = static_cast<Enum> (
        static_cast<typename std::underlying_type<Enum>::type>(lhs) &
        static_cast<typename std::underlying_type<Enum>::type>(rhs)           
    );

    return lhs;
}

template<typename Enum>  
typename std::enable_if<EnableBitMaskOperators<Enum>::enable, Enum>::type 
operator ^(Enum lhs, Enum rhs) {
    return static_cast<Enum> (
        static_cast<typename std::underlying_type<Enum>::type>(lhs) ^
        static_cast<typename std::underlying_type<Enum>::type>(rhs)
    );
}

template<typename Enum>  
typename std::enable_if<EnableBitMaskOperators<Enum>::enable, Enum>::type 
operator ^=(Enum &lhs, Enum rhs) {
    lhs = static_cast<Enum> (
        static_cast<typename std::underlying_type<Enum>::type>(lhs) ^
        static_cast<typename std::underlying_type<Enum>::type>(rhs)           
    );

    return lhs;
}

template<typename Enum>  
typename std::enable_if<EnableBitMaskOperators<Enum>::enable, Enum>::type 
operator ~(Enum rhs) {
    return static_cast<Enum> (
        ~static_cast<typename std::underlying_type<Enum>::type>(rhs)
    );
}


/*
 * Trick to allow SWITCH on literal strings
 * constexpr is (or can be) evaluated at compile-time, hence the ability to SWITCH using it.
 *
 * This function returns a hash value for a string - very small chance of collisions, but if a
 * collision happens the compiler will complain (because CASE values will be the same).
 *
 * Adapted from https://rextester.com/discussion/FGBUG88403/Switch-case-with-strings-in-C-11,
 * but variations available in many places with the right Google search terms...
 */

constexpr uint64_t StrHash(char const* p_Str, uint64_t p_Hash = 14695981039346656037ull) {
    return (*p_Str == 0) ? p_Hash : StrHash(p_Str + 1, (p_Hash * 1099511628211ull) ^ static_cast<uint64_t>(*p_Str));
}

constexpr uint64_t _(char const* p_Str) {
    return StrHash(p_Str);
}



extern OBJECT_ID globalObjectId;                                                                    // used to uniquely identify objects - used primarily for error printing

// Constants in SI
// CPLB: Use CODATA values where applicable http://physics.nist.gov/cuu/Constants/index.html

// JR: cmath (included file) provides the following pi-related constants:
//
// pi	        M_PI	    3.14159265358979323846
// pi/2         M_PI_2	    1.57079632679489661923
// pi/4         M_PI_4	    0.785398163397448309616
// 1/pi         M_1_PI	    0.318309886183790671538
// 2/pi         M_2_PI	    0.636619772367581343076
// 2/sqrt(pi)	M_2_SQRTPI	1.12837916709551257390
//
// I've added _2_PI and SQRT_M_2_PI below

#undef COMPARE_WITH_TOLERANCE // define/undef this to compare floats with/without tolerance (see FLOAT_TOLERANCE_ABSOLUTE, FLOAT_TOLERANCE_RELATIVE and Compare() function)

constexpr double FLOAT_TOLERANCE_ABSOLUTE               = 0.0000005;                                                // Absolute tolerance for floating-point comparisons if COMPARE_WITH_TOLERANCE is defined
constexpr double FLOAT_TOLERANCE_RELATIVE               = 0.0000005;                                                // Relative tolerance for floating-point comparisons if COMPARE_WITH_TOLERANCE is defined


// initialisation constants
constexpr double DEFAULT_INITIAL_DOUBLE_VALUE           = 0.0;                                                      // default initial value for double variables
constexpr double DEFAULT_INITIAL_INTEGER_VALUE          = 0;                                                        // default initial value for int variables
constexpr double DEFAULT_INITIAL_ULONGINT_VALUE         = 0l;                                                       // default initial value for unsigned long int variables
constexpr double DEFAULT_INITIAL_BOOLEAN_VALUE          = false;                                                    // default initial value for bool variables


// conversion constants

// mass
constexpr double G_TO_KG                                = 1.0E-3;                                                   // convert grams to kg
constexpr double MSOL_TO_G                              = 1.98892E33;                                               // convert Solar Masses to grams
constexpr double MSOL_TO_KG                             = MSOL_TO_G * G_TO_KG;                                      // convert Solar Masses to kg 
constexpr double KG_TO_MSOL                             = 1.0 / MSOL_TO_KG;                                         // convert kg to Solar Masses

// length
constexpr double KM_TO_CM 					            = 1.0E5;									                // convert km to cm
constexpr double CM_TO_M                                = 1.0E-2;                                                   // convert cm to m
constexpr double KM_TO_M                                = 1000 ;                                                    // convert km to m

constexpr double RSOL_TO_KM                             = 6.957E5;                                                  // convert Solar Radius (RSOL) to km
constexpr double RSOL_TO_CM                             = 6.957E10;                                                 // convert Solar Radius (RSOL) to cm
constexpr double RSOL_TO_AU                             = 0.00465047;                                               // convert Solar Radius (RSOL) to AU
constexpr double AU_TO_CM                               = 14959787070000.0;                                         // convert Astronomical Units (AU) to cm
constexpr double AU_TO_KM                               = AU_TO_CM / 1.0E5;                                         // convert Astronomical Units (AU) to km

constexpr double AU_TO_RSOL				                = 1.0 / RSOL_TO_AU;                                         // convert Astronomical Units (AU) to Solar Radius RSOL
constexpr double KM_TO_RSOL					            = 1.0 / RSOL_TO_KM;						                    // convert km to Solar Radius (RSOL)
constexpr double KM_TO_AU                               = 1.0 / AU_TO_KM;                                           // convert km to Astronomical Units (AU) 

// time
constexpr double SECONDS_IN_YEAR                        = 31556926.0;                                               // number of second in 1 year
constexpr double SECONDS_IN_DAY                         = SECONDS_IN_YEAR * 4.0 / 1461.0;                           // number of second in 1 day
constexpr double SECONDS_IN_MS                          = 1.0E-3;                                                   // number of second in 1 millisecond
constexpr double SECONDS_IN_MYR                         = 31556926.0 * 1.0E6;                                       // number of second in 1 Myr

constexpr double MYR_TO_YEAR                            = 1.0E6;                                                    // convert Myr to year
constexpr double YEAR_TO_MYR                            = 1.0E-6;                                                   // convert year to Myr

// energy
constexpr double JOULES_TO_ERG                          = 1.0E7;                                                    // convert Joules to Ergs

// B-field
constexpr double TESLA_TO_GAUSS                         = 1.0E4;					                                // convert Tesla to Gauss
constexpr double GAUSS_TO_TESLA                         = 1.0E-4;                                                   // convert Gauss to Tesla


// constants

constexpr double _2_PI                                  = M_PI * 2;                                                 // 2PI
constexpr double SQRT_M_2_PI                            = 0.7978845608028653558798921198687637369517;               // sqrt(2/PI)
constexpr double DEGREE                                 = M_PI / 180.0;                                             // 1 degree in radians

constexpr double GAMMA_E                                = 0.57721566490153286060651209008240243104215933593992;     // Euler's Constant (probably don't need so many digits after the decimal point...)

constexpr double H0                                     = 67.8;                                                     // Hubble's Constant in km s^-1 Mpc^-1  (from plank approx 67.80±0.77) CPLB: Use WMAP value
constexpr double H0SI                                   = H0 * 1000.0 / 3.0E22;                                     // Hubble's Constant in SI units, s^-1
constexpr double HUBBLE_TIME                            = 1 / H0SI;                                                 // Hubble time in s

constexpr double G                                      = 6.67E-11;                                                 // Gravitational constant in m^3 kg^-1 s^-2 (more accurately known as G M_sol)
constexpr double G_CGS                                  = 6.6743E-8;                                                // Gravitational constant in cm^3 g^-1 s^-2
constexpr double G1                                     = 4.0 * M_PI * M_PI;                                        // Gravitational constant in AU^3 Msol^-1 yr^-2
constexpr double G_SN                                   = G * 1.0E-9 / KG_TO_MSOL;                                  // Gravitational constant in km^3 Msol^-1 s^-2, for use in the ResolveSupernova() function

constexpr double MSOL                                   = 1.988E30;                                                 // Solar Mass (in kg)
constexpr double RSOL                                   = 6.957E8;                                                  // Solar Radius (in m)
constexpr double ZSOL                                   = 0.02;                                                     // Solar Metallicity
constexpr double TSOL                                   = 5778.0;                                                   // Solar Temperature in kelvin

constexpr double AU                                     = 149597870700.0;                                           // 1 AU (Astronomical Unit) in metres
constexpr double KM                                     = 1000.0;                                                   // 1 km (Kilometre) in metres
constexpr double C                                      = 3.0E8;                                                    // Speed of light in m s^-1

constexpr double MU_0                                   = 4.0 * M_PI * 1.0E-7;                                      // Vacuum permeability in m kg s-2 A-2

constexpr double NEUTRINO_LOSS_FALLBACK_FACTOR          = 1.0;                                                      // Factor which accounts for mass loss in neutrino winds during a supernovae. Should be made a flag and added to pythonSubmit.py

constexpr double MC_L_C1                                = 9.20925E-5;                                               // Core Mass - Luminosity relation constant c1 (Hurley et al. 2000, eq 44)
constexpr double MC_L_C2                                = 5.402216;                                                 // Core Mass - Luminosity relation constant c2 (Hurley et al. 2000, eq 44)

constexpr double HE_RATE_CONSTANT                       = 7.66E-5;                                                  // Helium rate constant (Hurley et al. 2000, eq 68)
constexpr double HHE_RATE_CONSTANT                      = 1.27E-5;                                                  // Combined rate constant for both hydrogen and helium shell burning (Hurley et al. 2000, eq 71)

constexpr double BLACK_HOLE_LUMINOSITY                  = 1.0E-10;                                                  // Black Hole luminosity

constexpr double NEUTRON_STAR_MASS                      = 1.4;                                                      // Canonical NS mass in Msol
constexpr double NEUTRON_STAR_RADIUS                    = (1.0 / 7.0) * 1.0E-4;                                     // 10km in Rsol.  Hurley et al. 2000, just after eq 93

constexpr double MCH                                    = 1.44;                                                     // Chandrasekhar mass
constexpr double MECS                                   = 1.38;                                                     // Mass of Neutron-Star (NS) formed in electron capture supernova (ECS). From Belczysnki+2008, before eq. 3.
constexpr double MECS_REM                               = 1.26;                                                     // Gravitational mass of Neutron-Star (NS) formed in electron capture supernova (ECS). From Belczysnki+2008, eq. 3
constexpr double MASS_LOSS_ETA                          = 0.5;                                                      // Mass loss efficiency -- can be set in the code as an option easily enough
constexpr double MCBUR1					                = 1.6;							                            // Minimum He core mass to avoid fully degenerate CO core formation 
constexpr double MCBUR2					                = 2.25;							                            // He core mass above which the CO core is completely non-degenerate

constexpr double LBV_LUMINOSITY_LIMIT_STARTRACK         = 6.0E5;                                                    // STARTRACK LBV luminosity limit
constexpr double LBV_LUMINOSITY_LIMIT_VANBEVEREN        = 3.0E5;                                                    // VANBEVEREN LBV luminosity limit

constexpr double CONVECTIVE_BOUNDARY_TEMPERATURE        = 5.3703E3;                                                 // Threshold temperature for the star to develop a convective envelope, in Kelvin (10^3.73 K, from Belczynski+, 2008)

constexpr double ABSOLUTE_MINIMUM_TIMESTEP              = 100.0 / SECONDS_IN_MYR;                                   // 100 seconds expressed in Myr (3.1688765E-12 Myr)
constexpr double NUCLEAR_MINIMUM_TIMESTEP               = 1.0E-4;                                                   // Minimum time step for nuclear evolution = 100 years expressed in Myr

constexpr int    MAX_TIMESTEP_RETRIES                   = 30;                                                       // Maximum retries to find a good timestep for stellar evolution

constexpr double MAXIMUM_MASS_LOSS_FRACTION             = 0.01;                                                     // Maximum allowable mass loss - 1.0% (of mass) expressed as a fraction
constexpr double MAXIMUM_RADIAL_CHANGE                  = 0.01;                                                     // Maximum allowable radial change - 1% (of radius) expressed as a fraction
constexpr double MINIMUM_MASS_SECONDARY                 = 4.0;                                                      // Minimum mass of secondary to evolve

constexpr double   MAXIMUM_MASS_TRANSFER_FRACTION_PER_STEP	 = 0.001;                                               // Maximal fraction of donor mass that can be transferred in one step of stable mass transfer

constexpr double LAMBDA_NANJING_ZLIMIT                  = 0.0105;                                                   // Metallicity cutoff for Nanjing lambda calculations

constexpr int    MAX_KEPLER_ITERATIONS                  = 1000;                                                     // Maximum number of iterations to solve Kepler's equation
constexpr double NEWTON_RAPHSON_EPSILON                 = 1.0E-5;                                                   // Accuracy for Newton-Raphson method

constexpr double EPSILON_PULSAR                         = 1.0;                                                      // JR: todo: description

constexpr double ADAPTIVE_RLOF_FRACTION_DONOR_GUESS     = 0.001;                                                    // Fraction of donor mass to use as guess in MassLossToFitInsideRocheLobe()
constexpr int ADAPTIVE_RLOF_MAX_ITERATIONS              = 50;                                                       // Maximum number of iterations in MassLossToFitInsideRocheLobe()
constexpr double ADAPTIVE_RLOF_SEARCH_FACTOR            = 2.0;                                                      // Search factor in MassLossToFitInsideRocheLobe()



// string constants

const std::string DEFAULT_OUTPUT_CONTAINER_NAME         = "COMPAS_Output";                                          // Default name for output container (directory)
const std::string DETAILED_OUTPUT_DIRECTORY_NAME        = "Detailed_Output";                                        // Name for detailed output directory within output container
const std::string RUN_DETAILS_FILE_NAME                 = "Run_Details";                                            // Name for run details output file within output container


// AIS constants
constexpr double SALPETER_POWER                         = -2.35;                                                    // JR: todo; description (AIS)
constexpr double KROUPA_POWER                           = -2.35;                                                    // JR: todo; description (AIS)
constexpr double KROUPA_MINIMUM                         = 0.5;                                                      // JR: todo; description (AIS)
constexpr double KROUPA_MAXIMUM                         = 100.0;                                                    // JR: todo; description (AIS)

// Kroupa IMF is a broken power law with three slopes
constexpr double KROUPA_POWER_1                         = -0.3;
constexpr double KROUPA_POWER_2                         = -1.3;
constexpr double KROUPA_POWER_3                         = -2.3;

// Often require the power law exponent plus one
constexpr double KROUPA_POWER_PLUS1_1                   = 0.7;
constexpr double KROUPA_POWER_PLUS1_2                   = -0.3;
constexpr double KROUPA_POWER_PLUS1_3                   = -1.3;

constexpr double ONE_OVER_KROUPA_POWER_1_PLUS1          = 1.0 / KROUPA_POWER_PLUS1_1;
constexpr double ONE_OVER_KROUPA_POWER_2_PLUS1          = 1.0 / KROUPA_POWER_PLUS1_2;
constexpr double ONE_OVER_KROUPA_POWER_3_PLUS1          = 1.0 / KROUPA_POWER_PLUS1_3;

// There are two breaks in the Kroupa power law -- they occur here (in solar masses)
constexpr double KROUPA_BREAK_1                         = 0.08;
constexpr double KROUPA_BREAK_2                         = 0.5;

// Some values that are really constants
constexpr double KROUPA_BREAK_1_PLUS1_1                 = 0.1706722802578593435430149987533206236794;               // pow(KROUPA_BREAK_1, KROUPA_POWER_PLUS1_1);
constexpr double KROUPA_BREAK_1_PLUS1_2                 = 2.1334035032232417942876874844165077959929;               // pow(KROUPA_BREAK_1, KROUPA_POWER_PLUS1_2);
constexpr double KROUPA_BREAK_1_POWER_1_2               = 0.08;                                                     // pow(KROUPA_BREAK_1, (KROUPA_POWER_1 - KROUPA_POWER_2));

constexpr double KROUPA_BREAK_2_PLUS1_2                 = 1.2311444133449162844993930691677431098761;               // pow(KROUPA_BREAK_2, KROUPA_POWER_PLUS1_2);
constexpr double KROUPA_BREAK_2_PLUS1_3                 = 2.4622888266898325689987861383354862197522;               // pow(KROUPA_BREAK_2, KROUPA_POWER_PLUS1_3);
constexpr double KROUPA_BREAK_2_POWER_2_3               = 0.5;                                                      // pow(KROUPA_BREAK_2, (KROUPA_POWER_2 - KROUPA_POWER_3));

// Constants for the Muller and Mandel remnant mass and kick prescriptions
constexpr double MULLERMANDEL_M1                        = 2.0;	
constexpr double MULLERMANDEL_M2                        = 3.0; 
constexpr double MULLERMANDEL_M3                        = 7.0; 
constexpr double MULLERMANDEL_M4                        = 8.0; 
constexpr double MULLERMANDEL_MU1                       = 1.2;
constexpr double MULLERMANDEL_SIGMA1                    = 0.02;  
constexpr double MULLERMANDEL_MU2A                      = 1.4; 
constexpr double MULLERMANDEL_MU2B                      = 0.5;
constexpr double MULLERMANDEL_SIGMA2                    = 0.05;
constexpr double MULLERMANDEL_MU3A                      = 1.4;
constexpr double MULLERMANDEL_MU3B                      = 0.4;
constexpr double MULLERMANDEL_SIGMA3                    = 0.05;
constexpr double MULLERMANDEL_MUBH                    	= 0.8;
constexpr double MULLERMANDEL_SIGMABH                   = 0.5;
constexpr double MULLERMANDEL_MINNS                     = 1.13;
constexpr double MULLERMANDEL_MAXNS                     = 2.0;
constexpr double MULLERMANDEL_KICKNS                    = 400.0;
constexpr double MULLERMANDEL_KICKBH                    = 200.0;
constexpr double MULLERMANDEL_SIGMAKICK                 = 0.3; 

// object types
enum class OBJECT_TYPE: int { NONE, MAIN, UTILS, AIS, STAR, BASE_STAR, BINARY_STAR, BASE_BINARY_STAR, BINARY_CONSTITUENT_STAR };    //  if BASE_STAR, check STELLAR_TYPE
const COMPASUnorderedMap<OBJECT_TYPE, std::string> OBJECT_TYPE_LABEL = {
    { OBJECT_TYPE::NONE,                    "Not_an_Object!" },
    { OBJECT_TYPE::MAIN,                    "Main" },
    { OBJECT_TYPE::UTILS,                   "Utils" },
    { OBJECT_TYPE::AIS,                     "AdaptiveImportanceSampling" },
    { OBJECT_TYPE::STAR,                    "Star" },
    { OBJECT_TYPE::BASE_STAR,               "BaseStar" },
    { OBJECT_TYPE::BINARY_STAR,             "BinaryStar" },
    { OBJECT_TYPE::BASE_BINARY_STAR,        "BaseBinaryStar" },
    { OBJECT_TYPE::BINARY_CONSTITUENT_STAR, "BinaryConstituentStar" },
};


// Commandline Status constants
enum class COMMANDLINE_STATUS: int { SUCCESS, CONTINUE, ERROR_IN_COMMAND_LINE, LOGGING_FAILED, ERROR_UNHANDLED_EXCEPTION };         // JR: todo: change name to "PROGRAM_STATUS"


// enum class ERROR
// Symbolic names for errors and warnings (error strings below in ERRORLabel map)
// Listed alphabetically
enum class ERROR: int {
    AGE_NEGATIVE_ONCE,                                              // age is < 0.0 - invalid
    BAD_LOGFILE_RECORD_SPECIFICATIONS,                              // error in logfile record specifications
    BINARY_EVOLUTION_STOPPED,                                       // evolution of current binary stopped
    BINARY_SIMULATION_STOPPED,                                      // binary simulation stopped
    ERROR,                                                          // unspecified error
    EXPECTED_ASSIGNMENT_OPERATOR,                                   // expected assignment operator
    EXPECTED_BINARY_PROPERTY,                                       // expected a binary property (STAR_1_, STAR_2_, SUPERNOVA_, COMPANION_, or BINARY_PROPERTY)
    EXPECTED_COMMA_OR_CLOSE_BRACE,                                  // expected a comma or close brace
    EXPECTED_LOGFILE_RECORD_NAME,                                   // expected logfile record name
    EXPECTED_OPEN_BRACE,                                            // expected an open brace
    EXPECTED_PROPERTY_SPECIFIER,                                    // expected a valid property specifier
    EXPECTED_SN_EVENT,                                              // expected a supernova event
    EXPECTED_STELLAR_PROPERTY,                                      // expected a stellar property (STAR_PROPERTY)
    FILE_DOES_NOT_EXIST,                                            // file does not exist
    FILE_NOT_CLOSED,                                                // error closing file - file not closed
    FILE_OPEN_ERROR,                                                // error opening file
    FILE_WRITE_ERROR,                                               // error writing to file - data not written
    GRID_FILE_DEFAULT_METALLICITY,                                  // grid file metallicity missing for SSE - using default
    GRID_FILE_DUPLICATE_HEADER,                                     // grid file has a duplicated header field
    GRID_FILE_EMPTY_HEADER,                                         // grid file has an empty header field
    GRID_FILE_EXTRA_COLUMN,                                         // grid file record has an extra data column
    GRID_FILE_INVALID_DATA,                                         // grid file record has an invalid data value (not a number)
    GRID_FILE_MISSING_DATA,                                         // grid file record has a missing data value
    GRID_FILE_MISSING_HEADER,                                       // grid file has a missing header field
    GRID_FILE_NEGATIVE_DATA,                                        // grid file record has a negative data value
    GRID_FILE_UNKNOWN_HEADER,                                       // grid file has an unknown header field
    GRID_FILE_USING_PERIOD,                                         // grid file - using Period to calculate separation (Separation is missing)
    HAVE_NEITHER_SEPARATION_NOR_PERIOD,                             // user specified neither separation nor period
    HAVE_SEPARATION_AND_PERIOD,                                     // user specified both separation and period
    HIGH_TEFF_WINDS,                                                // winds being used at high temperature
    INVALID_AIS_DCO_TYPE,                                           // invalid AIS DCO type specified in program options
    INVALID_EDDINGTION_FACTOR,                                      // invalid OPTION value: Eddington Accretion Factor eddingtonAccretionFactor < 0.0
    INVALID_ENVELOPE_TYPE,                                          // invalid envelope type
    INVALID_MASS_TRANSFER_DONOR,                                    // mass transfer from NS, BH or Massless Remnant
    INVALID_RADIUS_INCREASE_ONCE,                                   // radius increased when it should have decreased (or at least remained static)
    INVALID_TYPE_EDDINGTON_RATE,                                    // invalid stellar type for Eddington critical rate calculation
    INVALID_TYPE_MT_MASS_RATIO,                                     // invalid stellar type for mass ratio calculation
    INVALID_TYPE_MT_THERMAL_TIMESCALE,                              // invalid stellar type for thermal timescale calculation
    INVALID_TYPE_ZETA_CALCULATION,                                  // invalid stellar type for Zeta calculation
    LAMBDA_NOT_POSITIVE,                                            // lambda is <= 0.0 - invalid
    LOW_TEFF_WINDS,                                                 // winds being used at low temperature
    MASS_NOT_POSITIVE_ONCE,                                         // mass is <= 0.0 - invalid
    MAXIMUM_MASS_LOST,                                              // (WARNING) maximum mass lost during mass loss calculations
    NO_CONVERGENCE,                                                 // iterative process did not converge
    NO_LAMBDA_DEWI,                                                 // Dewi lambda calculation not supported for stellar type
    NO_LAMBDA_NANJING,                                              // Nanjing lambda calculation not supported for stellar type
    NONE,                                                           // no error
    NOT_INITIALISED,                                                // object not initialised
    OUT_OF_BOUNDS,                                                  // value out of bounds
    RADIUS_NOT_POSITIVE,                                            // radius is <= 0.0 - invalid
    RADIUS_NOT_POSITIVE_ONCE,                                       // radius is <= 0.0 - invalid
    RESOLVE_SUPERNOVA_IMPROPERLY_CALLED,                            // ResolveSupernova() called, but m_Supernova->IsSNevent() is false
    STELLAR_EVOLUTION_STOPPED,                                      // evolution of current star stopped
    STELLAR_SIMULATION_STOPPED,                                     // stellar simulation stopped
    TOO_MANY_RLOF_ITERATIONS,                                       // too many iterations in RLOF root finder
    UNEXPECTED_END_OF_FILE,                                         // unexpected end of file
    UNEXPECTED_SN_EVENT,                                            // unexpected supernova event in this context
    UNKNOWN_A_DISTRIBUTION,                                         // unknown a-distribution
    UNKNOWN_BH_KICK_OPTION,                                         // unknown black hole kick option (in program options)
    UNKNOWN_BINARY_PROPERTY,                                        // unknown binary property
    UNKNOWN_CE_ACCRETION_PRESCRIPTION,                              // unknown common envelope Accretion Prescription
    UNKNOWN_ENVELOPE_STATE_PRESCRIPTION,                            // unknown envelope state prescription
    UNKNOWN_CE_LAMBDA_PRESCRIPTION,                                 // unknown common envelope Lambda Prescription
    UNKNOWN_ZETA_PRESCRIPTION,                                      // unknown stellar Zeta prescription
    UNKNOWN_ECCENTRICITY_DISTRIBUTION,                              // unknown eccentricity distribution
    UNKNOWN_INITIAL_MASS_FUNCTION,                                  // unknown initial mass function
    UNKNOWN_KICK_DIRECTION_DISTRIBUTION,                            // unknown kick direction distribution
    UNKNOWN_KICK_VELOCITY_DISTRIBUTION,                             // unknown kick velocity distribution
    UNKNOWN_LOGFILE,                                                // unknown log file
    UNKNOWN_MT_ACCRETION_EFFICIENCY_PRESCRIPTION,                   // unknown mass transfer accretion efficiency prescription
    UNKNOWN_MT_ANGULAR_MOMENTUM_LOSS_PRESCRIPTION,                  // unknown mass transfer angular momentum loss prescription
    UNKNOWN_MASS_LOSS_PRESCRIPTION,                                 // unknown mass loss prescription
    UNKNOWN_MT_CASE,                                                // unknown mass transfer case
    UNKNOWN_MT_PRESCRIPTION,                                        // unknown mass transfer prescription
    UNKNOWN_MT_REJUVENATION_PRESCRIPTION,                           // unknown mass transfer rejuvenation prescription
    UNKNOWN_MT_THERMALLY_LIMITED_VARIATION,                         // unknown mass transfer thermally limited variation
    UNKNOWN_NEUTRINO_MASS_LOSS_PRESCRIPTION,                        // unknown neutrino mass loss prescription
    UNKNOWN_NS_EOS,                                                 // unknown NS equation-of-state
    UNKNOWN_PPI_PRESCRIPTION,                                       // unknown pulsational pair instability prescription
    UNKNOWN_PROGRAM_OPTION,                                         // unknown program option
    UNKNOWN_PROPERTY_TYPE,                                          // unknown property type
    UNKNOWN_PULSAR_BIRTH_MAGNETIC_FIELD_DISTRIBUTION,               // unknown pulsar birth magnetic field distribution
    UNKNOWN_PULSAR_BIRTH_SPIN_PERIOD_DISTRIBUTION,                  // unknown pulsar birth spin period distribution
    UNKNOWN_Q_DISTRIBUTION,                                         // unknown q-distribution
    UNKNOWN_REMNANT_MASS_PRESCRIPTION,                              // unknown remnant mass prescription
    UNKNOWN_SN_ENGINE,                                              // unknown supernova engine
    UNKNOWN_SN_EVENT,                                               // unknown supernova event encountered
    UNKNOWN_STELLAR_PROPERTY,                                       // unknown stellar property
    UNKNOWN_STELLAR_TYPE,                                           // unknown stellar type
    UNKNOWN_VROT_PRESCRIPTION,                                      // unknown rorational velocity prescription
    UNSUPPORTED_ZETA_PRESCRIPTION,                                  // unsupported common envelope Zeta prescription
    UNSUPPORTED_ECCENTRICITY_DISTRIBUTION,                          // unsupported eccentricity distribution
    UNSUPPORTED_PULSAR_BIRTH_MAGNETIC_FIELD_DISTRIBUTION,           // unsupported pulsar birth magnetic field distribution
    UNSUPPORTED_PULSAR_BIRTH_SPIN_PERIOD_DISTRIBUTION,              // unsupported pulsar birth spin period distribution
    UNSUPPORTED_MT_PRESCRIPTION,                                    // unsupported mass transfer prescription
    WARNING                                                         // unspecified warning
};


// JR: todo: DOCUMENT these
enum class ERROR_SCOPE: int { NEVER, ALWAYS, FIRST, FIRST_IN_OBJECT_TYPE, FIRST_IN_STELLAR_TYPE, FIRST_IN_OBJECT_ID, FIRST_IN_FUNCTION };


// message catalog
// for now we'll just define it here - one day we might want to have it in a
// file and read it in at program start - that way we can be more flexible
// (i.e. change messages without recompiling, internationalise etc.)
//
// unordered_map - key is integer message number (from enum class ERROR above)
// listed alphabetically

#define ERR_MSG(x) std::get<1>(ERROR_CATALOG.at(x))      // for convenience

const COMPASUnorderedMap<ERROR, std::tuple<ERROR_SCOPE, std::string>> ERROR_CATALOG = {
    { ERROR::AGE_NEGATIVE_ONCE,                                     { ERROR_SCOPE::FIRST_IN_FUNCTION,   "Age < 0.0" }},
    { ERROR::BAD_LOGFILE_RECORD_SPECIFICATIONS,                     { ERROR_SCOPE::ALWAYS,              "Logfile record specifications error" }},
    { ERROR::BINARY_EVOLUTION_STOPPED,                              { ERROR_SCOPE::ALWAYS,              "Evolution of current binary stopped" }},
    { ERROR::BINARY_SIMULATION_STOPPED,                             { ERROR_SCOPE::ALWAYS,              "Binaries simulation stopped" }},
    { ERROR::ERROR,                                                 { ERROR_SCOPE::ALWAYS,              "Error!" }},
    { ERROR::EXPECTED_ASSIGNMENT_OPERATOR,                          { ERROR_SCOPE::ALWAYS,              "Expected assignment operator: one of { '=', '-=', '+=' }" }},
    { ERROR::EXPECTED_BINARY_PROPERTY,                              { ERROR_SCOPE::ALWAYS,              "Expected binary logfile property: one of { (STAR_1|STAR_2|SUPERNOVA|COMPANION|BINARY)_PROPERTY, PROGRAM_OPTION }" }},
    { ERROR::EXPECTED_COMMA_OR_CLOSE_BRACE,                         { ERROR_SCOPE::ALWAYS,              "Expected a comma ',' or close brace '}'" }},
    { ERROR::EXPECTED_LOGFILE_RECORD_NAME,                          { ERROR_SCOPE::ALWAYS,              "Expected logfile record specifier" }},
    { ERROR::EXPECTED_OPEN_BRACE,                                   { ERROR_SCOPE::ALWAYS,              "Expected open brace '{'" }},
    { ERROR::EXPECTED_PROPERTY_SPECIFIER,                           { ERROR_SCOPE::ALWAYS,              "Expected a property specifier or close brace '}'" }},
    { ERROR::EXPECTED_SN_EVENT,                                     { ERROR_SCOPE::ALWAYS,              "Expected a supernova event" }},
    { ERROR::EXPECTED_STELLAR_PROPERTY,                             { ERROR_SCOPE::ALWAYS,              "Expected stellar logfile property: one of { STAR_PROPERTY, PROGRAM_OPTION }" }},
    { ERROR::FILE_DOES_NOT_EXIST,                                   { ERROR_SCOPE::ALWAYS,              "File does not exist" }},
    { ERROR::FILE_NOT_CLOSED,                                       { ERROR_SCOPE::ALWAYS,              "Error closing file - file not closed" }},
    { ERROR::FILE_OPEN_ERROR,                                       { ERROR_SCOPE::ALWAYS,              "Error opening file" }},
    { ERROR::FILE_WRITE_ERROR,                                      { ERROR_SCOPE::ALWAYS,              "Error writing to file - data not written" }},
    { ERROR::GRID_FILE_DEFAULT_METALLICITY,                         { ERROR_SCOPE::ALWAYS,              "GRID file missing metallicity - using program options value" }},
    { ERROR::GRID_FILE_DUPLICATE_HEADER,                            { ERROR_SCOPE::ALWAYS,              "Duplicated column heading in GRID file" }},
    { ERROR::GRID_FILE_EMPTY_HEADER,                                { ERROR_SCOPE::ALWAYS,              "Empty column heading in GRID file" }},
    { ERROR::GRID_FILE_EXTRA_COLUMN,                                { ERROR_SCOPE::ALWAYS,              "Extra data column in GRID file" }},
    { ERROR::GRID_FILE_INVALID_DATA,                                { ERROR_SCOPE::ALWAYS,              "Invalid data value in GRID file" }},
    { ERROR::GRID_FILE_MISSING_DATA,                                { ERROR_SCOPE::ALWAYS,              "Missing data value in GRID file" }},
    { ERROR::GRID_FILE_MISSING_HEADER,                              { ERROR_SCOPE::ALWAYS,              "Missing column heading in GRID file" }},
    { ERROR::GRID_FILE_NEGATIVE_DATA,                               { ERROR_SCOPE::ALWAYS,              "Negative data value in GRID file" }},
    { ERROR::GRID_FILE_UNKNOWN_HEADER,                              { ERROR_SCOPE::ALWAYS,              "Unknown column heading in GRID file" }},
    { ERROR::GRID_FILE_USING_PERIOD,                                { ERROR_SCOPE::ALWAYS,              "Using Period to calculate missing Separation" }},
    { ERROR::HAVE_NEITHER_SEPARATION_NOR_PERIOD,                    { ERROR_SCOPE::ALWAYS,              "Neither separation nor period specified - need one" }},
    { ERROR::HAVE_SEPARATION_AND_PERIOD,                            { ERROR_SCOPE::ALWAYS,              "Both separation and period specified - need just one" }},
    { ERROR::HIGH_TEFF_WINDS,                                       { ERROR_SCOPE::ALWAYS,              "Winds being used at high temperature" }},
    { ERROR::INVALID_AIS_DCO_TYPE,                                  { ERROR_SCOPE::ALWAYS,              "Invalid AIS DCO type" }},
    { ERROR::INVALID_EDDINGTION_FACTOR,                             { ERROR_SCOPE::ALWAYS,              "Invalid OPTION value: Eddington Accretion Factor eddingtonAccretionFactor < 0.0" }},
    { ERROR::INVALID_ENVELOPE_TYPE,                                 { ERROR_SCOPE::ALWAYS,              "Invalid envelope type" }},
    { ERROR::INVALID_MASS_TRANSFER_DONOR,                           { ERROR_SCOPE::ALWAYS,              "Mass transfer from NS, BH, or Massless Remnant" }},
    { ERROR::INVALID_RADIUS_INCREASE_ONCE,                          { ERROR_SCOPE::FIRST_IN_FUNCTION,   "Unexpected Radius increase" }},
    { ERROR::INVALID_TYPE_EDDINGTON_RATE,                           { ERROR_SCOPE::ALWAYS,              "Invalid stellar type for Eddington critical rate calculation" }},
    { ERROR::INVALID_TYPE_MT_MASS_RATIO,                            { ERROR_SCOPE::ALWAYS,              "Invalid stellar type for mass ratio calculation" }},
    { ERROR::INVALID_TYPE_MT_THERMAL_TIMESCALE,                     { ERROR_SCOPE::ALWAYS,              "Invalid stellar type for thermal timescale calculation" }},
    { ERROR::INVALID_TYPE_ZETA_CALCULATION,                         { ERROR_SCOPE::ALWAYS,              "Invalid stellar tyoe for Zeta calculation" }},
    { ERROR::LAMBDA_NOT_POSITIVE,                                   { ERROR_SCOPE::ALWAYS,              "Lambda <= 0.0" }},
    { ERROR::LOW_TEFF_WINDS,                                        { ERROR_SCOPE::ALWAYS,              "Winds being used at low temperature" }},
    { ERROR::MASS_NOT_POSITIVE_ONCE,                                { ERROR_SCOPE::FIRST_IN_FUNCTION,   "Mass <= 0.0" }},
    { ERROR::MAXIMUM_MASS_LOST,                                     { ERROR_SCOPE::ALWAYS,              "Maximum mass lost during mass loss calculations" }},
    { ERROR::NO_CONVERGENCE,                                        { ERROR_SCOPE::ALWAYS,              "No convergence" }},
    { ERROR::NO_LAMBDA_DEWI,                                        { ERROR_SCOPE::ALWAYS,              "Dewi lambda calculation not supported for stellar type" }},
    { ERROR::NO_LAMBDA_NANJING,                                     { ERROR_SCOPE::ALWAYS,              "Nanjing lambda calculation not supported for stellar type" }},
    { ERROR::NONE,                                                  { ERROR_SCOPE::NEVER,               "No error" }},
    { ERROR::NOT_INITIALISED,                                       { ERROR_SCOPE::ALWAYS,              "Object not initialised" }},
    { ERROR::OUT_OF_BOUNDS,                                         { ERROR_SCOPE::ALWAYS,              "Value out of bounds" }},
    { ERROR::RADIUS_NOT_POSITIVE,                                   { ERROR_SCOPE::ALWAYS,              "Radius <= 0.0" }},
    { ERROR::RADIUS_NOT_POSITIVE_ONCE,                              { ERROR_SCOPE::FIRST_IN_FUNCTION,   "Radius <= 0.0" }},
    { ERROR::RESOLVE_SUPERNOVA_IMPROPERLY_CALLED,                   { ERROR_SCOPE::ALWAYS,              "ResolveSupernova() called, but m_Supernova->IsSNevent() is false" }},
    { ERROR::STELLAR_EVOLUTION_STOPPED,                             { ERROR_SCOPE::ALWAYS,              "Evolution of current star stopped" }},
    { ERROR::STELLAR_SIMULATION_STOPPED,                            { ERROR_SCOPE::ALWAYS,              "Stellar simulation stopped" }},
    { ERROR::TOO_MANY_RLOF_ITERATIONS,                              { ERROR_SCOPE::ALWAYS,              "Reached maxmimum number of iterations when fitting star inside Roche Lobe in RLOF" }},
    { ERROR::UNEXPECTED_END_OF_FILE,                                { ERROR_SCOPE::ALWAYS,              "Unexpected end of file" }},
    { ERROR::UNEXPECTED_SN_EVENT,                                   { ERROR_SCOPE::ALWAYS,              "Unexpected supernova event in this context" }},
    { ERROR::UNKNOWN_A_DISTRIBUTION,                                { ERROR_SCOPE::ALWAYS,              "Unknown semi-major-axis (a) distribution" }},
    { ERROR::UNKNOWN_BH_KICK_OPTION,                                { ERROR_SCOPE::ALWAYS,              "Unknown black hole kick option" }},
    { ERROR::UNKNOWN_BINARY_PROPERTY,                               { ERROR_SCOPE::ALWAYS,              "Unknown binary property - property details not found" }},
    { ERROR::UNKNOWN_CE_ACCRETION_PRESCRIPTION,                     { ERROR_SCOPE::ALWAYS,              "Unknown common envelope accretion prescription" }},
    { ERROR::UNKNOWN_ENVELOPE_STATE_PRESCRIPTION,                   { ERROR_SCOPE::ALWAYS,              "Unknown envelope state prescription" }},
    { ERROR::UNKNOWN_CE_LAMBDA_PRESCRIPTION,                        { ERROR_SCOPE::ALWAYS,              "Unknown common envelope lambda prescription" }},
    { ERROR::UNKNOWN_ZETA_PRESCRIPTION,                             { ERROR_SCOPE::ALWAYS,              "Unknown stellar Zeta prescription" }},
    { ERROR::UNKNOWN_ECCENTRICITY_DISTRIBUTION,                     { ERROR_SCOPE::ALWAYS,              "Unknown eccentricity distribution" }},
    { ERROR::UNKNOWN_INITIAL_MASS_FUNCTION,                         { ERROR_SCOPE::ALWAYS,              "Unknown initial mass function (IMF)" }},
    { ERROR::UNKNOWN_KICK_DIRECTION_DISTRIBUTION,                   { ERROR_SCOPE::ALWAYS,              "Unknown kick direction distribution" }},
    { ERROR::UNKNOWN_KICK_VELOCITY_DISTRIBUTION,                    { ERROR_SCOPE::ALWAYS,              "Unknown kick velocity distribution" }},
    { ERROR::UNKNOWN_LOGFILE,                                       { ERROR_SCOPE::ALWAYS,              "Unknown log file" }},
    { ERROR::UNKNOWN_MT_CASE,                                       { ERROR_SCOPE::ALWAYS,              "Unknown mass transfer case" }},
    { ERROR::UNKNOWN_MT_PRESCRIPTION,                               { ERROR_SCOPE::ALWAYS,              "Unknown mass transfer prescription" }},
    { ERROR::UNKNOWN_MT_ACCRETION_EFFICIENCY_PRESCRIPTION,          { ERROR_SCOPE::ALWAYS,              "Unknown mass transfer accretion efficiency prescription" }},
    { ERROR::UNKNOWN_MT_ANGULAR_MOMENTUM_LOSS_PRESCRIPTION,         { ERROR_SCOPE::ALWAYS,              "Unknown mass transfer angular momentum loss prescription" }},
    { ERROR::UNKNOWN_MT_REJUVENATION_PRESCRIPTION,                  { ERROR_SCOPE::ALWAYS,              "Unknown mass transfer rejuvenation prescription" }},
    { ERROR::UNKNOWN_MT_THERMALLY_LIMITED_VARIATION,                { ERROR_SCOPE::ALWAYS,              "Unknown mass transfer thermally limited variation" }},
    { ERROR::UNKNOWN_MASS_LOSS_PRESCRIPTION,                        { ERROR_SCOPE::ALWAYS,              "Unknown mass loss prescription" }},
    { ERROR::UNKNOWN_NEUTRINO_MASS_LOSS_PRESCRIPTION,               { ERROR_SCOPE::ALWAYS,              "Unknown neutrino mass loss prescription" }},
    { ERROR::UNKNOWN_NS_EOS,                                        { ERROR_SCOPE::ALWAYS,              "Unknown NS equation-of-state" }},
    { ERROR::UNKNOWN_PPI_PRESCRIPTION,                              { ERROR_SCOPE::ALWAYS,              "Unknown pulsational pair instability prescription" }},
    { ERROR::UNKNOWN_PROGRAM_OPTION,                                { ERROR_SCOPE::ALWAYS,              "Unknown program option - property details not found" }},
    { ERROR::UNKNOWN_PROPERTY_TYPE,                                 { ERROR_SCOPE::ALWAYS,              "Unknown property type - property details not found" }},
    { ERROR::UNKNOWN_PULSAR_BIRTH_MAGNETIC_FIELD_DISTRIBUTION,      { ERROR_SCOPE::ALWAYS,              "Unknown pulsar birth magnetic field distribution" }},
    { ERROR::UNKNOWN_PULSAR_BIRTH_SPIN_PERIOD_DISTRIBUTION,         { ERROR_SCOPE::ALWAYS,              "Unknown pulsar birth spin period distribution" }},
    { ERROR::UNKNOWN_Q_DISTRIBUTION,                                { ERROR_SCOPE::ALWAYS,              "Unknown q-distribution" }},
    { ERROR::UNKNOWN_REMNANT_MASS_PRESCRIPTION,                     { ERROR_SCOPE::ALWAYS,              "Unknown remnant mass prescription" }},
    { ERROR::UNKNOWN_SN_ENGINE,                                     { ERROR_SCOPE::ALWAYS,              "Unknown supernova engine" }},
    { ERROR::UNKNOWN_SN_EVENT,                                      { ERROR_SCOPE::ALWAYS,              "Unknown supernova event" }},
    { ERROR::UNKNOWN_STELLAR_PROPERTY,                              { ERROR_SCOPE::ALWAYS,              "Unknown stellar property - property details not found" }},
    { ERROR::UNKNOWN_STELLAR_TYPE,                                  { ERROR_SCOPE::ALWAYS,              "Unknown stellar type" }},
    { ERROR::UNKNOWN_VROT_PRESCRIPTION,                             { ERROR_SCOPE::ALWAYS,              "Unknown rotational velocity prescription" }},
    { ERROR::UNSUPPORTED_ECCENTRICITY_DISTRIBUTION,                 { ERROR_SCOPE::ALWAYS,              "Unsupported eccentricity distribution" }},
    { ERROR::UNSUPPORTED_ZETA_PRESCRIPTION,                         { ERROR_SCOPE::ALWAYS,              "Unsupported stellar Zeta prescription" }},
    { ERROR::UNSUPPORTED_MT_PRESCRIPTION,                           { ERROR_SCOPE::ALWAYS,              "Unsupported mass transfer prescription" }},
    { ERROR::UNSUPPORTED_PULSAR_BIRTH_MAGNETIC_FIELD_DISTRIBUTION,  { ERROR_SCOPE::ALWAYS,              "Unsupported pulsar birth magnetic field distribution" }},
    { ERROR::UNSUPPORTED_PULSAR_BIRTH_SPIN_PERIOD_DISTRIBUTION,     { ERROR_SCOPE::ALWAYS,              "Unsupported pulsar birth spin period distribution" }},
    { ERROR::WARNING,                                               { ERROR_SCOPE::ALWAYS,              "Warning!" }}
};


// Binary evolution status constants
enum class EVOLUTION_STATUS: int {
    DONE,
    CONTINUE,
    ERROR,
    SSE_ERROR,
    BINARY_ERROR,
    SECONDARY_TOO_SMALL_FOR_DCO,
    MASSLESS_REMNANT,
    STARS_TOUCHING,
    STELLAR_MERGER,
    STELLAR_MERGER_AT_BIRTH,
    UNBOUND,
    WD_WD,
    TIMES_UP,
    STEPS_UP,
    STOPPED,
    AIS_EXPLORATORY
};

// JR: deliberately kept these message succinct (where I could) so running status doesn't scroll off the page...
const COMPASUnorderedMap<EVOLUTION_STATUS, std::string> EVOLUTION_STATUS_LABEL = {
    { EVOLUTION_STATUS::DONE,                        "Simulation completed" },
    { EVOLUTION_STATUS::CONTINUE,                    "Continue evolution" },
    { EVOLUTION_STATUS::ERROR,                       "An error occurred" },
    { EVOLUTION_STATUS::SSE_ERROR,                   "SSE error for one of the constituent stars" },
    { EVOLUTION_STATUS::BINARY_ERROR,                "Error evolving binary" },
    { EVOLUTION_STATUS::SECONDARY_TOO_SMALL_FOR_DCO, "Secondary too small for DCO" },
    { EVOLUTION_STATUS::MASSLESS_REMNANT,            "Massless Remnant formed" },
    { EVOLUTION_STATUS::STARS_TOUCHING,              "Stars touching" },
    { EVOLUTION_STATUS::STELLAR_MERGER,              "Stars merged" },
    { EVOLUTION_STATUS::STELLAR_MERGER_AT_BIRTH,     "Stars merged at birth" },
    { EVOLUTION_STATUS::UNBOUND,                     "Unbound binary" },
    { EVOLUTION_STATUS::WD_WD,                       "Double White Dwarf" },
    { EVOLUTION_STATUS::TIMES_UP,                    "Evolution stopped after 15 Gyr" },
    { EVOLUTION_STATUS::STEPS_UP,                    "Timesteps exceeded" },
    { EVOLUTION_STATUS::STOPPED,                     "Evolution stopped" },
    { EVOLUTION_STATUS::AIS_EXPLORATORY,             "AIS fraction exceeded" }
};




// user specified distributions, assumptions etc.

// Adaptive Importance Sampling DCO types
// Floor 25/04/2018
// DCOtype names for exploratory phase Adaptive Importance Sampling  - AIS
enum class AIS_DCO: int { ALL, BBH, BNS, BHNS, NSBH };
const COMPASUnorderedMap<AIS_DCO, std::string> AIS_DCO_LABEL = {
    { AIS_DCO::ALL,  "ALL" },    // don't select binaries
    { AIS_DCO::BBH,  "BBH" },    // select BBH
    { AIS_DCO::BNS,  "BNS" },    // select BNS
    { AIS_DCO::BHNS, "BHNS" },   // select BHNS
    { AIS_DCO::NSBH, "NSBH" }    // select NSBH -- same as BHNS
};


// Black Hole Kick Options
enum class BLACK_HOLE_KICK_OPTION: int { FULL, REDUCED, ZERO, FALLBACK };
const COMPASUnorderedMap<BLACK_HOLE_KICK_OPTION, std::string> BLACK_HOLE_KICK_OPTION_LABEL = {
    { BLACK_HOLE_KICK_OPTION::FULL,     "FULL" },     // FULL kicks option
    { BLACK_HOLE_KICK_OPTION::REDUCED,  "REDUCED" },  // REDUCED kicks option
    { BLACK_HOLE_KICK_OPTION::ZERO,     "ZERO" },     // ZERO kicks option
    { BLACK_HOLE_KICK_OPTION::FALLBACK, "FALLBACK" }  // FALLBACK kicks option
};


// Kick velocity distribution from Bray & Eldridge 2016,2018
enum class BRAY_ELDRIDGE_CONSTANT: int { ALPHA, BETA };
const COMPASUnorderedMap<BRAY_ELDRIDGE_CONSTANT, double> BRAY_ELDRIDGE_CONSTANT_VALUES = {
    { BRAY_ELDRIDGE_CONSTANT::ALPHA, 100.0 },
    { BRAY_ELDRIDGE_CONSTANT::BETA, -170.0 }
};


// Common Envelope Accretion Prescriptions
enum class CE_ACCRETION_PRESCRIPTION: int { ZERO, CONSTANT, UNIFORM, MACLEOD };
const COMPASUnorderedMap<CE_ACCRETION_PRESCRIPTION, std::string> CE_ACCRETION_PRESCRIPTION_LABEL = {
    { CE_ACCRETION_PRESCRIPTION::ZERO,     "ZERO" },
    { CE_ACCRETION_PRESCRIPTION::CONSTANT, "CONSTANT" },
    { CE_ACCRETION_PRESCRIPTION::UNIFORM,  "UNIFORM" },
    { CE_ACCRETION_PRESCRIPTION::MACLEOD,  "MACLEOD" }
};

// Envelope State Prescriptions
enum class ENVELOPE_STATE_PRESCRIPTION: int { LEGACY, HURLEY, FIXED_TEMPERATURE };
const COMPASUnorderedMap<ENVELOPE_STATE_PRESCRIPTION, std::string> ENVELOPE_STATE_PRESCRIPTION_LABEL = {
    { ENVELOPE_STATE_PRESCRIPTION::LEGACY,   "LEGACY" },
    { ENVELOPE_STATE_PRESCRIPTION::HURLEY,   "HURLEY" },
    { ENVELOPE_STATE_PRESCRIPTION::FIXED_TEMPERATURE,  "FIXED_TEMPERATURE" }
};


// Common Envelope Lambda Prescriptions
enum class CE_LAMBDA_PRESCRIPTION: int { FIXED, LOVERIDGE, NANJING, KRUCKOW, DEWI };
const COMPASUnorderedMap<CE_LAMBDA_PRESCRIPTION, std::string> CE_LAMBDA_PRESCRIPTION_LABEL = {
    { CE_LAMBDA_PRESCRIPTION::FIXED,     "LAMBDA_FIXED" },
    { CE_LAMBDA_PRESCRIPTION::LOVERIDGE, "LAMBDA_LOVERIDGE" },
    { CE_LAMBDA_PRESCRIPTION::NANJING,   "LAMBDA_NANJING" },
    { CE_LAMBDA_PRESCRIPTION::KRUCKOW,   "LAMBDA_KRUCKOW" },
    { CE_LAMBDA_PRESCRIPTION::DEWI,      "LAMBDA_DEWI" }
};


// Common envelope zeta prescription
enum class ZETA_PRESCRIPTION: int { STARTRACK, SOBERMAN, HURLEY, ARBITRARY };
const COMPASUnorderedMap<ZETA_PRESCRIPTION, std::string> ZETA_PRESCRIPTION_LABEL = {
    { ZETA_PRESCRIPTION::STARTRACK, "STARTRACK" },
    { ZETA_PRESCRIPTION::SOBERMAN,  "SOBERMAN" },
    { ZETA_PRESCRIPTION::HURLEY,    "HURLEY" },
    { ZETA_PRESCRIPTION::ARBITRARY, "ARBITRARY" }
};


// CHE (Chemically Homogeneous Evolution) Options
enum class CHE_OPTION: int { NONE, OPTIMISTIC, PESSIMISTIC };
const COMPASUnorderedMap<CHE_OPTION, std::string> CHE_OPTION_LABEL = {
    { CHE_OPTION::NONE,        "NONE" },
    { CHE_OPTION::OPTIMISTIC,  "OPTIMISTIC" },
    { CHE_OPTION::PESSIMISTIC, "PESSIMISTIC" }
};



// Logfile delimiters
enum class DELIMITER: int { TAB, SPACE, COMMA };
const COMPASUnorderedMap<DELIMITER, std::string> DELIMITERLabel = {         // labels
    { DELIMITER::TAB,   "TAB" },
    { DELIMITER::SPACE, "SPACE" },
    { DELIMITER::COMMA, "COMMA" }
};
const COMPASUnorderedMap<DELIMITER, std::string> DELIMITERValue = {         // values
    { DELIMITER::TAB,   "\t" },
    { DELIMITER::SPACE, " " },
    { DELIMITER::COMMA, "," }
};


// Eccentricity distribution
enum class ECCENTRICITY_DISTRIBUTION: int { ZERO, FIXED, FLAT, THERMALISED, THERMAL, GELLER_2013, DUQUENNOYMAYOR1991, SANA2012, IMPORTANCE };
const COMPASUnorderedMap<ECCENTRICITY_DISTRIBUTION, std::string> ECCENTRICITY_DISTRIBUTION_LABEL = {
    { ECCENTRICITY_DISTRIBUTION::ZERO,               "ZERO" },
    { ECCENTRICITY_DISTRIBUTION::FIXED,              "FIXED" },
    { ECCENTRICITY_DISTRIBUTION::FLAT,               "FLAT" },
    { ECCENTRICITY_DISTRIBUTION::THERMALISED,        "THERMALISED" },
    { ECCENTRICITY_DISTRIBUTION::THERMAL,            "THERMAL" },
    { ECCENTRICITY_DISTRIBUTION::GELLER_2013,        "GELLER+2013" },
    { ECCENTRICITY_DISTRIBUTION::DUQUENNOYMAYOR1991, "DUQUENNOYMAYOR1991" },
    { ECCENTRICITY_DISTRIBUTION::SANA2012,           "SANA2012"},
    { ECCENTRICITY_DISTRIBUTION::IMPORTANCE,         "IMPORTANCE" }
};


// Envelope types
enum class ENVELOPE: int { RADIATIVE, CONVECTIVE, REMNANT };
const COMPASUnorderedMap<ENVELOPE, std::string> ENVELOPE_LABEL = {
    { ENVELOPE::RADIATIVE,  "RADIATIVE" },
    { ENVELOPE::CONVECTIVE, "CONVECTIVE" },
    { ENVELOPE::REMNANT,    "REMNANT" }
};


// Supernova Hydrogen content constants
enum class HYDROGEN_CONTENT: int { RICH, POOR };
const COMPASUnorderedMap<HYDROGEN_CONTENT, std::string> HYDROGEN_CONTENT_LABEL = {
    { HYDROGEN_CONTENT::RICH, "RICH" },
    { HYDROGEN_CONTENT::POOR, "POOR" }
};


// Kick velocity distribution
enum class KICK_VELOCITY_DISTRIBUTION: int { ZERO, FIXED, FLAT, MAXWELLIAN, BRAYELDRIDGE, MULLER2016, MULLER2016MAXWELLIAN, MULLERMANDEL };
const COMPASUnorderedMap<KICK_VELOCITY_DISTRIBUTION, std::string> KICK_VELOCITY_DISTRIBUTION_LABEL = {
    { KICK_VELOCITY_DISTRIBUTION::ZERO,                 "ZERO" },
    { KICK_VELOCITY_DISTRIBUTION::FIXED,                "FIXED" },
    { KICK_VELOCITY_DISTRIBUTION::FLAT,                 "FLAT" },
    { KICK_VELOCITY_DISTRIBUTION::MAXWELLIAN,           "MAXWELLIAN" },
    { KICK_VELOCITY_DISTRIBUTION::BRAYELDRIDGE,         "BRAYELDRIDGE" },
    { KICK_VELOCITY_DISTRIBUTION::MULLER2016,           "MULLER2016" },
    { KICK_VELOCITY_DISTRIBUTION::MULLER2016MAXWELLIAN, "MULLER2016MAXWELLIAN" },
    { KICK_VELOCITY_DISTRIBUTION::MULLERMANDEL,         "MULLERMANDEL" }
};


// Kick direction distribution
enum class KICK_DIRECTION_DISTRIBUTION: int { ISOTROPIC, INPLANE, PERPENDICULAR, POWERLAW, WEDGE, POLES };
const COMPASUnorderedMap<KICK_DIRECTION_DISTRIBUTION, std::string> KICK_DIRECTION_DISTRIBUTION_LABEL = {
    { KICK_DIRECTION_DISTRIBUTION::ISOTROPIC,     "ISOTROPIC" },
    { KICK_DIRECTION_DISTRIBUTION::INPLANE,       "INPLANE" },
    { KICK_DIRECTION_DISTRIBUTION::PERPENDICULAR, "PERPENDICULAR" },
    { KICK_DIRECTION_DISTRIBUTION::POWERLAW,      "POWERLAW" },
    { KICK_DIRECTION_DISTRIBUTION::WEDGE,         "WEDGE" },
    { KICK_DIRECTION_DISTRIBUTION::POLES,         "POLES" }
};


// Initial mass function
enum class INITIAL_MASS_FUNCTION: int { SALPETER, POWERLAW, UNIFORM, KROUPA };
const COMPASUnorderedMap<INITIAL_MASS_FUNCTION, std::string> INITIAL_MASS_FUNCTION_LABEL = {
    { INITIAL_MASS_FUNCTION::SALPETER, "SALPETER" },
    { INITIAL_MASS_FUNCTION::POWERLAW, "POWERLAW" },
    { INITIAL_MASS_FUNCTION::UNIFORM,  "UNIFORM" },
    { INITIAL_MASS_FUNCTION::KROUPA,   "KROUPA" }
};


// Mass loss prescriptions
enum class MASS_LOSS_PRESCRIPTION: int { NONE, HURLEY, VINK };
const COMPASUnorderedMap<MASS_LOSS_PRESCRIPTION, std::string> MASS_LOSS_PRESCRIPTION_LABEL = {
    { MASS_LOSS_PRESCRIPTION::NONE,   "NONE" },
    { MASS_LOSS_PRESCRIPTION::HURLEY, "HURLEY" },
    { MASS_LOSS_PRESCRIPTION::VINK,   "VINK" }
};


// Mass ratio distribution
enum class MASS_RATIO_DISTRIBUTION: int { FLAT, DUQUENNOYMAYOR1991, SANA2012 };
const COMPASUnorderedMap<MASS_RATIO_DISTRIBUTION, std::string> MASS_RATIO_DISTRIBUTION_LABEL = {
    { MASS_RATIO_DISTRIBUTION::FLAT,               "FLAT" },
    { MASS_RATIO_DISTRIBUTION::DUQUENNOYMAYOR1991, "DUQUENNOYMAYOR1991" },
    { MASS_RATIO_DISTRIBUTION::SANA2012,           "SANA2012" }
};


// Mass Transfer types
enum class MASS_TRANSFER: int { NONE, STABLE_TIMESCALE_NUCLEAR, STABLE_TIMESCALE_THERMAL, UNSTABLE_TIMESCALE_THERMAL, UNSTABLE_TIMESCALE_DYNAMICAL};
const COMPASUnorderedMap<MASS_TRANSFER, std::string> MASS_TRANSFER_LABEL = {
    { MASS_TRANSFER::NONE,                         "No mass transfer" },
    { MASS_TRANSFER::STABLE_TIMESCALE_NUCLEAR,     "Nuclear timescale stable mass transfer" },
    { MASS_TRANSFER::STABLE_TIMESCALE_THERMAL,     "Thermal timescale stable mass transfer" },
    { MASS_TRANSFER::UNSTABLE_TIMESCALE_THERMAL,   "Thermal timescale unstable mass transfer" },
    { MASS_TRANSFER::UNSTABLE_TIMESCALE_DYNAMICAL, "Dynamical timescale unstable mass transfer" }
};


// Mass transfer accretion efficiency prescriptions
enum class MT_ACCRETION_EFFICIENCY_PRESCRIPTION: int { THERMALLY_LIMITED, FIXED_FRACTION};
const COMPASUnorderedMap<MT_ACCRETION_EFFICIENCY_PRESCRIPTION, std::string> MT_ACCRETION_EFFICIENCY_PRESCRIPTION_LABEL = {
    { MT_ACCRETION_EFFICIENCY_PRESCRIPTION::THERMALLY_LIMITED,     "THERMAL" },
    { MT_ACCRETION_EFFICIENCY_PRESCRIPTION::FIXED_FRACTION,        "FIXED" }
};


// Mass transfer angular momentum loss prescriptions
enum class MT_ANGULAR_MOMENTUM_LOSS_PRESCRIPTION: int { JEANS, ISOTROPIC_RE_EMISSION, CIRCUMBINARY_RING, ARBITRARY };
const COMPASUnorderedMap<MT_ANGULAR_MOMENTUM_LOSS_PRESCRIPTION, std::string> MT_ANGULAR_MOMENTUM_LOSS_PRESCRIPTION_LABEL = {
    { MT_ANGULAR_MOMENTUM_LOSS_PRESCRIPTION::JEANS,                 "JEANS" },
    { MT_ANGULAR_MOMENTUM_LOSS_PRESCRIPTION::ISOTROPIC_RE_EMISSION, "ISOTROPIC" },
    { MT_ANGULAR_MOMENTUM_LOSS_PRESCRIPTION::CIRCUMBINARY_RING,     "CIRCUMBINARY" },
    { MT_ANGULAR_MOMENTUM_LOSS_PRESCRIPTION::ARBITRARY,             "ARBITRARY" }
};


// Mass transfer cases
enum class MT_CASE: int { NONE, A, B, C };
const COMPASUnorderedMap<MT_CASE, std::string> MT_CASE_LABEL = {
    { MT_CASE::NONE, "Mass Transfer CASE NONE: No Mass Transfer" },
    { MT_CASE::A,    "Mass Transfer CASE A" },                          // mass transfer while donor is on main sequence
    { MT_CASE::B,    "Mass Transfer CASE B" },                          // donor star is in (or evolving to) Red Giant phase
    { MT_CASE::C,    "Mass Transfer CASE C" }                           // SuperGiant phase
};


// Mass transfer prescriptions
enum class MT_PRESCRIPTION: int { HURLEY, BELCZYNSKI, NONE };
const COMPASUnorderedMap<MT_PRESCRIPTION, std::string> MT_PRESCRIPTION_LABEL = {
    { MT_PRESCRIPTION::NONE,       "NONE" },
    { MT_PRESCRIPTION::HURLEY,     "HURLEY" },
    { MT_PRESCRIPTION::BELCZYNSKI, "BELCZYNSKI" }
};


// Mass Transfer Thermally limited Variation options
enum class MT_THERMALLY_LIMITED_VARIATION: int { C_FACTOR, RADIUS_TO_ROCHELOBE };
const COMPASUnorderedMap<MT_THERMALLY_LIMITED_VARIATION, std::string> MT_THERMALLY_LIMITED_VARIATION_LABEL = {
    { MT_THERMALLY_LIMITED_VARIATION::C_FACTOR,            "CFACTOR" },
    { MT_THERMALLY_LIMITED_VARIATION::RADIUS_TO_ROCHELOBE, "ROCHELOBE" }
};


// Mass transfer rejuvenation prescription
enum class MT_REJUVENATION_PRESCRIPTION: int { NONE, STARTRACK };
const COMPASUnorderedMap<MT_REJUVENATION_PRESCRIPTION, std::string> MT_REJUVENATION_PRESCRIPTION_LABEL = {
    { MT_REJUVENATION_PRESCRIPTION::NONE,      "NONE" },
    { MT_REJUVENATION_PRESCRIPTION::STARTRACK, "STARTRACK" }
};


// Mass transfer tracking constants
enum class MT_TRACKING: int { NO_MASS_TRANSFER, STABLE_FROM_1_TO_2, STABLE_FROM_2_TO_1, CE_FROM_1_TO_2, CE_FROM_2_TO_1, CE_DOUBLE_CORE, CE_BOTH_MS, CE_MS_WITH_CO };
const COMPASUnorderedMap<MT_TRACKING, std::string> MT_TRACKING_LABEL = {
    { MT_TRACKING::NO_MASS_TRANSFER,   "NO MASS TRANSFER" },
    { MT_TRACKING::STABLE_FROM_1_TO_2, "MASS TRANSFER STABLE STAR1 -> STAR2" },
    { MT_TRACKING::STABLE_FROM_2_TO_1, "MASS TRANSFER STABLE STAR2 -> STAR1" },
    { MT_TRACKING::CE_FROM_1_TO_2,     "MASS TRANSFER COMMON ENVELOPE STAR1 -> STAR2" },
    { MT_TRACKING::CE_FROM_2_TO_1,     "MASS TRANSFER COMMON ENVELOPE STAR2 -> STAR1" },
    { MT_TRACKING::CE_DOUBLE_CORE,     "MASS TRANSFER COMMON ENVELOPE DOUBLE CORE" },
    { MT_TRACKING::CE_BOTH_MS,         "MASS TRANSFER WET MERGER: MS -> MS" },
    { MT_TRACKING::CE_MS_WITH_CO,      "MASS TRANSFER MS -> CO" }
};


// Neutrino mass loss BH formation prescriptions
enum class NEUTRINO_MASS_LOSS_PRESCRIPTION: int { FIXED_FRACTION, FIXED_MASS };
const COMPASUnorderedMap<NEUTRINO_MASS_LOSS_PRESCRIPTION, std::string> NEUTRINO_MASS_LOSS_PRESCRIPTION_LABEL = {
    { NEUTRINO_MASS_LOSS_PRESCRIPTION::FIXED_FRACTION, "FIXED_FRACTION" },
    { NEUTRINO_MASS_LOSS_PRESCRIPTION::FIXED_MASS,     "FIXED_MASS" }
};


// Neutron Star Equations of State
enum class NS_EOS: int { SSE, ARP3 };
const COMPASUnorderedMap<NS_EOS, std::string> NS_EOSLabel = {
    { NS_EOS::SSE,  "SSE" },
    { NS_EOS::ARP3, "ARP3" }
};


// Pulsational Pair Instability Prescriptions
enum class PPI_PRESCRIPTION: int { COMPAS, STARTRACK, MARCHANT };
const COMPASUnorderedMap<PPI_PRESCRIPTION, std::string> PPI_PRESCRIPTION_LABEL = {
    { PPI_PRESCRIPTION::COMPAS,    "COMPAS" },
    { PPI_PRESCRIPTION::STARTRACK, "STARTRACK" },
    { PPI_PRESCRIPTION::MARCHANT,  "MARCHANT" }
};


// Pulsar Birth Magnetic Field Distribution
enum class PULSAR_BIRTH_MAGNETIC_FIELD_DISTRIBUTION: int { ZERO, FIXED, FLATINLOG, UNIFORM, LOGNORMAL };
const COMPASUnorderedMap<PULSAR_BIRTH_MAGNETIC_FIELD_DISTRIBUTION, std::string> PULSAR_BIRTH_MAGNETIC_FIELD_DISTRIBUTION_LABEL = {
    { PULSAR_BIRTH_MAGNETIC_FIELD_DISTRIBUTION::ZERO,      "ZERO" },
    { PULSAR_BIRTH_MAGNETIC_FIELD_DISTRIBUTION::FIXED,     "FIXED" },
    { PULSAR_BIRTH_MAGNETIC_FIELD_DISTRIBUTION::FLATINLOG, "FLATINLOG" },
    { PULSAR_BIRTH_MAGNETIC_FIELD_DISTRIBUTION::UNIFORM,   "UNIFORM" },
    { PULSAR_BIRTH_MAGNETIC_FIELD_DISTRIBUTION::LOGNORMAL, "LOGNORMAL" }
};


// Pulsar Birth Spin Period Distribution
enum class PULSAR_BIRTH_SPIN_PERIOD_DISTRIBUTION: int { ZERO, FIXED, UNIFORM, NORMAL };
const COMPASUnorderedMap<PULSAR_BIRTH_SPIN_PERIOD_DISTRIBUTION, std::string> PULSAR_BIRTH_SPIN_PERIOD_DISTRIBUTION_LABEL = {
    { PULSAR_BIRTH_SPIN_PERIOD_DISTRIBUTION::ZERO,    "ZERO" },
    { PULSAR_BIRTH_SPIN_PERIOD_DISTRIBUTION::FIXED,   "FIXED" },
    { PULSAR_BIRTH_SPIN_PERIOD_DISTRIBUTION::UNIFORM, "UNIFORM" },
    { PULSAR_BIRTH_SPIN_PERIOD_DISTRIBUTION::NORMAL,  "NORMAL" }
};


// Remnant Mass Prescriptions
enum class REMNANT_MASS_PRESCRIPTION: int { HURLEY2000, BELCZYNSKI2002, FRYER2012, MULLER2016, MULLERMANDEL };
const COMPASUnorderedMap<REMNANT_MASS_PRESCRIPTION, std::string> REMNANT_MASS_PRESCRIPTION_LABEL = {
    { REMNANT_MASS_PRESCRIPTION::HURLEY2000,           "HURLEY2000" },
    { REMNANT_MASS_PRESCRIPTION::BELCZYNSKI2002,       "BELCZYNSKI2002" },
    { REMNANT_MASS_PRESCRIPTION::FRYER2012,            "FRYER2012" },
    { REMNANT_MASS_PRESCRIPTION::MULLER2016,           "MULLER2016" },
    { REMNANT_MASS_PRESCRIPTION::MULLERMANDEL,         "MULLERMANDEL" }
};


// Rotational Velocity Distribution options
enum class ROTATIONAL_VELOCITY_DISTRIBUTION: int { ZERO, HURLEY, VLTFLAMES };
const COMPASUnorderedMap<ROTATIONAL_VELOCITY_DISTRIBUTION, std::string> ROTATIONAL_VELOCITY_DISTRIBUTION_LABEL = {
    { ROTATIONAL_VELOCITY_DISTRIBUTION::ZERO,      "ZERO" },
    { ROTATIONAL_VELOCITY_DISTRIBUTION::HURLEY,    "HURLEY" },
    { ROTATIONAL_VELOCITY_DISTRIBUTION::VLTFLAMES, "VLTFLAMES" }
};


// Remnant Mass Prescriptions
enum class SEMI_MAJOR_AXIS_DISTRIBUTION: int { FLATINLOG, DUQUENNOYMAYOR1991, CUSTOM, SANA2012 };
const COMPASUnorderedMap<SEMI_MAJOR_AXIS_DISTRIBUTION, std::string> SEMI_MAJOR_AXIS_DISTRIBUTION_LABEL = {
    { SEMI_MAJOR_AXIS_DISTRIBUTION::FLATINLOG,          "FLATINLOG" },
    { SEMI_MAJOR_AXIS_DISTRIBUTION::DUQUENNOYMAYOR1991, "DUQUENNOYMAYOR1991" },
    { SEMI_MAJOR_AXIS_DISTRIBUTION::CUSTOM,             "CUSTOM" },
    { SEMI_MAJOR_AXIS_DISTRIBUTION::SANA2012,           "SANA2012" }
};

// Supernova Engines (Fryer 2012)
enum class SN_ENGINE: int { RAPID, DELAYED };
const COMPASUnorderedMap<SN_ENGINE, std::string> SN_ENGINE_LABEL = {
    { SN_ENGINE::RAPID,   "RAPID" },
    { SN_ENGINE::DELAYED, "DELAYED" }
};


// Supernova events/states
//
// The values here for SN_EVENT are powers of 2 so that they can be used in a bit map
// and manipulated with bit-wise logical operators
//
// Ordinarily we might expect that an SN event could be only one of CCSN, ECSN, PISN, PPISN, USSN
// Note that the CCSN value here replaces the SN value in the legacy code
// The legacy code implemented these values as boolean flags, and the SN flag was always set when
// the uSSN flag was set (but not the converse).  In the legacy code when the ECSN flag was set 
// the SN flag was not set.  In the legacy code the PISN and PPISN flags were used to track history
// and we only set for the "experienced" condition (I think).
//
// To match the legacy code usage of these flags, here the "is" and "experienced" conditions 
// ("current" and "past" SN events) are implemented as bit maps - different values can be
// ORed or ANDed into the bit map (that way the USSN and CCSN flags can be set at the same
// time - necessary for the code flow (from the legacy code) - which we should probably one
// day look at and rewrite).
//
// The RUNAWAY, RECYCLED_NS, and RLOF_ONTO_NS valuies are used to track history and are set
// independent of the other flags (so their value (1 or 0) can be queried independently).
//
// A convenience function has been provided in utils.cpp to interpret the bit map.  Given an
// SN_EVENT bitmap (current or past), it returns (in priority order):
//     
//    SN_EVENT::CCSN  iff CCSN  bit is set and USSN bit is not set
//    SN_EVENT::ECSN  iff ECSN  bit is set
//    SN_EVENT::PISN  iff PISN  bit is set
//    SN_EVENT::PPISN iff PPISN bit is set
//    SN_EVENT::USSN  iff USSN  bit is set
//    SN_EVENT::NONE  otherwise
//
enum class SN_EVENT: int { 
    NONE         = 0, 
    CCSN         = 1, 
    ECSN         = 2, 
    PISN         = 4, 
    PPISN        = 8, 
    USSN         = 16, 
    RUNAWAY      = 32, 
    RECYCLED_NS  = 64, 
    RLOF_ONTO_NS = 128 
};
ENABLE_BITMASK_OPERATORS(SN_EVENT);

const COMPASUnorderedMap<SN_EVENT, std::string> SN_EVENT_LABEL = {
    { SN_EVENT::NONE,         "No Supernova" },
    { SN_EVENT::CCSN,         "Core Collapse Supernova" },
    { SN_EVENT::ECSN,         "Electron Capture Supernova" },
    { SN_EVENT::PISN,         "Pair Instability Supernova" },
    { SN_EVENT::PPISN,        "Pulsational Pair Instability Supernova" },
    { SN_EVENT::USSN,         "Ultra Stripped Supernova" },
    { SN_EVENT::RUNAWAY,      "Runaway Companion" },
    { SN_EVENT::RECYCLED_NS,  "Recycled Neutron Star" },
    { SN_EVENT::RLOF_ONTO_NS, "Donated Mass to Neutron Star through RLOF" }
};


// Supernova State types
enum class SN_STATE: int { NONE=0, 
						   STAR10=10, 
						   STAR20=20, 
						   STAR12=12, 
						   STAR21=21, 
						   SIMUL =3 };

const COMPASUnorderedMap<SN_STATE, std::string> SN_STATE_LABEL = {
    { SN_STATE::NONE,   "No Supernova" },
    { SN_STATE::STAR10, "Star1 only" },
    { SN_STATE::STAR20, "Star2 only" },
    { SN_STATE::STAR12, "Star1, then Star2" },
    { SN_STATE::STAR21, "Star2, then Star1" },
    { SN_STATE::SIMUL,  "Both stars simultaneously" }
};

// enum class L_CONSTANTS
// symbolic names for the Luminosity Constants
// these must be left as default values - their order can be changed with the caveat that the sentinel "COUNT" must stay at the end
// it's a bit of a hack, but it lets me calculate the number of L_CONSTANTS
enum class L_CONSTANTS: int { B_ALPHA_L, B_BETA_L, B_DELTA_L, COUNT };

// enum class R_CONSTANTS
// symbolic names for the Radius Constants
// these must be left as default values - their order can be changed with the caveat that the sentinel "COUNT" must stay at the end
// it's a bit of a hack, but it lets me calculate the number of R_CONSTANTS
enum class R_CONSTANTS: int { B_ALPHA_R, C_ALPHA_R, B_BETA_R, C_BETA_R, B_DELTA_R, COUNT };


// enum class GAMMA_CONSTANTS
// symbolic names for the Gamma Constants
// these must be left as default values - their order can be changed with the caveat that the sentinel "COUNT" must stay at the end
// it's a bit of a hack, but it lets me calculate the number of GAMMA_CONSTANTS
enum class GAMMA_CONSTANTS: int { B_GAMMA, C_GAMMA, COUNT };

// For the enum classes that follow:
//
// Order or entries is not significant - the code should not rely on these being in any order
// Entry value is significant for some (as noted), but must be unique (default value is ordinal position - should leave as defaults)


// enum class STELLAR_TYPE (StellarTypes from Hurley et al. 2000)
// Symbolic names for stellar types
enum class STELLAR_TYPE: int {                      // Hurley
    MS_LTE_07,                                      //   0
    MS_GT_07,                                       //   1
    HERTZSPRUNG_GAP,                                //   2
    FIRST_GIANT_BRANCH,                             //   3
    CORE_HELIUM_BURNING,                            //   4
    EARLY_ASYMPTOTIC_GIANT_BRANCH,                  //   5
    THERMALLY_PULSING_ASYMPTOTIC_GIANT_BRANCH,      //   6
    NAKED_HELIUM_STAR_MS,                           //   7
    NAKED_HELIUM_STAR_HERTZSPRUNG_GAP,              //   8
    NAKED_HELIUM_STAR_GIANT_BRANCH,                 //   9
    HELIUM_WHITE_DWARF,                             //  10
    CARBON_OXYGEN_WHITE_DWARF,                      //  11
    OXYGEN_NEON_WHITE_DWARF,                        //  12
    NEUTRON_STAR,                                   //  13
    BLACK_HOLE,                                     //  14
    MASSLESS_REMNANT,                               //  15
    CHEMICALLY_HOMOGENEOUS,                         //  16  JR: this is here to preserve the Hurley type numbers, but note that Hurley type number progression doesn't necessarily indicate class inheritance
    STAR,                                           //      JR: added this - star is created this way, then switches as required (down here so stellar types consistent with Hurley et al. 2000)
    BINARY_STAR,                                    //      JR: added this - mainly for diagnostics
    NONE                                            //      JR: added this - mainly for diagnostics
};


// labels for stellar types
// unordered_map - key is integer stellar type (from enum class STELLAR_TYPE above)
const COMPASUnorderedMap<STELLAR_TYPE, std::string> STELLAR_TYPE_LABEL = {
    { STELLAR_TYPE::MS_LTE_07,                                 "Main_Sequence_<=_0.7" },
    { STELLAR_TYPE::MS_GT_07,                                  "Main_Sequence_>_0.7" },
    { STELLAR_TYPE::HERTZSPRUNG_GAP,                           "Hertzsprung_Gap" },
    { STELLAR_TYPE::FIRST_GIANT_BRANCH,                        "First_Giant_Branch" },
    { STELLAR_TYPE::CORE_HELIUM_BURNING,                       "Core_Helium_Burning" },
    { STELLAR_TYPE::EARLY_ASYMPTOTIC_GIANT_BRANCH,             "Early_Asymptotic_Giant_Branch" },
    { STELLAR_TYPE::THERMALLY_PULSING_ASYMPTOTIC_GIANT_BRANCH, "Thermally_Pulsing_Asymptotic_Giant_Branch" },
    { STELLAR_TYPE::NAKED_HELIUM_STAR_MS,                      "Naked_Helium_Star_MS" },
    { STELLAR_TYPE::NAKED_HELIUM_STAR_HERTZSPRUNG_GAP,         "Naked_Helium_Star_Hertzsprung_Gap" },
    { STELLAR_TYPE::NAKED_HELIUM_STAR_GIANT_BRANCH,            "Naked_Helium_Star_Giant_Branch" },
    { STELLAR_TYPE::HELIUM_WHITE_DWARF,                        "Helium_White_Dwarf" },
    { STELLAR_TYPE::CARBON_OXYGEN_WHITE_DWARF,                 "Carbon-Oxygen_White_Dwarf" },
    { STELLAR_TYPE::OXYGEN_NEON_WHITE_DWARF,                   "Oxygen-Neon_White_Dwarf" },
    { STELLAR_TYPE::NEUTRON_STAR,                              "Neutron_Star" },
    { STELLAR_TYPE::BLACK_HOLE,                                "Black_Hole" },
    { STELLAR_TYPE::MASSLESS_REMNANT,                          "Massless_Remnant" },
    { STELLAR_TYPE::CHEMICALLY_HOMOGENEOUS,                    "Chemically_Homogeneous" },
    { STELLAR_TYPE::STAR,                                      "Star" },
    { STELLAR_TYPE::BINARY_STAR,                               "Binary_Star" },
    { STELLAR_TYPE::NONE,                                      "Not_a_Star!" }
};


// (convenience) initializer list for MAIN SEQUENCE stars (does not include NAKED_HELIUM_STAR_MS)
const std::initializer_list<STELLAR_TYPE> MAIN_SEQUENCE = {
    STELLAR_TYPE::MS_LTE_07,
    STELLAR_TYPE::MS_GT_07,
    STELLAR_TYPE::CHEMICALLY_HOMOGENEOUS
};


// (convenience) initializer list for ALL MAIN SEQUENCE stars (includes NAKED_HELIUM_STAR_MS)
const std::initializer_list<STELLAR_TYPE> ALL_MAIN_SEQUENCE = {
    STELLAR_TYPE::MS_LTE_07,
    STELLAR_TYPE::MS_GT_07,
    STELLAR_TYPE::CHEMICALLY_HOMOGENEOUS,
    STELLAR_TYPE::NAKED_HELIUM_STAR_MS
};


// (convenience) initializer list for ALL HERTZSPRUNG GAP (includes NAKED_HELIUM_STAR_HERTZSPRUNG_GAP)
const std::initializer_list<STELLAR_TYPE> ALL_HERTZSPRUNG_GAP = {
    STELLAR_TYPE::HERTZSPRUNG_GAP,
    STELLAR_TYPE::NAKED_HELIUM_STAR_HERTZSPRUNG_GAP
};


// (convenience) initializer list for COMPACT OBJECTS
const std::initializer_list<STELLAR_TYPE> COMPACT_OBJECTS = {
    STELLAR_TYPE::HELIUM_WHITE_DWARF,
    STELLAR_TYPE::CARBON_OXYGEN_WHITE_DWARF,
    STELLAR_TYPE::OXYGEN_NEON_WHITE_DWARF,
    STELLAR_TYPE::NEUTRON_STAR,
    STELLAR_TYPE::BLACK_HOLE,
    STELLAR_TYPE::MASSLESS_REMNANT
};


// White Dwarf Effective Baryon Number
// unordered_map - key is integer stellar type (from enum class ST above)
// Hurley et al. 2000, just after eq 90
const COMPASUnorderedMap<STELLAR_TYPE, double> WD_Baryon_Number = {
    {STELLAR_TYPE::HELIUM_WHITE_DWARF,         0.4},
    {STELLAR_TYPE::CARBON_OXYGEN_WHITE_DWARF, 15.0},
    {STELLAR_TYPE::OXYGEN_NEON_WHITE_DWARF,   17.0}
};


// enum class MASS_CUTOFF
// Symbolic names for mass cutoffs
// these must be left as default values - their order can be changed with the caveat that the sentinel "COUNT" must stay at the end
// it's a bit of a hack, but it lets me calculate the number of Timescales
enum class MASS_CUTOFF: int {
    MHook,                  // Mass above which hook appears on MS (in Msol)
    MHeF,                   // Maximum initial mass for which helium ignites degenerately in a Helium Flash (HeF)
    MFGB,                   // Maximum initial mass for which helium ignites on the First Giant Branch (FGB)
    MCHE,                   // Mass cutoff for calculation of initial angular frequency to determine if CHE occurs

    COUNT                   // Sentinel for entry count
};


// enum class TIMESCALE
// Symbolic names for timescales
// these must be left as default values - their order can be changed with the caveat that the sentinel "COUNT" must stay at the end
// it's a bit of a hack, but it lets me calculate the number of Timescales
enum class TIMESCALE: int {
    tMS,                    // Main sequence
    tBGB,                   // Base of Giant Branch
    tHeI,                   // Helium ignition
    tHe,                    // Helium burning

                            // First Giant Branch (FGB)
    tinf1_FGB,              // First Giant Branch tinf1
    tinf2_FGB,              // First Giant Branch tinf2
    tMx_FGB,                // First Giant Branch t(Mx)

                            // Early Asymptotic Giant Branch (EAGB)
                            // Why, then, are the following described as "FAGB"?  First AGB?
    tinf1_FAGB,             // Early Asymptotic Giant Branch tinf1
    tinf2_FAGB,             // Early Asymptotic Giant Branch tinf2
    tMx_FAGB,               // Early Asymptotic Giant Branch t(Mx)

                            // Thermally Pulsating Asymptotic Giant Branch (TPAGB)
                            // Why, then, are the following described as "SAGB"?    Second AGB?
    tinf1_SAGB,             // Thermally Pulsating Asymptotic Giant Branch tinf1
    tinf2_SAGB,             // Thermally Pulsating Asymptotic Giant Branch tinf2
    tMx_SAGB,               // Thermally Pulsating Asymptotic Giant Branch t(Mx)
    tP,                     // (tDU?)
    tMcMax,                 // Never used? not sure what TP, t(McMax) are
                            // Helium Giant Branch
    tHeMS,                  // Naked Helium Star central helium burning lifetime (HeMs)
    tinf1_HeGB,             // Helium Giant Branch tinf1
    tinf2_HeGB,             // Helium Giant Branch tinf2
    tx_HeGB,                // Helium Giant Branch tx (is this t(Mx)?)
    tau_BL,                 // Relative duration of blue loop taubl
    tauX_BL,                // Relative start of blue loop taux
    tauY_BL,                // Relative end of blue loop tauy

    COUNT                   // Sentinel for entry count
 };


// enum class GBP (Giant Branch Parameters - from Hurley et al. 2000)
// Symbolic names for Giant Branch Parameters
// these must be left as default values - their order can be changed with the caveat that the sentinel "COUNT" must stay at the end
// it's a bit of a hack, but it lets me calculate the number of Timescales
enum class GBP: int {
    AH,                     // Hydrogen rate constant.  Hurley et al. 2000, p553
    AHHe,                   // Effective combined rate constant for both hydrogen and helium shell burning.  Hurley et al. 2000, eq 71
    AHe,                    // Helium rate constant.  Hurley et al. 2000, eq 68
    B,                      // Hurley et al. 2000, p552, eq38 (does this represent something physical?  If so, what?  How should this be described?)
    D,                      // Hurley et al. 2000, p552, eq38 (does this represent something physical?  If so, what?  How should this be described?)
    p,                      // Hurley et al. 2000, p552, eq38 (does this represent something physical?  If so, what?  How should this be described?)
    q,                      // Hurley et al. 2000, p552, eq38 (does this represent something physical?  If so, what?  How should this be described?)
    Lx,                     // Luminosity parameter on the first giant branch (FGB) Lx as a function of the core mass (really a function of Mx).        JR: ADDED THIS
    Mx,                     // Crosover point of high-luminosity and low-luminosity in core mass - luminosity relation. Hurley et al. 2000, p552, eq38
    McBGB,                  // Core mass at BGB (Base of Giant Branch)
    McBAGB,                 // Core mass at BAGB (Base of Asymptotic Giant Branch).  Hurley et al. 2000, eq 66 (also see eq 75 and discussion)
    McDU,                   // Core mass at second dredge up.  Hurley et al. 2000, eq 69
    McSN,                   // Core mass at which the Asymptotic Giant Branch phase is terminated in a SN/loss of envelope                              JR: ADDED THIS

    COUNT                   // Sentinel for entry count
};


// enum class TYPENAME
// Symbolic names for variable typenames (for printing)
enum class TYPENAME: int {
    NONE,
    BOOL,
    SHORTINT,
    INT,
    LONGINT,
    USHORTINT,
    UINT,
    ULONGINT,
    FLOAT,
    DOUBLE,
    LONGDOUBLE,
    STRING,
    OBJECT_ID,
    ERROR,
    STELLAR_TYPE,
    MT_CASE,
    MT_TRACKING,
    SN_EVENT,
    SN_STATE
};


// labels (long and short) for typenames
// unordered_map - key is integer typename (from enum class TYPENAME above)
const COMPASUnorderedMap<TYPENAME, std::tuple<std::string, std::string>> TYPENAME_LABEL = {
    { TYPENAME::NONE,         { "NONE",               "NONE"   }},
    { TYPENAME::BOOL,         { "BOOL",               "BOOL"   }},
    { TYPENAME::SHORTINT,     { "SHORT INT",          "INT"    }},
    { TYPENAME::INT,          { "INT",                "INT"    }},
    { TYPENAME::LONGINT,      { "LONG_INT",           "INT"    }},
    { TYPENAME::USHORTINT,    { "UNSIGNED_SHORT_INT", "INT"    }},
    { TYPENAME::UINT,         { "UNSIGNED_INT",       "INT"    }},
    { TYPENAME::ULONGINT,     { "UNSIGNED_LONG_INT",  "INT"    }},
    { TYPENAME::FLOAT,        { "FLOAT",              "FLOAT"  }},
    { TYPENAME::DOUBLE,       { "DOUBLE",             "FLOAT"  }},
    { TYPENAME::LONGDOUBLE,   { "LONG_DOUBLE",        "FLOAT"  }},
    { TYPENAME::STRING,       { "STRING",             "STRING" }},
    { TYPENAME::OBJECT_ID,    { "OBJECT_ID",          "INT"    }},
    { TYPENAME::ERROR,        { "ERROR",              "INT"    }},
    { TYPENAME::STELLAR_TYPE, { "STELLAR_TYPE",       "INT"    }},
    { TYPENAME::MT_CASE,      { "MT_CASE",            "INT"    }},
    { TYPENAME::MT_TRACKING,  { "MT_TRACKING",        "INT"    }},
    { TYPENAME::SN_EVENT,     { "SN_EVENT",           "INT"    }},
    { TYPENAME::SN_STATE,     { "SN_STATE",           "INT"    }}
};


// boost variant definition for allowed data types
// used for variable specification to define logfile records
typedef boost::variant<
    bool,
    short int,
    int,
    long int,
    unsigned short int,
    unsigned int,
    unsigned long int,
    float,
    double,
    long double,
    std::string,
    ERROR,
    STELLAR_TYPE,
    MT_CASE,
    MT_TRACKING,
    SN_EVENT,
    SN_STATE
> COMPAS_VARIABLE_TYPE;


// Property types
enum class PROPERTY_TYPE: int { NONE, STAR_PROPERTY, STAR_1_PROPERTY, STAR_2_PROPERTY, SUPERNOVA_PROPERTY, COMPANION_PROPERTY, ANY_STAR_PROPERTY, BINARY_PROPERTY, PROGRAM_OPTION };
const COMPASUnorderedMap<PROPERTY_TYPE, std::string> PROPERTY_TYPE_LABEL = {
    { PROPERTY_TYPE::NONE,               "" },
    { PROPERTY_TYPE::STAR_PROPERTY,      "STAR_PROPERTY" },
    { PROPERTY_TYPE::STAR_1_PROPERTY,    "STAR_1_PROPERTY" },
    { PROPERTY_TYPE::STAR_2_PROPERTY,    "STAR_2_PROPERTY" },
    { PROPERTY_TYPE::SUPERNOVA_PROPERTY, "SUPERNOVA_PROPERTY" },
    { PROPERTY_TYPE::COMPANION_PROPERTY, "COMPANION_PROPERTY" },
    { PROPERTY_TYPE::ANY_STAR_PROPERTY,  "ANY_STAR_PROPERTY" },
    { PROPERTY_TYPE::BINARY_PROPERTY,    "BINARY_PROPERTY" },
    { PROPERTY_TYPE::PROGRAM_OPTION,     "PROGRAM_OPTION" }
};


// The #define below defines the STELLAR variables allowed for logfile record definition
// #define is used so that the same list of variables can be used for the various stellar property enum classes (see below)
#define STAR_PROPERTIES                              \
    AGE,                                             \
    ANGULAR_MOMENTUM,                                \
    BINDING_ENERGY_AT_COMMON_ENVELOPE,               \
    BINDING_ENERGY_FIXED,                            \
    BINDING_ENERGY_NANJING,                          \
    BINDING_ENERGY_POST_COMMON_ENVELOPE,             \
    BINDING_ENERGY_PRE_COMMON_ENVELOPE,              \
    BINDING_ENERGY_LOVERIDGE,                        \
    BINDING_ENERGY_LOVERIDGE_WINDS,                  \
    BINDING_ENERGY_KRUCKOW,                          \
    CHEMICALLY_HOMOGENEOUS_MAIN_SEQUENCE,            \
    CO_CORE_MASS,                                    \
    CO_CORE_MASS_AT_COMMON_ENVELOPE,                 \
    CO_CORE_MASS_AT_COMPACT_OBJECT_FORMATION,        \
    CORE_MASS,                                       \
    CORE_MASS_AT_COMMON_ENVELOPE,                    \
    CORE_MASS_AT_COMPACT_OBJECT_FORMATION,           \
    DRAWN_KICK_VELOCITY,                             \
    DT,                                              \
    DYNAMICAL_TIMESCALE,                             \
    DYNAMICAL_TIMESCALE_POST_COMMON_ENVELOPE,        \
    DYNAMICAL_TIMESCALE_PRE_COMMON_ENVELOPE,         \
    ECCENTRIC_ANOMALY,                               \
    ENV_MASS,                                        \
    ERROR,                                           \
    EXPERIENCED_CCSN,                                \
    EXPERIENCED_ECSN,                                \
    EXPERIENCED_PISN,                                \
    EXPERIENCED_PPISN,                               \
    EXPERIENCED_RLOF,                                \
    EXPERIENCED_SN_TYPE,                             \
    EXPERIENCED_USSN,                                \
    FALLBACK_FRACTION,                               \
    HE_CORE_MASS,                                    \
    HE_CORE_MASS_AT_COMMON_ENVELOPE,                 \
    HE_CORE_MASS_AT_COMPACT_OBJECT_FORMATION,        \
    HYDROGEN_POOR,                                   \
    HYDROGEN_RICH,                                   \
    ID,                                              \
    INITIAL_STELLAR_TYPE,                            \
    INITIAL_STELLAR_TYPE_NAME,                       \
    IS_CCSN,                                         \
    IS_ECSN,                                         \
    IS_PISN,                                         \
    IS_PPISN,                                        \
    IS_RLOF,                                         \
    IS_USSN,                                         \
    KICK_VELOCITY,                                   \
    LAMBDA_AT_COMMON_ENVELOPE,                       \
    LAMBDA_DEWI,                                     \
    LAMBDA_FIXED,                                    \
    LAMBDA_KRUCKOW,                                  \
    LAMBDA_KRUCKOW_BOTTOM,                           \
    LAMBDA_KRUCKOW_MIDDLE,                           \
    LAMBDA_KRUCKOW_TOP,                              \
    LAMBDA_LOVERIDGE,                                \
    LAMBDA_LOVERIDGE_WINDS,                          \
    LAMBDA_NANJING,                                  \
    LBV_PHASE_FLAG,                                  \
    LUMINOSITY,                                      \
    LUMINOSITY_POST_COMMON_ENVELOPE,                 \
    LUMINOSITY_PRE_COMMON_ENVELOPE,                  \
    MASS,                                            \
    MASS_0,                                          \
    MASS_LOSS_DIFF,                                  \
    MASS_TRANSFER_CASE_INITIAL,                      \
    MASS_TRANSFER_DIFF,                              \
    MDOT,                                            \
    MEAN_ANOMALY,                                    \
    METALLICITY,                                     \
    MZAMS,                                           \
    NUCLEAR_TIMESCALE,                               \
    NUCLEAR_TIMESCALE_POST_COMMON_ENVELOPE,          \
    NUCLEAR_TIMESCALE_PRE_COMMON_ENVELOPE,           \
    OMEGA,                                           \
    OMEGA_BREAK,                                     \
    OMEGA_ZAMS,                                      \
    ORBITAL_ENERGY_POST_SUPERNOVA,                   \
    ORBITAL_ENERGY_PRE_SUPERNOVA,                    \
    PULSAR_MAGNETIC_FIELD,                           \
    PULSAR_SPIN_DOWN_RATE,                           \
    PULSAR_SPIN_FREQUENCY,                           \
    PULSAR_SPIN_PERIOD,                              \
    RADIAL_EXPANSION_TIMESCALE,                      \
    RADIAL_EXPANSION_TIMESCALE_POST_COMMON_ENVELOPE, \
    RADIAL_EXPANSION_TIMESCALE_PRE_COMMON_ENVELOPE,  \
    RADIUS,                                          \
    RANDOM_SEED,                                     \
    RECYCLED_NEUTRON_STAR,                           \
    RLOF_ONTO_NS,                                    \
    RUNAWAY,                                         \
    RZAMS,                                           \
    SPEED,                                           \
    SN_TYPE,                                         \
    STELLAR_TYPE,                                    \
    STELLAR_TYPE_NAME,                               \
    STELLAR_TYPE_PREV,                               \
    STELLAR_TYPE_PREV_NAME,                          \
    SUPERNOVA_KICK_VELOCITY_MAGNITUDE_RANDOM_NUMBER, \
    SUPERNOVA_PHI,                                   \
    SUPERNOVA_THETA,                                 \
    TEMPERATURE,                                     \
    TEMPERATURE_POST_COMMON_ENVELOPE,                \
    TEMPERATURE_PRE_COMMON_ENVELOPE,                 \
    THERMAL_TIMESCALE,                               \
    THERMAL_TIMESCALE_POST_COMMON_ENVELOPE,          \
    THERMAL_TIMESCALE_PRE_COMMON_ENVELOPE,           \
    TIME,                                            \
    TIMESCALE_MS,                                    \
    TOTAL_MASS_AT_COMPACT_OBJECT_FORMATION,          \
    TRUE_ANOMALY,                                    \
    ZETA_HURLEY,                                     \
    ZETA_HURLEY_HE,                                  \
    ZETA_SOBERMAN,                                   \
    ZETA_SOBERMAN_HE


// enum class STAR_PROPERTY
// Symbolic names for variables of an individual star that can be selected for printing
// STAR_PROPERTY refers to an individual star of type BaseStar for SSE (differences are where the data comes from, and the column header)
enum class STAR_PROPERTY: int { STAR_PROPERTIES };


//  !!!!!!!!!!!!!!!!!!!!!!!!!!!!!!!!!!!!!!!!!!!!!!!!!!!!!!!!!!!!!!!!!!!!!!!!!!!!!!!!!!!
//  !!!                                                                             !!!
//  !!!   Do not change the following map unless you are adding or deleting a new   !!!
//  !!!   property (or changing the name of an existing property for some reason)   !!!
//  !!!                                                                             !!!
//  !!!             This is not where header strings should be changed!             !!!
/// !!!       This is a lookup table for the logfile definitions file parser.       !!!
//  !!!                                                                             !!!
//  !!!   Header strings are in the following maps, and should be changed there:    !!!
//  !!!                                                                             !!!
//  !!!   std::map<ANY_STAR_PROPERTY, PROPERTY_DETAILS> ANY_STAR_PROPERTY_DETAIL    !!!
//  !!!   std::map<ANY_STAR_PROPERTY, PROPERTY_DETAILS> BINARY_PROPERTY_DETAIL      !!!
//  !!!                                                                             !!!
//  !!!!!!!!!!!!!!!!!!!!!!!!!!!!!!!!!!!!!!!!!!!!!!!!!!!!!!!!!!!!!!!!!!!!!!!!!!!!!!!!!!!

// map STAR PROPERTY to string identifying the property
// for lookup by the printing functions
// this map serves as the lookup for: STAR_PROPERTY, STAR_1_PROPERTY, STAR_2_PROPERTY, SUPERNOVA_PROPERTY, COMPANION_PROPERTY and ANY_STAR_PROPERTY
const COMPASUnorderedMap<STAR_PROPERTY, std::string> STAR_PROPERTY_LABEL = {
    { STAR_PROPERTY::AGE,                                             "AGE" },
    { STAR_PROPERTY::ANGULAR_MOMENTUM,                                "ANGULAR_MOMENTUM" },
    { STAR_PROPERTY::BINDING_ENERGY_AT_COMMON_ENVELOPE,               "BINDING_ENERGY_AT_COMMON_ENVELOPE" },
    { STAR_PROPERTY::BINDING_ENERGY_FIXED,                            "BINDING_ENERGY_FIXED" },
    { STAR_PROPERTY::BINDING_ENERGY_NANJING,                          "BINDING_ENERGY_NANJING" },
    { STAR_PROPERTY::BINDING_ENERGY_POST_COMMON_ENVELOPE,             "BINDING_ENERGY_POST_COMMON_ENVELOPE" },
    { STAR_PROPERTY::BINDING_ENERGY_PRE_COMMON_ENVELOPE,              "BINDING_ENERGY_PRE_COMMON_ENVELOPE" },
    { STAR_PROPERTY::BINDING_ENERGY_LOVERIDGE,                        "BINDING_ENERGY_LOVERIDGE" },
    { STAR_PROPERTY::BINDING_ENERGY_LOVERIDGE_WINDS,                  "BINDING_ENERGY_LOVERIDGE_WINDS" },
    { STAR_PROPERTY::BINDING_ENERGY_KRUCKOW,                          "BINDING_ENERGY_KRUCKOW" },
    { STAR_PROPERTY::CHEMICALLY_HOMOGENEOUS_MAIN_SEQUENCE,            "CHEMICALLY_HOMOGENEOUS_MAIN_SEQUENCE" },
    { STAR_PROPERTY::CO_CORE_MASS,                                    "CO_CORE_MASS" },
    { STAR_PROPERTY::CO_CORE_MASS_AT_COMMON_ENVELOPE,                 "CO_CORE_MASS_AT_COMMON_ENVELOPE" },
    { STAR_PROPERTY::CO_CORE_MASS_AT_COMPACT_OBJECT_FORMATION,        "CO_CORE_MASS_AT_COMPACT_OBJECT_FORMATION" },
    { STAR_PROPERTY::CORE_MASS,                                       "CORE_MASS" },
    { STAR_PROPERTY::CORE_MASS_AT_COMMON_ENVELOPE,                    "CORE_MASS_AT_COMMON_ENVELOPE" },
    { STAR_PROPERTY::CORE_MASS_AT_COMPACT_OBJECT_FORMATION,           "CORE_MASS_AT_COMPACT_OBJECT_FORMATION" },
    { STAR_PROPERTY::DRAWN_KICK_VELOCITY,                             "DRAWN_KICK_VELOCITY" },
    { STAR_PROPERTY::DT,                                              "DT" },
    { STAR_PROPERTY::DYNAMICAL_TIMESCALE,                             "DYNAMICAL_TIMESCALE" },
    { STAR_PROPERTY::DYNAMICAL_TIMESCALE_POST_COMMON_ENVELOPE,        "DYNAMICAL_TIMESCALE_POST_COMMON_ENVELOPE" },
    { STAR_PROPERTY::DYNAMICAL_TIMESCALE_PRE_COMMON_ENVELOPE,         "DYNAMICAL_TIMESCALE_PRE_COMMON_ENVELOPE" },
    { STAR_PROPERTY::ECCENTRIC_ANOMALY,                               "ECCENTRIC_ANOMALY" },
    { STAR_PROPERTY::ENV_MASS,                                        "ENV_MASS" },
    { STAR_PROPERTY::ERROR,                                           "ERROR" },
    { STAR_PROPERTY::EXPERIENCED_CCSN,                                "EXPERIENCED_CCSN" },
    { STAR_PROPERTY::EXPERIENCED_ECSN,                                "EXPERIENCED_ECSN" },
    { STAR_PROPERTY::EXPERIENCED_PISN,                                "EXPERIENCED_PISN" },
    { STAR_PROPERTY::EXPERIENCED_PPISN,                               "EXPERIENCED_PPISN" },
    { STAR_PROPERTY::EXPERIENCED_RLOF,                                "EXPERIENCED_RLOF" },
    { STAR_PROPERTY::EXPERIENCED_SN_TYPE,                             "EXPERIENCED_SN_TYPE" },
    { STAR_PROPERTY::EXPERIENCED_USSN,                                "EXPERIENCED_USSN" },
    { STAR_PROPERTY::FALLBACK_FRACTION,                               "FALLBACK_FRACTION" },
    { STAR_PROPERTY::HE_CORE_MASS,                                    "HE_CORE_MASS" },
    { STAR_PROPERTY::HE_CORE_MASS_AT_COMMON_ENVELOPE,                 "HE_CORE_MASS_AT_COMMON_ENVELOPE" },
    { STAR_PROPERTY::HE_CORE_MASS_AT_COMPACT_OBJECT_FORMATION,        "HE_CORE_MASS_AT_COMPACT_OBJECT_FORMATION" },
    { STAR_PROPERTY::HYDROGEN_POOR,                                   "HYDROGEN_POOR" },
    { STAR_PROPERTY::HYDROGEN_RICH,                                   "HYDROGEN_RICH" },
    { STAR_PROPERTY::ID,                                              "ID" },
    { STAR_PROPERTY::INITIAL_STELLAR_TYPE,                            "STELLAR_TYPE" },
    { STAR_PROPERTY::INITIAL_STELLAR_TYPE_NAME,                       "STELLAR_TYPE_NAME" },
    { STAR_PROPERTY::IS_CCSN,                                         "IS_CCSN" },
    { STAR_PROPERTY::IS_ECSN,                                         "IS_ECSN" },
    { STAR_PROPERTY::IS_PISN,                                         "IS_PISN" },
    { STAR_PROPERTY::IS_PPISN,                                        "IS_PPISN" },
    { STAR_PROPERTY::IS_RLOF,                                         "IS_RLOF" },
    { STAR_PROPERTY::IS_USSN,                                         "IS_USSN" },
    { STAR_PROPERTY::KICK_VELOCITY,                                   "KICK_VELOCITY" },
    { STAR_PROPERTY::LAMBDA_AT_COMMON_ENVELOPE,                       "LAMBDA_AT_COMMON_ENVELOPE" },
    { STAR_PROPERTY::LAMBDA_DEWI,                                     "LAMBDA_DEWI" },
    { STAR_PROPERTY::LAMBDA_FIXED,                                    "LAMBDA_FIXED" },
    { STAR_PROPERTY::LAMBDA_KRUCKOW,                                  "LAMBDA_KRUCKOW" },
    { STAR_PROPERTY::LAMBDA_KRUCKOW_BOTTOM,                           "LAMBDA_KRUCKOW_BOTTOM" },
    { STAR_PROPERTY::LAMBDA_KRUCKOW_MIDDLE,                           "LAMBDA_KRUCKOW_MIDDLE" },
    { STAR_PROPERTY::LAMBDA_KRUCKOW_TOP,                              "LAMBDA_KRUCKOW_TOP" },
    { STAR_PROPERTY::LAMBDA_LOVERIDGE,                                "LAMBDA_LOVERIDGE" },
    { STAR_PROPERTY::LAMBDA_LOVERIDGE_WINDS,                          "LAMBDA_LOVERIDGE_WINDS" },
    { STAR_PROPERTY::LAMBDA_NANJING,                                  "LAMBDA_NANJING" },
    { STAR_PROPERTY::LBV_PHASE_FLAG,                                  "LBV_PHASE_FLAG" },
    { STAR_PROPERTY::LUMINOSITY,                                      "LUMINOSITY" },
    { STAR_PROPERTY::LUMINOSITY_POST_COMMON_ENVELOPE,                 "LUMINOSITY_POST_COMMON_ENVELOPE" },
    { STAR_PROPERTY::LUMINOSITY_PRE_COMMON_ENVELOPE,                  "LUMINOSITY_PRE_COMMON_ENVELOPE" },
    { STAR_PROPERTY::MASS,                                            "MASS" },
    { STAR_PROPERTY::MASS_0,                                          "MASS_0" },
    { STAR_PROPERTY::MASS_LOSS_DIFF,                                  "MASS_LOSS_DIFF" },
    { STAR_PROPERTY::MASS_TRANSFER_CASE_INITIAL,                      "MASS_TRANSFER_CASE_INITIAL" },
    { STAR_PROPERTY::MASS_TRANSFER_DIFF,                              "MASS_TRANSFER_DIFF" },
    { STAR_PROPERTY::MDOT,                                            "MDOT" },
    { STAR_PROPERTY::MEAN_ANOMALY,                                    "MEAN_ANOMALY" },
    { STAR_PROPERTY::METALLICITY,                                     "METALLICITY" },
    { STAR_PROPERTY::MZAMS,                                           "MZAMS" },
    { STAR_PROPERTY::NUCLEAR_TIMESCALE,                               "NUCLEAR_TIMESCALE" },
    { STAR_PROPERTY::NUCLEAR_TIMESCALE_POST_COMMON_ENVELOPE,          "NUCLEAR_TIMESCALE_POST_COMMON_ENVELOPE" },
    { STAR_PROPERTY::NUCLEAR_TIMESCALE_PRE_COMMON_ENVELOPE,           "NUCLEAR_TIMESCALE_PRE_COMMON_ENVELOPE" },
    { STAR_PROPERTY::OMEGA,                                           "OMEGA" },
    { STAR_PROPERTY::OMEGA_BREAK,                                     "OMEGA_BREAK" },
    { STAR_PROPERTY::OMEGA_ZAMS,                                      "OMEGA_ZAMS" },
    { STAR_PROPERTY::ORBITAL_ENERGY_POST_SUPERNOVA,                   "ORBITAL_ENERGY_POST_SUPERNOVA" },
    { STAR_PROPERTY::ORBITAL_ENERGY_PRE_SUPERNOVA,                    "ORBITAL_ENERGY_PRE_SUPERNOVA" },
    { STAR_PROPERTY::PULSAR_MAGNETIC_FIELD,                           "PULSAR_MAGNETIC_FIELD" },
    { STAR_PROPERTY::PULSAR_SPIN_DOWN_RATE,                           "PULSAR_SPIN_DOWN_RATE" },
    { STAR_PROPERTY::PULSAR_SPIN_FREQUENCY,                           "PULSAR_SPIN_FREQUENCY" },
    { STAR_PROPERTY::PULSAR_SPIN_PERIOD,                              "PULSAR_SPIN_PERIOD" },
    { STAR_PROPERTY::RADIAL_EXPANSION_TIMESCALE,                      "RADIAL_EXPANSION_TIMESCALE" },
    { STAR_PROPERTY::RADIAL_EXPANSION_TIMESCALE_POST_COMMON_ENVELOPE, "RADIAL_EXPANSION_TIMESCALE_POST_COMMON_ENVELOPE" },
    { STAR_PROPERTY::RADIAL_EXPANSION_TIMESCALE_PRE_COMMON_ENVELOPE,  "RADIAL_EXPANSION_TIMESCALE_PRE_COMMON_ENVELOPE" },
    { STAR_PROPERTY::RADIUS,                                          "RADIUS" },
    { STAR_PROPERTY::RANDOM_SEED,                                     "RANDOM_SEED" },
    { STAR_PROPERTY::RECYCLED_NEUTRON_STAR,                           "RECYCLED_NEUTRON_STAR" },
    { STAR_PROPERTY::RLOF_ONTO_NS,                                    "RLOF_ONTO_NS" },
    { STAR_PROPERTY::RUNAWAY,                                         "RUNAWAY" },
    { STAR_PROPERTY::RZAMS,                                           "RZAMS" },
    { STAR_PROPERTY::SN_TYPE,                                         "SN_TYPE" },
    { STAR_PROPERTY::SPEED,                                           "SPEED" },
    { STAR_PROPERTY::STELLAR_TYPE,                                    "STELLAR_TYPE" },
    { STAR_PROPERTY::STELLAR_TYPE_NAME,                               "STELLAR_TYPE_NAME" },
    { STAR_PROPERTY::STELLAR_TYPE_PREV,                               "STELLAR_TYPE_PREV" },
    { STAR_PROPERTY::STELLAR_TYPE_PREV_NAME,                          "STELLAR_TYPE_PREV_NAME" },
    { STAR_PROPERTY::SUPERNOVA_KICK_VELOCITY_MAGNITUDE_RANDOM_NUMBER, "SUPERNOVA_KICK_VELOCITY_MAGNITUDE_RANDOM_NUMBER" },
    { STAR_PROPERTY::SUPERNOVA_PHI,                                   "SUPERNOVA_PHI" },
    { STAR_PROPERTY::SUPERNOVA_THETA,                                 "SUPERNOVA_THETA" },
    { STAR_PROPERTY::SPEED,                                           "SPEED" },
    { STAR_PROPERTY::TEMPERATURE,                                     "TEMPERATURE" },
    { STAR_PROPERTY::TEMPERATURE_POST_COMMON_ENVELOPE,                "TEMPERATURE_POST_COMMON_ENVELOPE" },
    { STAR_PROPERTY::TEMPERATURE_PRE_COMMON_ENVELOPE,                 "TEMPERATURE_PRE_COMMON_ENVELOPE" },
    { STAR_PROPERTY::THERMAL_TIMESCALE,                               "THERMAL_TIMESCALE" },
    { STAR_PROPERTY::THERMAL_TIMESCALE_POST_COMMON_ENVELOPE,          "THERMAL_TIMESCALE_POST_COMMON_ENVELOPE" },
    { STAR_PROPERTY::THERMAL_TIMESCALE_PRE_COMMON_ENVELOPE,           "THERMAL_TIMESCALE_PRE_COMMON_ENVELOPE" },
    { STAR_PROPERTY::TIME,                                            "TIME" },
    { STAR_PROPERTY::TIMESCALE_MS,                                    "TIMESCALE_MS" },
    { STAR_PROPERTY::TOTAL_MASS_AT_COMPACT_OBJECT_FORMATION,          "TOTAL_MASS_AT_COMPACT_OBJECT_FORMATION" },
    { STAR_PROPERTY::TRUE_ANOMALY,                                    "TRUE_ANOMALY" },
    { STAR_PROPERTY::ZETA_HURLEY,                                     "ZETA_HURLEY" },
    { STAR_PROPERTY::ZETA_HURLEY_HE,                                  "ZETA_HURLEY_HE" },
    { STAR_PROPERTY::ZETA_SOBERMAN,                                   "ZETA_SOBERMAN" },
    { STAR_PROPERTY::ZETA_SOBERMAN_HE,                                "ZETA_SOBERMAN_HE" }
};


// enum class STAR_1_PROPERTY
// Symbolic names for variables of an individual star that can be selected for printing
// STAR_1_PROPERTY refers to star 1 (of type BinaryConstituentStar) of a binary for BSE (differences are where the data comes from, and the column header)
enum class STAR_1_PROPERTY: int { STAR_PROPERTIES };


// enum class STAR_2_PROPERTY
// Symbolic names for variables of an individual star that can be selected for printing
// STAR_2_PROPERTY refers to star 2 (of type BinaryConstituentStar) of a binary for BSE (differences are where the data comes from, and the column header)
enum class STAR_2_PROPERTY: int { STAR_PROPERTIES };


// enum class SUPERNOVA_PROPERTY
// Symbolic names for variables of an individual star that can be selected for printing
// SUPERNOVA_PROPERTY refers to the supernova star (of type BinaryConstituentStar) of a binary where one star has experienced a SN event for BSE (differences are where the data comes from, and the column header)
enum class SUPERNOVA_PROPERTY: int { STAR_PROPERTIES };


// enum class COMPANION_PROPERTY
// Symbolic names for variables of an individual star that can be selected for printing
// COMPANION_PROPERTY refers to the companion star (of type BinaryConstituentStar) of a binary where one star has experienced a SN event for BSE (differences are where the data comes from, and the column header)
enum class COMPANION_PROPERTY: int { STAR_PROPERTIES };


// enum class ANY_STAR_PROPERTY
// Symbolic names for variables of an individual star that can be selected for printing
// ANY_STAR_PROPERTY refers to the any individual star
enum class ANY_STAR_PROPERTY: int { STAR_PROPERTIES };


// enum class BINARY_PROPERTY
// Symbolic names for variables of binary stars that can be selected for printing
// BINARY_PROPERTY refers to a binary star of type BaseBinaryStar) for BSE
enum class BINARY_PROPERTY: int {
    BE_BINARY_CURRENT_COMPANION_LUMINOSITY,
    BE_BINARY_CURRENT_COMPANION_MASS,
    BE_BINARY_CURRENT_COMPANION_RADIUS,
    BE_BINARY_CURRENT_COMPANION_TEFF,
    BE_BINARY_CURRENT_DT,
    BE_BINARY_CURRENT_ECCENTRICITY,
    BE_BINARY_CURRENT_ID,
    BE_BINARY_CURRENT_NS_MASS,
    BE_BINARY_CURRENT_RANDOM_SEED,
    BE_BINARY_CURRENT_SEPARATION,
    BE_BINARY_CURRENT_TOTAL_TIME,
    CIRCULARIZATION_TIMESCALE,
    COMMON_ENVELOPE_ALPHA,
    COMMON_ENVELOPE_AT_LEAST_ONCE,
    COMMON_ENVELOPE_EVENT_COUNT,
    DIMENSIONLESS_KICK_VELOCITY,
    UNBOUND,
    DOUBLE_CORE_COMMON_ENVELOPE,
    DT,
    ECCENTRICITY,
    ECCENTRICITY_AT_DCO_FORMATION,
    ECCENTRICITY_INITIAL,
    ECCENTRICITY_POST_COMMON_ENVELOPE,
    ECCENTRICITY_PRE_SUPERNOVA,
    ECCENTRICITY_POST_SUPERNOVA,
    ECCENTRICITY_PRE_COMMON_ENVELOPE,
    ECCENTRICITY_PRIME,
    ERROR,
    ID,
    IMMEDIATE_RLOF_POST_COMMON_ENVELOPE,
    LUMINOUS_BLUE_VARIABLE_FACTOR,
    MASS_1_FINAL,
    MASS_1_POST_COMMON_ENVELOPE,
    MASS_1_PRE_COMMON_ENVELOPE,
    MASS_2_FINAL,
    MASS_2_POST_COMMON_ENVELOPE,
    MASS_2_PRE_COMMON_ENVELOPE,
    MASS_ENV_1,
    MASS_ENV_2,
    MASSES_EQUILIBRATED,
    MASSES_EQUILIBRATED_AT_BIRTH,
    MASS_TRANSFER_TRACKER_HISTORY,
    MERGES_IN_HUBBLE_TIME,
    OPTIMISTIC_COMMON_ENVELOPE,
    ORBITAL_ANGULAR_VELOCITY,
    ORBITAL_VELOCITY_PRE_SUPERNOVA,
    ORBITAL_VELOCITY_POST_SUPERNOVA,
    RADIUS_1_POST_COMMON_ENVELOPE,
    RADIUS_1_PRE_COMMON_ENVELOPE,
    RADIUS_2_POST_COMMON_ENVELOPE,
    RADIUS_2_PRE_COMMON_ENVELOPE,
    RANDOM_SEED,
    ROCHE_LOBE_RADIUS_1,
    ROCHE_LOBE_RADIUS_2,
    ROCHE_LOBE_RADIUS_1_POST_COMMON_ENVELOPE,
    ROCHE_LOBE_RADIUS_2_POST_COMMON_ENVELOPE,
    ROCHE_LOBE_RADIUS_1_PRE_COMMON_ENVELOPE,
    ROCHE_LOBE_RADIUS_2_PRE_COMMON_ENVELOPE,
    ROCHE_LOBE_TRACKER_1,
    ROCHE_LOBE_TRACKER_2,
    SECONDARY_TOO_SMALL_FOR_DCO,
    SEMI_MAJOR_AXIS_AT_DCO_FORMATION,
    SEMI_MAJOR_AXIS_INITIAL,
    SEMI_MAJOR_AXIS_POST_COMMON_ENVELOPE,
    SEMI_MAJOR_AXIS_PRE_SUPERNOVA,
    SEMI_MAJOR_AXIS_POST_SUPERNOVA,
    SEMI_MAJOR_AXIS_PRE_SUPERNOVA_RSOL,
    SEMI_MAJOR_AXIS_POST_SUPERNOVA_RSOL,
    SEMI_MAJOR_AXIS_PRE_COMMON_ENVELOPE,
    SEMI_MAJOR_AXIS_PRIME,
    SEMI_MAJOR_AXIS_PRIME_RSOL,
    SIMULTANEOUS_RLOF,
    STABLE_RLOF_POST_COMMON_ENVELOPE,
    STELLAR_MERGER,
    STELLAR_MERGER_AT_BIRTH,
    STELLAR_TYPE_1_POST_COMMON_ENVELOPE,
    STELLAR_TYPE_1_PRE_COMMON_ENVELOPE,
    STELLAR_TYPE_2_POST_COMMON_ENVELOPE,
    STELLAR_TYPE_2_PRE_COMMON_ENVELOPE,
    STELLAR_TYPE_NAME_1_POST_COMMON_ENVELOPE,
    STELLAR_TYPE_NAME_1_PRE_COMMON_ENVELOPE,
    STELLAR_TYPE_NAME_2_POST_COMMON_ENVELOPE,
    STELLAR_TYPE_NAME_2_PRE_COMMON_ENVELOPE,
    SUPERNOVA_STATE,
    SYNCHRONIZATION_TIMESCALE,
    SYSTEMIC_SPEED,
    TIME,
    TIME_TO_COALESCENCE,
    TOTAL_ANGULAR_MOMENTUM_PRIME,
    TOTAL_ENERGY_PRIME,
    WOLF_RAYET_FACTOR,
    ZETA_LOBE,
    ZETA_STAR
};


// map BINARY_PROPERTY to string identifying the property
// for lookup by the printing functions
const COMPASUnorderedMap<BINARY_PROPERTY, std::string> BINARY_PROPERTY_LABEL = {
    { BINARY_PROPERTY::BE_BINARY_CURRENT_COMPANION_LUMINOSITY,             "BE_BINARY_CURRENT_COMPANION_LUMINOSITY" },
    { BINARY_PROPERTY::BE_BINARY_CURRENT_COMPANION_MASS,                   "BE_BINARY_CURRENT_COMPANION_MASS" },
    { BINARY_PROPERTY::BE_BINARY_CURRENT_COMPANION_RADIUS,                 "BE_BINARY_CURRENT_COMPANION_RADIUS" },
    { BINARY_PROPERTY::BE_BINARY_CURRENT_COMPANION_TEFF,                   "BE_BINARY_CURRENT_COMPANION_TEFF" },
    { BINARY_PROPERTY::BE_BINARY_CURRENT_DT,                               "BE_BINARY_CURRENT_DT" },
    { BINARY_PROPERTY::BE_BINARY_CURRENT_ECCENTRICITY,                     "BE_BINARY_CURRENT_ECCENTRICITY" },
    { BINARY_PROPERTY::BE_BINARY_CURRENT_ID,                               "BE_BINARY_CURRENT_ID" },
    { BINARY_PROPERTY::BE_BINARY_CURRENT_NS_MASS,                          "BE_BINARY_CURRENT_NS_MASS" },
    { BINARY_PROPERTY::BE_BINARY_CURRENT_RANDOM_SEED,                      "BE_BINARY_CURRENT_RANDOM_SEED" },
    { BINARY_PROPERTY::BE_BINARY_CURRENT_SEPARATION,                       "BE_BINARY_CURRENT_SEPARATION" },
    { BINARY_PROPERTY::BE_BINARY_CURRENT_TOTAL_TIME,                       "BE_BINARY_CURRENT_TOTAL_TIME" },
    { BINARY_PROPERTY::CIRCULARIZATION_TIMESCALE,                          "CIRCULARIZATION_TIMESCALE" },
    { BINARY_PROPERTY::COMMON_ENVELOPE_ALPHA,                              "COMMON_ENVELOPE_ALPHA" },
    { BINARY_PROPERTY::COMMON_ENVELOPE_AT_LEAST_ONCE,                      "COMMON_ENVELOPE_AT_LEAST_ONCE" },
    { BINARY_PROPERTY::COMMON_ENVELOPE_EVENT_COUNT,                        "COMMON_ENVELOPE_EVENT_COUNT" },
    { BINARY_PROPERTY::DIMENSIONLESS_KICK_VELOCITY,                        "DIMENSIONLESS_KICK_VELOCITY" },
    { BINARY_PROPERTY::UNBOUND,                                            "UNBOUND" },
    { BINARY_PROPERTY::DOUBLE_CORE_COMMON_ENVELOPE,                        "DOUBLE_CORE_COMMON_ENVELOPE" },
    { BINARY_PROPERTY::DT,                                                 "DT" },
    { BINARY_PROPERTY::ECCENTRICITY,                                       "ECCENTRICITY" },
    { BINARY_PROPERTY::ECCENTRICITY_AT_DCO_FORMATION,                      "ECCENTRICITY_AT_DCO_FORMATION" },
    { BINARY_PROPERTY::ECCENTRICITY_INITIAL,                               "ECCENTRICITY_INITIAL" },
    { BINARY_PROPERTY::ECCENTRICITY_POST_COMMON_ENVELOPE,                  "ECCENTRICITY_POST_COMMON_ENVELOPE" },
    { BINARY_PROPERTY::ECCENTRICITY_PRE_SUPERNOVA,                         "ECCENTRICITY_PRE_SUPERNOVA" },
    { BINARY_PROPERTY::ECCENTRICITY_POST_SUPERNOVA,                         "ECCENTRICITY_POST_SUPERNOVA" },
    { BINARY_PROPERTY::ECCENTRICITY_PRE_COMMON_ENVELOPE,                   "ECCENTRICITY_PRE_COMMON_ENVELOPE" },
    { BINARY_PROPERTY::ECCENTRICITY_PRIME,                                 "ECCENTRICITY_PRIME" },
    { BINARY_PROPERTY::ERROR,                                              "ERROR" },
    { BINARY_PROPERTY::ID,                                                 "ID" },
    { BINARY_PROPERTY::IMMEDIATE_RLOF_POST_COMMON_ENVELOPE,                "IMMEDIATE_RLOF_POST_COMMON_ENVELOPE" },
    { BINARY_PROPERTY::LUMINOUS_BLUE_VARIABLE_FACTOR,                      "LUMINOUS_BLUE_VARIABLE_FACTOR" },
    { BINARY_PROPERTY::MASS_1_FINAL,                                       "MASS_1_FINAL" },
    { BINARY_PROPERTY::MASS_1_POST_COMMON_ENVELOPE,                        "MASS_1_POST_COMMON_ENVELOPE" },
    { BINARY_PROPERTY::MASS_1_PRE_COMMON_ENVELOPE,                         "MASS_1_PRE_COMMON_ENVELOPE" },
    { BINARY_PROPERTY::MASS_2_FINAL,                                       "MASS_2_FINAL" },
    { BINARY_PROPERTY::MASS_2_POST_COMMON_ENVELOPE,                        "MASS_2_POST_COMMON_ENVELOPE" },
    { BINARY_PROPERTY::MASS_2_PRE_COMMON_ENVELOPE,                         "MASS_2_PRE_COMMON_ENVELOPE" },
    { BINARY_PROPERTY::MASS_ENV_1,                                         "MASS_ENV_1" },
    { BINARY_PROPERTY::MASS_ENV_2,                                         "MASS_ENV_2" },
    { BINARY_PROPERTY::MASSES_EQUILIBRATED,                                "MASSES_EQUILIBRATED" },
    { BINARY_PROPERTY::MASSES_EQUILIBRATED_AT_BIRTH,                       "MASSES_EQUILIBRATED_AT_BIRTH" },
    { BINARY_PROPERTY::MASS_TRANSFER_TRACKER_HISTORY,                      "MASS_TRANSFER_TRACKER_HISTORY" },
    { BINARY_PROPERTY::MERGES_IN_HUBBLE_TIME,                              "MERGES_IN_HUBBLE_TIME" },
    { BINARY_PROPERTY::OPTIMISTIC_COMMON_ENVELOPE,                         "OPTIMISTIC_COMMON_ENVELOPE" },
    { BINARY_PROPERTY::ORBITAL_ANGULAR_VELOCITY,                           "ORBITAL_ANGULAR_VELOCITY" },
    { BINARY_PROPERTY::ORBITAL_VELOCITY_PRE_SUPERNOVA,                     "ORBITAL_VELOCITY_PRE_SUPERNOVA" },
    { BINARY_PROPERTY::ORBITAL_VELOCITY_POST_SUPERNOVA,                    "ORBITAL_VELOCITY_POST_SUPERNOVA" },
    { BINARY_PROPERTY::RADIUS_1_POST_COMMON_ENVELOPE,                      "RADIUS_1_POST_COMMON_ENVELOPE" },
    { BINARY_PROPERTY::RADIUS_1_PRE_COMMON_ENVELOPE,                       "RADIUS_1_PRE_COMMON_ENVELOPE" },
    { BINARY_PROPERTY::RADIUS_2_POST_COMMON_ENVELOPE,                      "RADIUS_2_POST_COMMON_ENVELOPE" },
    { BINARY_PROPERTY::RADIUS_2_PRE_COMMON_ENVELOPE,                       "RADIUS_2_PRE_COMMON_ENVELOPE" },
    { BINARY_PROPERTY::RANDOM_SEED,                                        "RANDOM_SEED" },
    { BINARY_PROPERTY::ROCHE_LOBE_RADIUS_1,                                "ROCHE_LOBE_RADIUS_1" },
    { BINARY_PROPERTY::ROCHE_LOBE_RADIUS_1_POST_COMMON_ENVELOPE,           "ROCHE_LOBE_RADIUS_1_POST_COMMON_ENVELOPE" },
    { BINARY_PROPERTY::ROCHE_LOBE_RADIUS_1_PRE_COMMON_ENVELOPE,            "ROCHE_LOBE_RADIUS_1_PRE_COMMON_ENVELOPE" },
    { BINARY_PROPERTY::ROCHE_LOBE_RADIUS_2,                                "ROCHE_LOBE_RADIUS_2" },
    { BINARY_PROPERTY::ROCHE_LOBE_RADIUS_2_POST_COMMON_ENVELOPE,           "ROCHE_LOBE_RADIUS_2_POST_COMMON_ENVELOPE" },
    { BINARY_PROPERTY::ROCHE_LOBE_RADIUS_2_PRE_COMMON_ENVELOPE,            "ROCHE_LOBE_RADIUS_2_PRE_COMMON_ENVELOPE" },
    { BINARY_PROPERTY::ROCHE_LOBE_TRACKER_1,                               "ROCHE_LOBE_TRACKER_1" },
    { BINARY_PROPERTY::ROCHE_LOBE_TRACKER_2,                               "ROCHE_LOBE_TRACKER_2" },
    { BINARY_PROPERTY::SECONDARY_TOO_SMALL_FOR_DCO,                        "SECONDARY_TOO_SMALL_FOR_DCO"},
    { BINARY_PROPERTY::SEMI_MAJOR_AXIS_AT_DCO_FORMATION,                   "SEMI_MAJOR_AXIS_AT_DCO_FORMATION" },
    { BINARY_PROPERTY::SEMI_MAJOR_AXIS_INITIAL,                            "SEMI_MAJOR_AXIS_INITIAL" },
    { BINARY_PROPERTY::SEMI_MAJOR_AXIS_POST_COMMON_ENVELOPE,               "SEMI_MAJOR_AXIS_POST_COMMON_ENVELOPE" },
    { BINARY_PROPERTY::SEMI_MAJOR_AXIS_PRE_SUPERNOVA,                      "SEMI_MAJOR_AXIS_PRE_SUPERNOVA" },
    { BINARY_PROPERTY::SEMI_MAJOR_AXIS_POST_SUPERNOVA,                      "SEMI_MAJOR_AXIS_POST_SUPERNOVA" },
    { BINARY_PROPERTY::SEMI_MAJOR_AXIS_PRE_SUPERNOVA_RSOL,                 "SEMI_MAJOR_AXIS_PRE_SUPERNOVA_RSOL" },
    { BINARY_PROPERTY::SEMI_MAJOR_AXIS_POST_SUPERNOVA_RSOL,                 "SEMI_MAJOR_AXIS_POST_SUPERNOVA_RSOL" },
    { BINARY_PROPERTY::SEMI_MAJOR_AXIS_PRE_COMMON_ENVELOPE,                "SEMI_MAJOR_AXIS_PRE_COMMON_ENVELOPE" },
    { BINARY_PROPERTY::SEMI_MAJOR_AXIS_PRIME,                              "SEMI_MAJOR_AXIS_PRIME" },
    { BINARY_PROPERTY::SEMI_MAJOR_AXIS_PRIME_RSOL,                         "SEMI_MAJOR_AXIS_PRIME_RSOL" },
    { BINARY_PROPERTY::SIMULTANEOUS_RLOF,                                  "SIMULTANEOUS_RLOF" },
    { BINARY_PROPERTY::STABLE_RLOF_POST_COMMON_ENVELOPE,                   "STABLE_RLOF_POST_COMMON_ENVELOPE" },
    { BINARY_PROPERTY::STELLAR_MERGER,                                     "STELLAR_MERGER" },
    { BINARY_PROPERTY::STELLAR_MERGER_AT_BIRTH,                            "STELLAR_MERGER_AT_BIRTH" },
    { BINARY_PROPERTY::STELLAR_TYPE_1_POST_COMMON_ENVELOPE,                "STELLAR_TYPE_1_POST_COMMON_ENVELOPE" },
    { BINARY_PROPERTY::STELLAR_TYPE_1_PRE_COMMON_ENVELOPE,                 "STELLAR_TYPE_1_PRE_COMMON_ENVELOPE" },
    { BINARY_PROPERTY::STELLAR_TYPE_2_POST_COMMON_ENVELOPE,                "STELLAR_TYPE_2_POST_COMMON_ENVELOPE" },
    { BINARY_PROPERTY::STELLAR_TYPE_2_PRE_COMMON_ENVELOPE,                 "STELLAR_TYPE_2_PRE_COMMON_ENVELOPE" },
    { BINARY_PROPERTY::STELLAR_TYPE_NAME_1_POST_COMMON_ENVELOPE,           "STELLAR_TYPE_NAME_1_POST_COMMON_ENVELOPE" },
    { BINARY_PROPERTY::STELLAR_TYPE_NAME_1_PRE_COMMON_ENVELOPE,            "STELLAR_TYPE_NAME_1_PRE_COMMON_ENVELOPE" },
    { BINARY_PROPERTY::STELLAR_TYPE_NAME_2_POST_COMMON_ENVELOPE,           "STELLAR_TYPE_NAME_2_POST_COMMON_ENVELOPE" },
    { BINARY_PROPERTY::STELLAR_TYPE_NAME_2_PRE_COMMON_ENVELOPE,            "STELLAR_TYPE_NAME_2_PRE_COMMON_ENVELOPE" },
    { BINARY_PROPERTY::SUPERNOVA_STATE,                                    "SUPERNOVA_STATE" },
    { BINARY_PROPERTY::SYNCHRONIZATION_TIMESCALE,                          "SYNCHRONIZATION_TIMESCALE" },
    { BINARY_PROPERTY::SYSTEMIC_SPEED,                                     "SYSTEMIC_SPEED" },
    { BINARY_PROPERTY::TIME,                                               "TIME" },
    { BINARY_PROPERTY::TIME_TO_COALESCENCE,                                "TIME_TO_COALESCENCE" },
    { BINARY_PROPERTY::TOTAL_ANGULAR_MOMENTUM_PRIME,                       "TOTAL_ANGULAR_MOMENTUM_PRIME" },
    { BINARY_PROPERTY::TOTAL_ENERGY_PRIME,                                 "TOTAL_ENERGY_PRIME" },
    { BINARY_PROPERTY::WOLF_RAYET_FACTOR,                                  "WOLF_RAYET_FACTOR" },
    { BINARY_PROPERTY::ZETA_LOBE,                                          "ZETA_LOBE" },
    { BINARY_PROPERTY::ZETA_STAR,                                          "ZETA_STAR" }
};


// enum class PROGRAM_OPTION
// Symbolic names for program option values
enum class PROGRAM_OPTION: int {
    KICK_VELOCITY_DISTRIBUTION_SIGMA_CCSN_BH,
    KICK_VELOCITY_DISTRIBUTION_SIGMA_CCSN_NS,
    KICK_VELOCITY_DISTRIBUTION_SIGMA_FOR_ECSN,
    KICK_VELOCITY_DISTRIBUTION_SIGMA_FOR_USSN,
    RANDOM_SEED
};


// map PROGRAM_OPTION to string identifying the property
// for lookup by the printing functions
const COMPASUnorderedMap<PROGRAM_OPTION, std::string> PROGRAM_OPTION_LABEL = {
    { PROGRAM_OPTION::KICK_VELOCITY_DISTRIBUTION_SIGMA_CCSN_BH,  "KICK_VELOCITY_DISTRIBUTION_SIGMA_CCSN_BH" },
    { PROGRAM_OPTION::KICK_VELOCITY_DISTRIBUTION_SIGMA_CCSN_NS,  "KICK_VELOCITY_DISTRIBUTION_SIGMA_CCSN_NS" },
    { PROGRAM_OPTION::KICK_VELOCITY_DISTRIBUTION_SIGMA_FOR_ECSN, "KICK_VELOCITY_DISTRIBUTION_SIGMA_FOR_ECSN" },
    { PROGRAM_OPTION::KICK_VELOCITY_DISTRIBUTION_SIGMA_FOR_USSN, "KICK_VELOCITY_DISTRIBUTION_SIGMA_FOR_USSN" },
    { PROGRAM_OPTION::RANDOM_SEED,                               "RANDOM_SEED" }
};


enum class ANY_PROPERTY_TYPE: int { T_STAR_1_PROPERTY, T_STAR_2_PROPERTY, T_SUPERNOVA_PROPERTY, T_COMPANION_PROPERTY, T_STAR_PROPERTY, T_BINARY_PROPERTY, T_PROGRAM_OPTION };

typedef boost::variant<STAR_1_PROPERTY, STAR_2_PROPERTY, SUPERNOVA_PROPERTY, COMPANION_PROPERTY, STAR_PROPERTY, BINARY_PROPERTY, PROGRAM_OPTION> T_ANY_PROPERTY;
typedef boost::variant<STAR_1_PROPERTY, STAR_2_PROPERTY, SUPERNOVA_PROPERTY, COMPANION_PROPERTY, STAR_PROPERTY                                 > T_ANY_STAR_PROPERTY;
typedef boost::variant<STAR_1_PROPERTY, STAR_2_PROPERTY, SUPERNOVA_PROPERTY, COMPANION_PROPERTY                                                > T_ANY_BINARY_CONSTITUENT_PROPERTY;
typedef boost::variant<STAR_1_PROPERTY, STAR_2_PROPERTY, SUPERNOVA_PROPERTY, COMPANION_PROPERTY,                BINARY_PROPERTY                > T_ANY_BINARY_PROPERTY;


typedef std::vector<T_ANY_PROPERTY> ANY_PROPERTY_VECTOR;


class VariantPropertyType: public boost::static_visitor<ANY_PROPERTY_TYPE> {
public:
  ANY_PROPERTY_TYPE operator()(STAR_PROPERTY   prop)    const { return ANY_PROPERTY_TYPE::T_STAR_PROPERTY;   }
  ANY_PROPERTY_TYPE operator()(STAR_1_PROPERTY prop)    const { return ANY_PROPERTY_TYPE::T_STAR_1_PROPERTY; }
  ANY_PROPERTY_TYPE operator()(STAR_2_PROPERTY prop)    const { return ANY_PROPERTY_TYPE::T_STAR_2_PROPERTY; }
  ANY_PROPERTY_TYPE operator()(SUPERNOVA_PROPERTY prop) const { return ANY_PROPERTY_TYPE::T_SUPERNOVA_PROPERTY; }
  ANY_PROPERTY_TYPE operator()(COMPANION_PROPERTY prop) const { return ANY_PROPERTY_TYPE::T_COMPANION_PROPERTY; }
  ANY_PROPERTY_TYPE operator()(BINARY_PROPERTY prop)    const { return ANY_PROPERTY_TYPE::T_BINARY_PROPERTY; }
  ANY_PROPERTY_TYPE operator()(PROGRAM_OPTION prop)     const { return ANY_PROPERTY_TYPE::T_PROGRAM_OPTION; }
};


// typedef for property details
// the property details provide information about the property to assist in printing the property value
// the property_details tuple contains:
//
//   <data type, header string, units string, output field width, output field precision>
//
// where:
//
//    data type       is, as the name suggest, the data type of the property, from the TYPENAME enum class (above)
//    header string   is the string to be printed as the column header for the property
//    units string    is the string to be printed as the units header for the property
//    field width     is the printf() field width of the property (meaning varies per the data type, refer to printf() documentation)
//    field precision is the printf() field precision of the property (meaning varies per the data type, refer to printf() documentation)
typedef std::tuple<TYPENAME, std::string, std::string, int, int> PROPERTY_DETAILS;


// enum class ANY_STAR_PROPERTY_DETAIL
// Records the details of STELLAR properties.  The STELLAR properties are those that pertain
// to individual stars, whether they be a single star being evolved for SSE, or one of the
// constituent stars being evolved as part of a binary for BSE
const std::map<ANY_STAR_PROPERTY, PROPERTY_DETAILS> ANY_STAR_PROPERTY_DETAIL = {
    { ANY_STAR_PROPERTY::AGE,                                               { TYPENAME::DOUBLE,         "Age",                  "Myr",              16, 8 }},
    { ANY_STAR_PROPERTY::ANGULAR_MOMENTUM,                                  { TYPENAME::DOUBLE,         "Ang_Momentum",         "Msol*AU^2*yr^-1",  14, 6 }},
    { ANY_STAR_PROPERTY::BINDING_ENERGY_AT_COMMON_ENVELOPE,                 { TYPENAME::DOUBLE,         "Binding_Energy@CE",    "erg",              14, 6 }},
    { ANY_STAR_PROPERTY::BINDING_ENERGY_FIXED,                              { TYPENAME::DOUBLE,         "BE_Fixed",             "erg",              14, 6 }},
    { ANY_STAR_PROPERTY::BINDING_ENERGY_NANJING,                            { TYPENAME::DOUBLE,         "BE_Nanjing",           "erg",              14, 6 }},
    { ANY_STAR_PROPERTY::BINDING_ENERGY_POST_COMMON_ENVELOPE,               { TYPENAME::DOUBLE,         "Binding_Energy>CE",    "erg",              14, 6 }},
    { ANY_STAR_PROPERTY::BINDING_ENERGY_PRE_COMMON_ENVELOPE,                { TYPENAME::DOUBLE,         "Binding_Energy<CE",    "erg",              14, 6 }},
    { ANY_STAR_PROPERTY::BINDING_ENERGY_LOVERIDGE,                          { TYPENAME::DOUBLE,         "BE_Loveridge",         "erg",              14, 6 }},
    { ANY_STAR_PROPERTY::BINDING_ENERGY_LOVERIDGE_WINDS,                    { TYPENAME::DOUBLE,         "BE_Loveridge_Winds",   "erg",              14, 6 }},
    { ANY_STAR_PROPERTY::BINDING_ENERGY_KRUCKOW,                            { TYPENAME::DOUBLE,         "BE_Kruckow",           "erg",              14, 6 }},
    { ANY_STAR_PROPERTY::CHEMICALLY_HOMOGENEOUS_MAIN_SEQUENCE,              { TYPENAME::BOOL,           "CH_on_MS",             "State",             0, 0 }},
    { ANY_STAR_PROPERTY::CO_CORE_MASS,                                      { TYPENAME::DOUBLE,         "Mass_CO_Core",         "Msol",             14, 6 }},
    { ANY_STAR_PROPERTY::CO_CORE_MASS_AT_COMMON_ENVELOPE,                   { TYPENAME::DOUBLE,         "Mass_CO_Core@CE",      "Msol",             14, 6 }},
    { ANY_STAR_PROPERTY::CO_CORE_MASS_AT_COMPACT_OBJECT_FORMATION,          { TYPENAME::DOUBLE,         "Mass_CO_Core@CO",      "Msol",             14, 6 }},
    { ANY_STAR_PROPERTY::CORE_MASS,                                         { TYPENAME::DOUBLE,         "Mass_Core",            "Msol",             14, 6 }},
    { ANY_STAR_PROPERTY::CORE_MASS_AT_COMMON_ENVELOPE,                      { TYPENAME::DOUBLE,         "Mass_Core@CE",         "Msol",             14, 6 }},
    { ANY_STAR_PROPERTY::CORE_MASS_AT_COMPACT_OBJECT_FORMATION,             { TYPENAME::DOUBLE,         "Mass_Core@CO",         "Msol",             14, 6 }},
    { ANY_STAR_PROPERTY::DRAWN_KICK_VELOCITY,                               { TYPENAME::DOUBLE,         "Drawn_Kick_Velocity",  "kms^-1",           14, 6 }},
    { ANY_STAR_PROPERTY::DT,                                                { TYPENAME::DOUBLE,         "dT",                   "Myr",              16, 8 }},
    { ANY_STAR_PROPERTY::DYNAMICAL_TIMESCALE,                               { TYPENAME::DOUBLE,         "Tau_Dynamical",        "Myr",              16, 8 }},
    { ANY_STAR_PROPERTY::DYNAMICAL_TIMESCALE_POST_COMMON_ENVELOPE,          { TYPENAME::DOUBLE,         "Tau_Dynamical>CE",     "Myr",              16, 8 }},
    { ANY_STAR_PROPERTY::DYNAMICAL_TIMESCALE_PRE_COMMON_ENVELOPE,           { TYPENAME::DOUBLE,         "Tau_Dynamical<CE",     "Myr",              16, 8 }},
    { ANY_STAR_PROPERTY::ECCENTRIC_ANOMALY,                                 { TYPENAME::DOUBLE,         "Eccentric_Anomaly",    "-",                14, 6 }},
    { ANY_STAR_PROPERTY::ENV_MASS,                                          { TYPENAME::DOUBLE,         "Mass_Env",             "Msol",             14, 6 }},
    { ANY_STAR_PROPERTY::ERROR,                                             { TYPENAME::ERROR,          "Error",                "-",                 4, 1 }},
    { ANY_STAR_PROPERTY::EXPERIENCED_CCSN,                                  { TYPENAME::BOOL,           "Experienced_CCSN",     "Event",             0, 0 }},
    { ANY_STAR_PROPERTY::EXPERIENCED_ECSN,                                  { TYPENAME::BOOL,           "Experienced_ECSN",     "Event",             0, 0 }},
    { ANY_STAR_PROPERTY::EXPERIENCED_PISN,                                  { TYPENAME::BOOL,           "Experienced_PISN",     "Event",             0, 0 }},
    { ANY_STAR_PROPERTY::EXPERIENCED_PPISN,                                 { TYPENAME::BOOL,           "Experienced_PPISN",    "Event",             0, 0 }},
    { ANY_STAR_PROPERTY::EXPERIENCED_RLOF,                                  { TYPENAME::BOOL,           "Experienced_RLOF",     "Event",             0, 0 }},
    { ANY_STAR_PROPERTY::EXPERIENCED_SN_TYPE,                               { TYPENAME::SN_EVENT,       "Experienced_SN_Type",  "-",                 4, 1 }},
    { ANY_STAR_PROPERTY::EXPERIENCED_USSN,                                  { TYPENAME::BOOL,           "Experienced_USSN",     "Event",             0, 0 }},
    { ANY_STAR_PROPERTY::FALLBACK_FRACTION,                                 { TYPENAME::DOUBLE,         "Fallback_Fraction",    "-",                14, 6 }},
    { ANY_STAR_PROPERTY::HE_CORE_MASS,                                      { TYPENAME::DOUBLE,         "Mass_He_Core",         "Msol",             14, 6 }},
    { ANY_STAR_PROPERTY::HE_CORE_MASS_AT_COMMON_ENVELOPE,                   { TYPENAME::DOUBLE,         "Mass_He_Core@CE",      "Msol",             14, 6 }},
    { ANY_STAR_PROPERTY::HE_CORE_MASS_AT_COMPACT_OBJECT_FORMATION,          { TYPENAME::DOUBLE,         "Mass_He_Core@CO",      "Msol",             14, 6 }},
    { ANY_STAR_PROPERTY::HYDROGEN_POOR,                                     { TYPENAME::BOOL,           "Hydrogen_Poor",        "State",             0, 0 }},   // JR: todo: have left these as HRICH and HPOOR for backward compatibility
    { ANY_STAR_PROPERTY::HYDROGEN_RICH,                                     { TYPENAME::BOOL,           "Hydrogen_Rich",        "State",             0, 0 }},   // JR: todo: have left these as HRICH and HPOOR for backward compatibility
    { ANY_STAR_PROPERTY::ID,                                                { TYPENAME::OBJECT_ID,      "ID",                   "-",                12, 1 }},
    { ANY_STAR_PROPERTY::INITIAL_STELLAR_TYPE,                              { TYPENAME::STELLAR_TYPE,   "Stellar_Type@ZAMS",    "-",                 4, 1 }},
    { ANY_STAR_PROPERTY::INITIAL_STELLAR_TYPE_NAME,                         { TYPENAME::STRING,         "Stellar_Type@ZAMS",    "-",                42, 1 }},
    { ANY_STAR_PROPERTY::IS_CCSN,                                           { TYPENAME::BOOL,           "CCSN",                 "State",             0, 0 }},
    { ANY_STAR_PROPERTY::IS_ECSN,                                           { TYPENAME::BOOL,           "ECSN",                 "State",             0, 0 }},
    { ANY_STAR_PROPERTY::IS_PISN,                                           { TYPENAME::BOOL,           "PISN",                 "State",             0, 0 }},
    { ANY_STAR_PROPERTY::IS_PPISN,                                          { TYPENAME::BOOL,           "PPISN",                "State",             0, 0 }},
    { ANY_STAR_PROPERTY::IS_RLOF,                                           { TYPENAME::BOOL,           "RLOF",                 "State",             0, 0 }},
    { ANY_STAR_PROPERTY::IS_USSN,                                           { TYPENAME::BOOL,           "USSN",                 "State",             0, 0 }},
    { ANY_STAR_PROPERTY::KICK_VELOCITY,                                     { TYPENAME::DOUBLE,         "Applied_Kick_Velocity","kms^-1",           14, 6 }},
    { ANY_STAR_PROPERTY::LAMBDA_AT_COMMON_ENVELOPE,                         { TYPENAME::DOUBLE,         "Lambda@CE",            "-",                14, 6 }},
    { ANY_STAR_PROPERTY::LAMBDA_DEWI,                                       { TYPENAME::DOUBLE,         "Dewi",                 "-",                14, 6 }},
    { ANY_STAR_PROPERTY::LAMBDA_FIXED,                                      { TYPENAME::DOUBLE,         "Lambda_Fixed",         "-",                14, 6 }},
    { ANY_STAR_PROPERTY::LAMBDA_KRUCKOW,                                    { TYPENAME::DOUBLE,         "Kruckow",              "-",                14, 6 }},
    { ANY_STAR_PROPERTY::LAMBDA_KRUCKOW_BOTTOM,                             { TYPENAME::DOUBLE,         "Kruckow_Bottom",       "-",                14, 6 }},
    { ANY_STAR_PROPERTY::LAMBDA_KRUCKOW_MIDDLE,                             { TYPENAME::DOUBLE,         "Kruckow_Middle",       "-",                14, 6 }},
    { ANY_STAR_PROPERTY::LAMBDA_KRUCKOW_TOP,                                { TYPENAME::DOUBLE,         "Kruckow_Top",          "-",                14, 6 }},
    { ANY_STAR_PROPERTY::LAMBDA_LOVERIDGE,                                  { TYPENAME::DOUBLE,         "Loveridge",            "-",                14, 6 }},
    { ANY_STAR_PROPERTY::LAMBDA_LOVERIDGE_WINDS,                            { TYPENAME::DOUBLE,         "Loveridge_Winds",      "-",                14, 6 }},
    { ANY_STAR_PROPERTY::LAMBDA_NANJING,                                    { TYPENAME::DOUBLE,         "Lambda_Nanjing",       "-",                14, 6 }},
    { ANY_STAR_PROPERTY::LBV_PHASE_FLAG,                                    { TYPENAME::BOOL,           "LBV_Phase_Flag",       "Event",             0, 0 }},
    { ANY_STAR_PROPERTY::LUMINOSITY,                                        { TYPENAME::DOUBLE,         "Luminosity",           "Lsol",             14, 6 }},
    { ANY_STAR_PROPERTY::LUMINOSITY_POST_COMMON_ENVELOPE,                   { TYPENAME::DOUBLE,         "Luminosity>CE",        "Lsol",             14, 6 }},
    { ANY_STAR_PROPERTY::LUMINOSITY_PRE_COMMON_ENVELOPE,                    { TYPENAME::DOUBLE,         "Luminosity<CE",        "Lsol",             14, 6 }},
    { ANY_STAR_PROPERTY::MASS,                                              { TYPENAME::DOUBLE,         "Mass",                 "Msol",             14, 6 }},
    { ANY_STAR_PROPERTY::MASS_0,                                            { TYPENAME::DOUBLE,         "Mass_0",               "Msol",             14, 6 }},
    { ANY_STAR_PROPERTY::MASS_LOSS_DIFF,                                    { TYPENAME::DOUBLE,         "dmWinds",              "Msol",             14, 6 }},
    { ANY_STAR_PROPERTY::MASS_TRANSFER_CASE_INITIAL,                        { TYPENAME::MT_CASE,        "MT_Case",              "-",                 4, 1 }},
    { ANY_STAR_PROPERTY::MASS_TRANSFER_DIFF,                                { TYPENAME::DOUBLE,         "dmMT",                 "Msol",             14, 6 }},
    { ANY_STAR_PROPERTY::MDOT,                                              { TYPENAME::DOUBLE,         "Mdot",                 "Msol yr^-1",       14, 6 }},
    { ANY_STAR_PROPERTY::METALLICITY,                                       { TYPENAME::DOUBLE,         "Metallicity@ZAMS",     "-",                14, 6 }},
    { ANY_STAR_PROPERTY::MZAMS,                                             { TYPENAME::DOUBLE,         "Mass@ZAMS",            "Msol",             14, 6 }},
    { ANY_STAR_PROPERTY::NUCLEAR_TIMESCALE,                                 { TYPENAME::DOUBLE,         "Tau_Nuclear",          "Myr",              16, 8 }},
    { ANY_STAR_PROPERTY::NUCLEAR_TIMESCALE_POST_COMMON_ENVELOPE,            { TYPENAME::DOUBLE,         "Tau_Nuclear>CE",       "Myr",              16, 8 }},
    { ANY_STAR_PROPERTY::NUCLEAR_TIMESCALE_PRE_COMMON_ENVELOPE,             { TYPENAME::DOUBLE,         "Tau_Nuclear<CE",       "Myr",              16, 8 }},
    { ANY_STAR_PROPERTY::OMEGA,                                             { TYPENAME::DOUBLE,         "Omega",                "yr^-1",            14, 6 }},
    { ANY_STAR_PROPERTY::OMEGA_BREAK,                                       { TYPENAME::DOUBLE,         "Omega_Break",          "yr^-1",            14, 6 }},
    { ANY_STAR_PROPERTY::OMEGA_ZAMS,                                        { TYPENAME::DOUBLE,         "Omega@ZAMS",           "yr^-1",            14, 6 }},
    { ANY_STAR_PROPERTY::ORBITAL_ENERGY_POST_SUPERNOVA,                     { TYPENAME::DOUBLE,         "Orbital_Energy>SN",    "Msol^2AU^-1",      14, 6 }},
    { ANY_STAR_PROPERTY::ORBITAL_ENERGY_PRE_SUPERNOVA,                      { TYPENAME::DOUBLE,         "Orbital_Energy<SN",    "Msol^2AU^-1",      14, 6 }},
    { ANY_STAR_PROPERTY::PULSAR_MAGNETIC_FIELD,                             { TYPENAME::DOUBLE,         "Pulsar_Mag_Field",     "Tesla",            14, 6 }},
    { ANY_STAR_PROPERTY::PULSAR_SPIN_DOWN_RATE,                             { TYPENAME::DOUBLE,         "Pulsar_Spin_Down",     "rad/s^2",          14, 6 }},
    { ANY_STAR_PROPERTY::PULSAR_SPIN_FREQUENCY,                             { TYPENAME::DOUBLE,         "Pulsar_Spin_Freq",     "rad/s",            14, 6 }},
    { ANY_STAR_PROPERTY::PULSAR_SPIN_PERIOD,                                { TYPENAME::DOUBLE,         "Pulsar_Spin_Period",   "ms",               14, 6 }},
    { ANY_STAR_PROPERTY::RADIAL_EXPANSION_TIMESCALE,                        { TYPENAME::DOUBLE,         "Tau_Radial",           "Myr",              16, 8 }},
    { ANY_STAR_PROPERTY::RADIAL_EXPANSION_TIMESCALE_POST_COMMON_ENVELOPE,   { TYPENAME::DOUBLE,         "Tau_Radial>CE",        "Myr",              16, 8 }},
    { ANY_STAR_PROPERTY::RADIAL_EXPANSION_TIMESCALE_PRE_COMMON_ENVELOPE,    { TYPENAME::DOUBLE,         "Tau_Radial<CE",        "Myr",              16, 8 }},
    { ANY_STAR_PROPERTY::RADIUS,                                            { TYPENAME::DOUBLE,         "Radius",               "Rsol",             14, 6 }},
    { ANY_STAR_PROPERTY::RANDOM_SEED,                                       { TYPENAME::ULONGINT,       "SEED",                 "-",                12, 1 }},
    { ANY_STAR_PROPERTY::RECYCLED_NEUTRON_STAR,                             { TYPENAME::BOOL,           "Recycled_NS",          "Event",             0, 0 }},
    { ANY_STAR_PROPERTY::RLOF_ONTO_NS,                                      { TYPENAME::BOOL,           "RLOF->NS",             "Event",             0, 0 }},
    { ANY_STAR_PROPERTY::RUNAWAY,                                           { TYPENAME::BOOL,           "Runaway",              "Event",             0, 0 }},
    { ANY_STAR_PROPERTY::RZAMS,                                             { TYPENAME::DOUBLE,         "R@ZAMS",                "Rsol",            14, 6 }},
    { ANY_STAR_PROPERTY::SN_TYPE,                                           { TYPENAME::SN_EVENT,       "SN_Type",              "-",                 4, 1 }},
    { ANY_STAR_PROPERTY::SPEED,                                             { TYPENAME::DOUBLE,         "ComponentSpeed",       "kms^-1",           14, 6 }},
    { ANY_STAR_PROPERTY::STELLAR_TYPE,                                      { TYPENAME::STELLAR_TYPE,   "Stellar_Type",         "-",                 4, 1 }},
    { ANY_STAR_PROPERTY::STELLAR_TYPE_NAME,                                 { TYPENAME::STRING,         "Stellar_Type",         "-",                42, 1 }},
    { ANY_STAR_PROPERTY::STELLAR_TYPE_PREV,                                 { TYPENAME::STELLAR_TYPE,   "Stellar_Type_Prev",    "-",                 4, 1 }},
    { ANY_STAR_PROPERTY::STELLAR_TYPE_PREV_NAME,                            { TYPENAME::STRING,         "Stellar_Type_Prev",    "-",                42, 1 }},
    { ANY_STAR_PROPERTY::SUPERNOVA_KICK_VELOCITY_MAGNITUDE_RANDOM_NUMBER,   { TYPENAME::DOUBLE,         "SN_Kick_Magnitude_Random_Number", "-",     14, 6 }},
    { ANY_STAR_PROPERTY::MEAN_ANOMALY,                                      { TYPENAME::DOUBLE,         "SN_Kick_Mean_Anomaly", "-",                14, 6 }},
    { ANY_STAR_PROPERTY::SUPERNOVA_PHI,                                     { TYPENAME::DOUBLE,         "SN_Kick_Phi",          "-",                14, 6 }},
    { ANY_STAR_PROPERTY::SUPERNOVA_THETA,                                   { TYPENAME::DOUBLE,         "SN_Kick_Theta",        "-",                14, 6 }},
    { ANY_STAR_PROPERTY::TEMPERATURE,                                       { TYPENAME::DOUBLE,         "Teff",                 "K",             14, 6 }},
    { ANY_STAR_PROPERTY::TEMPERATURE_POST_COMMON_ENVELOPE,                  { TYPENAME::DOUBLE,         "Teff>CE",              "K",             14, 6 }},
    { ANY_STAR_PROPERTY::TEMPERATURE_PRE_COMMON_ENVELOPE,                   { TYPENAME::DOUBLE,         "Teff<CE",              "K",             14, 6 }},
    { ANY_STAR_PROPERTY::THERMAL_TIMESCALE,                                 { TYPENAME::DOUBLE,         "Tau_Thermal",          "Myr",              16, 8 }},
    { ANY_STAR_PROPERTY::THERMAL_TIMESCALE_POST_COMMON_ENVELOPE,            { TYPENAME::DOUBLE,         "Tau_Thermal>CE",       "Myr",              16, 8 }},
    { ANY_STAR_PROPERTY::THERMAL_TIMESCALE_PRE_COMMON_ENVELOPE,             { TYPENAME::DOUBLE,         "Tau_Thermal<CE",       "Myr",              16, 8 }},
    { ANY_STAR_PROPERTY::TIME,                                              { TYPENAME::DOUBLE,         "Time",                 "Myr",              16, 8 }},
    { ANY_STAR_PROPERTY::TIMESCALE_MS,                                      { TYPENAME::DOUBLE,         "tMS",                  "Myr",              16, 8 }},
    { ANY_STAR_PROPERTY::TOTAL_MASS_AT_COMPACT_OBJECT_FORMATION,            { TYPENAME::DOUBLE,         "Mass_Total@CO",        "Msol",             14, 6 }},
    { ANY_STAR_PROPERTY::TRUE_ANOMALY,                                      { TYPENAME::DOUBLE,         "True_Anomaly(psi)",    "-",                14, 6 }},
    { ANY_STAR_PROPERTY::ZETA_HURLEY,                                       { TYPENAME::DOUBLE,         "Zeta_Hurley",          "-",                14, 6 }},
    { ANY_STAR_PROPERTY::ZETA_HURLEY_HE,                                    { TYPENAME::DOUBLE,         "Zeta_Hurley_He",       "-",                14, 6 }},
    { ANY_STAR_PROPERTY::ZETA_SOBERMAN,                                     { TYPENAME::DOUBLE,         "Zeta_Soberman",        "-",                14, 6 }},
    { ANY_STAR_PROPERTY::ZETA_SOBERMAN_HE,                                  { TYPENAME::DOUBLE,         "Zeta_SoberMan_He",     "-",                14, 6 }}
};

// enum class BINARY_PROPERTY_DETAIL
// Records the details of BINARY properties.  The BINARY properties are those that pertain
// to exclusively to a binary star - not the constituent stars that make up the binary
const std::map<BINARY_PROPERTY, PROPERTY_DETAILS> BINARY_PROPERTY_DETAIL = {
    { BINARY_PROPERTY::BE_BINARY_CURRENT_COMPANION_LUMINOSITY,              { TYPENAME::DOUBLE,         "Companion_Lum",        "Lsol",             14, 6 }},
    { BINARY_PROPERTY::BE_BINARY_CURRENT_COMPANION_MASS,                    { TYPENAME::DOUBLE,         "Companion_Mass",       "Msol",             14, 6 }},
    { BINARY_PROPERTY::BE_BINARY_CURRENT_COMPANION_RADIUS,                  { TYPENAME::DOUBLE,         "Companion_Radius",     "Rsol",             14, 6 }},
    { BINARY_PROPERTY::BE_BINARY_CURRENT_COMPANION_TEFF,                    { TYPENAME::DOUBLE,         "Companion_Teff",       "K",             14, 6 }},
    { BINARY_PROPERTY::BE_BINARY_CURRENT_DT,                                { TYPENAME::DOUBLE,         "dT",                   "Myr",              16, 8 }},
    { BINARY_PROPERTY::BE_BINARY_CURRENT_ECCENTRICITY,                      { TYPENAME::DOUBLE,         "Eccentricity",         "-",                14, 6 }},
    { BINARY_PROPERTY::BE_BINARY_CURRENT_ID,                                { TYPENAME::OBJECT_ID,      "ID",                   "-",                12, 1 }},
    { BINARY_PROPERTY::BE_BINARY_CURRENT_NS_MASS,                           { TYPENAME::DOUBLE,         "NS_Mass",              "Msol",             14, 6 }},
    { BINARY_PROPERTY::BE_BINARY_CURRENT_RANDOM_SEED,                       { TYPENAME::ULONGINT,       "SEED",                 "-",                12, 1 }},
    { BINARY_PROPERTY::BE_BINARY_CURRENT_SEPARATION,                        { TYPENAME::DOUBLE,         "Separation",           "Rsol",             14, 6 }},
    { BINARY_PROPERTY::BE_BINARY_CURRENT_TOTAL_TIME,                        { TYPENAME::DOUBLE,         "Total_Time",           "Myr",              16, 8 }},
    { BINARY_PROPERTY::CIRCULARIZATION_TIMESCALE,                           { TYPENAME::DOUBLE,         "Tau_Circ",             "Myr",              16, 8 }},
    { BINARY_PROPERTY::COMMON_ENVELOPE_ALPHA,                               { TYPENAME::DOUBLE,         "CE_Alpha",             "-",                14, 6 }},
    { BINARY_PROPERTY::COMMON_ENVELOPE_AT_LEAST_ONCE,                       { TYPENAME::BOOL,           "CEE",                  "Event",             0, 0 }},
    { BINARY_PROPERTY::COMMON_ENVELOPE_EVENT_COUNT,                         { TYPENAME::UINT,           "CE_Event_Count",       "Count",             6, 1 }},
    { BINARY_PROPERTY::DIMENSIONLESS_KICK_VELOCITY,                         { TYPENAME::DOUBLE,         "Kick_Velocity(uK)",    "-",                14, 6 }},
    { BINARY_PROPERTY::UNBOUND,                                             { TYPENAME::BOOL,           "Unbound>SN",           "State",             0, 0 }},
    { BINARY_PROPERTY::DOUBLE_CORE_COMMON_ENVELOPE,                         { TYPENAME::BOOL,           "Double_Core_CE",       "Event",             0, 0 }},
    { BINARY_PROPERTY::DT,                                                  { TYPENAME::DOUBLE,         "dT",                   "Myr",              16, 8 }},
    { BINARY_PROPERTY::ECCENTRICITY,                                        { TYPENAME::DOUBLE,         "Eccentricity",         "-",                14, 6 }},
    { BINARY_PROPERTY::ECCENTRICITY_AT_DCO_FORMATION,                       { TYPENAME::DOUBLE,         "Eccentricity@DCO",     "-",                14, 6 }},
    { BINARY_PROPERTY::ECCENTRICITY_INITIAL,                                { TYPENAME::DOUBLE,         "Eccentricity@ZAMS",    "-",                14, 6 }},
    { BINARY_PROPERTY::ECCENTRICITY_POST_COMMON_ENVELOPE,                   { TYPENAME::DOUBLE,         "Eccentricity>CE",      "-",                14, 6 }},
    { BINARY_PROPERTY::ECCENTRICITY_PRE_SUPERNOVA,                          { TYPENAME::DOUBLE,         "Eccentricity<SN",      "-",                14, 6 }},
    { BINARY_PROPERTY::ECCENTRICITY_POST_SUPERNOVA,                         { TYPENAME::DOUBLE,         "Eccentricity>SN",      "-",                14, 6 }},
    { BINARY_PROPERTY::ECCENTRICITY_PRE_COMMON_ENVELOPE,                    { TYPENAME::DOUBLE,         "Eccentricity<CE",      "-",                14, 6 }},
    { BINARY_PROPERTY::ECCENTRICITY_PRIME,                                  { TYPENAME::DOUBLE,         "Eccentricity",         "-",                14, 6 }},
    { BINARY_PROPERTY::ERROR,                                               { TYPENAME::ERROR,          "Error",                "-",                 4, 1 }},
    { BINARY_PROPERTY::ID,                                                  { TYPENAME::OBJECT_ID,      "ID",                   "-",                12, 1 }},
    { BINARY_PROPERTY::IMMEDIATE_RLOF_POST_COMMON_ENVELOPE,                 { TYPENAME::BOOL,           "Immediate_RLOF>CE",    "Event",             0, 0 }},
    { BINARY_PROPERTY::LUMINOUS_BLUE_VARIABLE_FACTOR,                       { TYPENAME::DOUBLE,         "LBV_Multiplier",       "-",                14, 6 }},
    { BINARY_PROPERTY::MASS_1_FINAL,                                        { TYPENAME::DOUBLE,         "Core_Mass_1",          "Msol",             14, 6 }},
    { BINARY_PROPERTY::MASS_1_POST_COMMON_ENVELOPE,                         { TYPENAME::DOUBLE,         "Mass_1>CE",            "Msol",             14, 6 }},
    { BINARY_PROPERTY::MASS_1_PRE_COMMON_ENVELOPE,                          { TYPENAME::DOUBLE,         "Mass_1<CE",            "Msol",             14, 6 }},
    { BINARY_PROPERTY::MASS_2_FINAL,                                        { TYPENAME::DOUBLE,         "Core_Mass_2",          "Msol",             14, 6 }},
    { BINARY_PROPERTY::MASS_2_POST_COMMON_ENVELOPE,                         { TYPENAME::DOUBLE,         "Mass_2>CE",            "Msol",             14, 6 }},
    { BINARY_PROPERTY::MASS_2_PRE_COMMON_ENVELOPE,                          { TYPENAME::DOUBLE,         "Mass_2<CE",            "Msol",             14, 6 }},
    { BINARY_PROPERTY::MASS_ENV_1,                                          { TYPENAME::DOUBLE,         "Mass_Env_1",           "Msol",             14, 6 }},
    { BINARY_PROPERTY::MASS_ENV_2,                                          { TYPENAME::DOUBLE,         "Mass_Env_2",           "Msol",             14, 6 }},
    { BINARY_PROPERTY::MASSES_EQUILIBRATED,                                 { TYPENAME::BOOL,           "Equilibrated",         "Event",             0, 0 }},
    { BINARY_PROPERTY::MASSES_EQUILIBRATED_AT_BIRTH,                        { TYPENAME::BOOL,           "Equilibrated_At_Birth","Event",             0, 0 }},
    { BINARY_PROPERTY::MASS_TRANSFER_TRACKER_HISTORY,                       { TYPENAME::MT_TRACKING,    "MT_History",           "-",                 4, 1 }},
    { BINARY_PROPERTY::MERGES_IN_HUBBLE_TIME,                               { TYPENAME::BOOL,           "Merges_Hubble_Time",   "State",             0, 0 }},
    { BINARY_PROPERTY::OPTIMISTIC_COMMON_ENVELOPE,                          { TYPENAME::BOOL,           "Optimistic_CE",        "State",             0, 0 }},
    { BINARY_PROPERTY::ORBITAL_ANGULAR_VELOCITY,                            { TYPENAME::DOUBLE,         "Orbital_Angular_Velocity", "kms^-1",       14, 6 }},
    { BINARY_PROPERTY::ORBITAL_VELOCITY_PRE_SUPERNOVA,                      { TYPENAME::DOUBLE,         "Orb_Velocity<SN",      "kms^-1",           14, 6 }},
    { BINARY_PROPERTY::ORBITAL_VELOCITY_POST_SUPERNOVA,                     { TYPENAME::DOUBLE,         "Orb_Velocity>SN",      "kms^-1",           14, 6 }},
    { BINARY_PROPERTY::RADIUS_1_POST_COMMON_ENVELOPE,                       { TYPENAME::DOUBLE,         "Radius_1>CE",          "Rsol",             14, 6 }},
    { BINARY_PROPERTY::RADIUS_1_PRE_COMMON_ENVELOPE,                        { TYPENAME::DOUBLE,         "Radius_1<CE",          "Rsol",             14, 6 }},
    { BINARY_PROPERTY::RADIUS_2_POST_COMMON_ENVELOPE,                       { TYPENAME::DOUBLE,         "Radius_2>CE",          "Rsol",             14, 6 }},
    { BINARY_PROPERTY::RADIUS_2_PRE_COMMON_ENVELOPE,                        { TYPENAME::DOUBLE,         "Radius_2<CE",          "Rsol",             14, 6 }},
    { BINARY_PROPERTY::RANDOM_SEED,                                         { TYPENAME::ULONGINT,       "SEED",                 "-",                12, 1 }},
    { BINARY_PROPERTY::ROCHE_LOBE_RADIUS_1,                                 { TYPENAME::DOUBLE,         "RocheLobe_1/a",        "-",                14, 6 }},
    { BINARY_PROPERTY::ROCHE_LOBE_RADIUS_1_POST_COMMON_ENVELOPE,            { TYPENAME::DOUBLE,         "RocheLobe_1>CE",       "Rsol",             14, 6 }},
    { BINARY_PROPERTY::ROCHE_LOBE_RADIUS_1_PRE_COMMON_ENVELOPE,             { TYPENAME::DOUBLE,         "RocheLobe_1<CE",       "Rsol",             14, 6 }},
    { BINARY_PROPERTY::ROCHE_LOBE_RADIUS_2,                                 { TYPENAME::DOUBLE,         "RocheLobe_2/a",        "-",                14, 6 }},
    { BINARY_PROPERTY::ROCHE_LOBE_RADIUS_2_POST_COMMON_ENVELOPE,            { TYPENAME::DOUBLE,         "RocheLobe_2>CE",       "Rsol",             14, 6 }},
    { BINARY_PROPERTY::ROCHE_LOBE_RADIUS_2_PRE_COMMON_ENVELOPE,             { TYPENAME::DOUBLE,         "RocheLobe_2<CE",       "Rsol",             14, 6 }},
    { BINARY_PROPERTY::ROCHE_LOBE_TRACKER_1,                                { TYPENAME::DOUBLE,         "Radius_1/RL",          "-",                14, 6 }},
    { BINARY_PROPERTY::ROCHE_LOBE_TRACKER_2,                                { TYPENAME::DOUBLE,         "Radius_2/RL",          "-",                14, 6 }},
    { BINARY_PROPERTY::SECONDARY_TOO_SMALL_FOR_DCO,                         { TYPENAME::BOOL,           "Secondary<<DCO",       "State",             0, 0 }},
    { BINARY_PROPERTY::SEMI_MAJOR_AXIS_AT_DCO_FORMATION,                    { TYPENAME::DOUBLE,         "Separation@DCO",       "AU",               14, 6 }},
    { BINARY_PROPERTY::SEMI_MAJOR_AXIS_INITIAL,                             { TYPENAME::DOUBLE,         "Separation@ZAMS",      "AU",               14, 6 }},
    { BINARY_PROPERTY::SEMI_MAJOR_AXIS_POST_COMMON_ENVELOPE,                { TYPENAME::DOUBLE,         "Separation>CE",        "Rsol",             14, 6 }},
    { BINARY_PROPERTY::SEMI_MAJOR_AXIS_POST_SUPERNOVA,                      { TYPENAME::DOUBLE,         "Separation>SN",        "AU",               14, 6 }},
    { BINARY_PROPERTY::SEMI_MAJOR_AXIS_POST_SUPERNOVA_RSOL,                 { TYPENAME::DOUBLE,         "Separation>SN",        "Rsol",             14, 6 }},
    { BINARY_PROPERTY::SEMI_MAJOR_AXIS_PRE_COMMON_ENVELOPE,                 { TYPENAME::DOUBLE,         "Separation<CE",        "Rsol",             14, 6 }},
    { BINARY_PROPERTY::SEMI_MAJOR_AXIS_PRE_SUPERNOVA,                       { TYPENAME::DOUBLE,         "Separation<SN",        "AU",               14, 6 }},
    { BINARY_PROPERTY::SEMI_MAJOR_AXIS_PRE_SUPERNOVA_RSOL,                  { TYPENAME::DOUBLE,         "Separation<SN",        "Rsol",             14, 6 }},
    { BINARY_PROPERTY::SEMI_MAJOR_AXIS_PRIME,                               { TYPENAME::DOUBLE,         "Separation",           "AU",               14, 6 }},
    { BINARY_PROPERTY::SEMI_MAJOR_AXIS_PRIME_RSOL,                          { TYPENAME::DOUBLE,         "Separation",           "Rsol",             14, 6 }},
    { BINARY_PROPERTY::SIMULTANEOUS_RLOF,                                   { TYPENAME::BOOL,           "Simultaneous_RLOF",    "Event",             0, 0 }},
    { BINARY_PROPERTY::STABLE_RLOF_POST_COMMON_ENVELOPE,                    { TYPENAME::BOOL,           "Stable_RLOF>CE",       "State",             0, 0 }},
    { BINARY_PROPERTY::STELLAR_MERGER,                                      { TYPENAME::BOOL,           "Merger",               "Event",             0, 0 }},
    { BINARY_PROPERTY::STELLAR_MERGER_AT_BIRTH,                             { TYPENAME::BOOL,           "Merger_At_Birth",      "Event",             0, 0 }},
    { BINARY_PROPERTY::STELLAR_TYPE_1_POST_COMMON_ENVELOPE,                 { TYPENAME::STELLAR_TYPE,   "Stellar_Type_1>CE",    "-",                 4, 1 }},
    { BINARY_PROPERTY::STELLAR_TYPE_1_PRE_COMMON_ENVELOPE,                  { TYPENAME::STELLAR_TYPE,   "Stellar_Type_1<CE",    "-",                 4, 1 }},
    { BINARY_PROPERTY::STELLAR_TYPE_2_POST_COMMON_ENVELOPE,                 { TYPENAME::STELLAR_TYPE,   "Stellar_Type_2>CE",    "-",                 4, 1 }},
    { BINARY_PROPERTY::STELLAR_TYPE_2_PRE_COMMON_ENVELOPE,                  { TYPENAME::STELLAR_TYPE,   "Stellar_Type_2<CE",    "-",                 4, 1 }},
    { BINARY_PROPERTY::STELLAR_TYPE_NAME_1_POST_COMMON_ENVELOPE,            { TYPENAME::STRING,         "Stellar_Type_1>CE",    "-",                42, 1 }},
    { BINARY_PROPERTY::STELLAR_TYPE_NAME_1_PRE_COMMON_ENVELOPE,             { TYPENAME::STRING,         "Stellar_Type_1<CE",    "-",                42, 1 }},
    { BINARY_PROPERTY::STELLAR_TYPE_NAME_2_POST_COMMON_ENVELOPE,            { TYPENAME::STRING,         "Stellar_Type_2>CE",    "-",                42, 1 }},
    { BINARY_PROPERTY::STELLAR_TYPE_NAME_2_PRE_COMMON_ENVELOPE,             { TYPENAME::STRING,         "Stellar_Type_2<CE",    "-",                42, 1 }},
    { BINARY_PROPERTY::SUPERNOVA_STATE,                                     { TYPENAME::SN_STATE,       "Supernova_State",      "State",             4, 1 }},   // JR: todo: for backward compatibility
    { BINARY_PROPERTY::SYNCHRONIZATION_TIMESCALE,                           { TYPENAME::DOUBLE,         "Tau_Sync",             "Myr",              16, 8 }},
    { BINARY_PROPERTY::SYSTEMIC_SPEED,                                      { TYPENAME::DOUBLE,         "SystemicSpeed",        "kms^-1",           14, 6 }},
    { BINARY_PROPERTY::TIME,                                                { TYPENAME::DOUBLE,         "Time",                 "Myr",              16, 8 }},
    { BINARY_PROPERTY::TIME_TO_COALESCENCE,                                 { TYPENAME::DOUBLE,         "Coalescence_Time",     "Myr",              16, 8 }},
    { BINARY_PROPERTY::TOTAL_ANGULAR_MOMENTUM_PRIME,                        { TYPENAME::DOUBLE,         "Ang_Momentum_Total",   "Msol*AU^2*yr^-1",  14, 6 }},
    { BINARY_PROPERTY::TOTAL_ENERGY_PRIME,                                  { TYPENAME::DOUBLE,         "Energy_Total",         "Msol*AU^2*yr^-2",  14, 6 }},
    { BINARY_PROPERTY::WOLF_RAYET_FACTOR,                                   { TYPENAME::DOUBLE,         "WR_Multiplier",        "-",                14, 6 }},
    { BINARY_PROPERTY::ZETA_LOBE,                                           { TYPENAME::DOUBLE,         "Zeta_Lobe",   "-",                14, 6 }},
    { BINARY_PROPERTY::ZETA_STAR,                                           { TYPENAME::DOUBLE,         "Zeta_Star",    "-",                14, 6 }}
};

// enum class PROGRAM_OPTION_DETAIL
// Records the details of PROGRAM_OPTION properties.
// Currently only records details for the program options that are printed during
// either SSE or BSE.
// This should be expanded as necessary.
const std::map<PROGRAM_OPTION, PROPERTY_DETAILS> PROGRAM_OPTION_DETAIL = {
    { PROGRAM_OPTION::KICK_VELOCITY_DISTRIBUTION_SIGMA_CCSN_BH,            { TYPENAME::DOUBLE,          "Sigma_Kick_CCSN_BH",   "kms^-1",           14, 6 }},
    { PROGRAM_OPTION::KICK_VELOCITY_DISTRIBUTION_SIGMA_CCSN_NS,            { TYPENAME::DOUBLE,          "Sigma_Kick_CCSN_NS",   "kms^-1",           14, 6 }},
    { PROGRAM_OPTION::KICK_VELOCITY_DISTRIBUTION_SIGMA_FOR_ECSN,           { TYPENAME::DOUBLE,          "Sigma_Kick_ECSN",      "kms^-1",           14, 6 }},
    { PROGRAM_OPTION::KICK_VELOCITY_DISTRIBUTION_SIGMA_FOR_USSN,           { TYPENAME::DOUBLE,          "Sigma_Kick_USSN",      "kms^-1",           14, 6 }},
    { PROGRAM_OPTION::RANDOM_SEED,                                         { TYPENAME::ULONGINT,        "SEED (ProgramOption)", "-",                12, 1 }}
};


// SSE_PARAMETERS_REC
//
// Default record definition for the Single Star Parameters logfile
//
const ANY_PROPERTY_VECTOR SSE_PARAMETERS_REC = {
    STAR_PROPERTY::AGE,
    STAR_PROPERTY::DT,
    STAR_PROPERTY::TIME,
    STAR_PROPERTY::STELLAR_TYPE,
    STAR_PROPERTY::METALLICITY,
    STAR_PROPERTY::MASS_0,
    STAR_PROPERTY::MASS,
    STAR_PROPERTY::RADIUS,
    STAR_PROPERTY::RZAMS,
    STAR_PROPERTY::LUMINOSITY,
    STAR_PROPERTY::TEMPERATURE,
    STAR_PROPERTY::CORE_MASS,
    STAR_PROPERTY::CO_CORE_MASS,
    STAR_PROPERTY::HE_CORE_MASS,
    STAR_PROPERTY::MDOT,
    STAR_PROPERTY::TIMESCALE_MS
};


// BSE_SYSTEM_PARAMETERS_REC
//
// Default record definition for the Binary System Parameters logfile
//
const ANY_PROPERTY_VECTOR BSE_SYSTEM_PARAMETERS_REC = {
    BINARY_PROPERTY::RANDOM_SEED,
    STAR_1_PROPERTY::MZAMS,
    STAR_2_PROPERTY::MZAMS,
    BINARY_PROPERTY::SEMI_MAJOR_AXIS_INITIAL,
    BINARY_PROPERTY::ECCENTRICITY_INITIAL,
    STAR_1_PROPERTY::SUPERNOVA_KICK_VELOCITY_MAGNITUDE_RANDOM_NUMBER,
    STAR_1_PROPERTY::SUPERNOVA_THETA,
    STAR_1_PROPERTY::SUPERNOVA_PHI,
    STAR_1_PROPERTY::MEAN_ANOMALY,
    STAR_2_PROPERTY::SUPERNOVA_KICK_VELOCITY_MAGNITUDE_RANDOM_NUMBER,
    STAR_2_PROPERTY::SUPERNOVA_THETA,
    STAR_2_PROPERTY::SUPERNOVA_PHI,
    STAR_2_PROPERTY::MEAN_ANOMALY,
    STAR_1_PROPERTY::OMEGA_ZAMS,
    STAR_2_PROPERTY::OMEGA_ZAMS,
    PROGRAM_OPTION::KICK_VELOCITY_DISTRIBUTION_SIGMA_CCSN_NS,
    PROGRAM_OPTION::KICK_VELOCITY_DISTRIBUTION_SIGMA_CCSN_BH,
    PROGRAM_OPTION::KICK_VELOCITY_DISTRIBUTION_SIGMA_FOR_ECSN,
    PROGRAM_OPTION::KICK_VELOCITY_DISTRIBUTION_SIGMA_FOR_USSN,
    BINARY_PROPERTY::LUMINOUS_BLUE_VARIABLE_FACTOR,
    BINARY_PROPERTY::WOLF_RAYET_FACTOR,
    BINARY_PROPERTY::COMMON_ENVELOPE_ALPHA,
    STAR_1_PROPERTY::METALLICITY,
    STAR_2_PROPERTY::METALLICITY,
    // BINARY_PROPERTY::SECONDARY_TOO_SMALL_FOR_DCO,
    BINARY_PROPERTY::UNBOUND,
    BINARY_PROPERTY::STELLAR_MERGER,
    BINARY_PROPERTY::STELLAR_MERGER_AT_BIRTH,
    STAR_1_PROPERTY::INITIAL_STELLAR_TYPE,
    STAR_1_PROPERTY::STELLAR_TYPE,
    STAR_2_PROPERTY::INITIAL_STELLAR_TYPE,
    STAR_2_PROPERTY::STELLAR_TYPE,
    BINARY_PROPERTY::ERROR
};


// BSE_DOUBLE_COMPACT_OBJECT_REC
//
// Default record definition for the Binary Double Compact Objects logfile
//
const ANY_PROPERTY_VECTOR BSE_DOUBLE_COMPACT_OBJECTS_REC = {
    BINARY_PROPERTY::RANDOM_SEED,
    BINARY_PROPERTY::SEMI_MAJOR_AXIS_AT_DCO_FORMATION, 
    BINARY_PROPERTY::ECCENTRICITY_AT_DCO_FORMATION,
    STAR_1_PROPERTY::MASS,
    STAR_1_PROPERTY::STELLAR_TYPE,
    STAR_2_PROPERTY::MASS, // floor: remove (its in SN) ?
    STAR_2_PROPERTY::STELLAR_TYPE,
    BINARY_PROPERTY::TIME_TO_COALESCENCE,
    BINARY_PROPERTY::TIME,
    // BINARY_PROPERTY::RLOF_SECONDARY_POST_COMMON_ENVELOPE,
    STAR_1_PROPERTY::MASS_TRANSFER_CASE_INITIAL, // floor: remove (its in RLOF) ?
    STAR_2_PROPERTY::MASS_TRANSFER_CASE_INITIAL, // floor: remove (its in RLOF) ?
    BINARY_PROPERTY::MERGES_IN_HUBBLE_TIME, 
    STAR_1_PROPERTY::RECYCLED_NEUTRON_STAR,  // floor: remove (its in RLOF) ?
    STAR_2_PROPERTY::RECYCLED_NEUTRON_STAR,  // floor: remove (its in RLOF) ?
};


// BSE_BE_BINARY_REC
//
// Default record definition for the BeBinaries logfile
//
const ANY_PROPERTY_VECTOR BSE_BE_BINARIES_REC = {
    BINARY_PROPERTY::BE_BINARY_CURRENT_ID,
    BINARY_PROPERTY::BE_BINARY_CURRENT_RANDOM_SEED,
    BINARY_PROPERTY::BE_BINARY_CURRENT_DT,
    BINARY_PROPERTY::BE_BINARY_CURRENT_TOTAL_TIME,
    BINARY_PROPERTY::BE_BINARY_CURRENT_NS_MASS,
    BINARY_PROPERTY::BE_BINARY_CURRENT_COMPANION_MASS,
    BINARY_PROPERTY::BE_BINARY_CURRENT_COMPANION_LUMINOSITY,
    BINARY_PROPERTY::BE_BINARY_CURRENT_COMPANION_TEFF,
    BINARY_PROPERTY::BE_BINARY_CURRENT_COMPANION_RADIUS,
    BINARY_PROPERTY::BE_BINARY_CURRENT_SEPARATION,
    BINARY_PROPERTY::BE_BINARY_CURRENT_ECCENTRICITY
};


// BSE_DETAILED_OUTPUT_REC
//
// Default record definition for the Binary Detailed Output logfile
//
const ANY_PROPERTY_VECTOR BSE_DETAILED_OUTPUT_REC = {
    BINARY_PROPERTY::RANDOM_SEED,
    BINARY_PROPERTY::DT,
    BINARY_PROPERTY::TIME,
    BINARY_PROPERTY::SEMI_MAJOR_AXIS_PRIME_RSOL,
    BINARY_PROPERTY::ECCENTRICITY_PRIME,
    STAR_1_PROPERTY::MZAMS,
    STAR_2_PROPERTY::MZAMS,
    STAR_1_PROPERTY::MASS_0,
    STAR_2_PROPERTY::MASS_0,
    STAR_1_PROPERTY::MASS,
    STAR_2_PROPERTY::MASS,
    STAR_1_PROPERTY::ENV_MASS,
    STAR_2_PROPERTY::ENV_MASS,
    STAR_1_PROPERTY::CORE_MASS,
    STAR_2_PROPERTY::CORE_MASS,
    STAR_1_PROPERTY::HE_CORE_MASS,
    STAR_2_PROPERTY::HE_CORE_MASS,
    STAR_1_PROPERTY::CO_CORE_MASS,
    STAR_2_PROPERTY::CO_CORE_MASS,
    STAR_1_PROPERTY::RADIUS,
    STAR_2_PROPERTY::RADIUS,
    BINARY_PROPERTY::ROCHE_LOBE_RADIUS_1,
    BINARY_PROPERTY::ROCHE_LOBE_RADIUS_2,
    BINARY_PROPERTY::ROCHE_LOBE_TRACKER_1,
    BINARY_PROPERTY::ROCHE_LOBE_TRACKER_2,
    STAR_1_PROPERTY::OMEGA,
    STAR_2_PROPERTY::OMEGA,
    STAR_1_PROPERTY::OMEGA_BREAK,
    STAR_2_PROPERTY::OMEGA_BREAK,
    STAR_1_PROPERTY::INITIAL_STELLAR_TYPE,
    STAR_2_PROPERTY::INITIAL_STELLAR_TYPE,
    STAR_1_PROPERTY::STELLAR_TYPE,
    STAR_2_PROPERTY::STELLAR_TYPE,
    STAR_1_PROPERTY::AGE,
    STAR_2_PROPERTY::AGE,
    STAR_1_PROPERTY::LUMINOSITY,
    STAR_2_PROPERTY::LUMINOSITY,
    STAR_1_PROPERTY::TEMPERATURE,
    STAR_2_PROPERTY::TEMPERATURE,
    STAR_1_PROPERTY::ANGULAR_MOMENTUM,
    STAR_2_PROPERTY::ANGULAR_MOMENTUM,
    STAR_1_PROPERTY::DYNAMICAL_TIMESCALE,
    STAR_2_PROPERTY::DYNAMICAL_TIMESCALE,
    STAR_1_PROPERTY::THERMAL_TIMESCALE,
    STAR_2_PROPERTY::THERMAL_TIMESCALE,
    STAR_1_PROPERTY::NUCLEAR_TIMESCALE,
    STAR_2_PROPERTY::NUCLEAR_TIMESCALE,
    STAR_1_PROPERTY::ZETA_SOBERMAN,
    STAR_2_PROPERTY::ZETA_SOBERMAN,
    STAR_1_PROPERTY::ZETA_SOBERMAN_HE,
    STAR_2_PROPERTY::ZETA_SOBERMAN_HE,
    STAR_1_PROPERTY::ZETA_HURLEY,
    STAR_2_PROPERTY::ZETA_HURLEY,
    STAR_1_PROPERTY::ZETA_HURLEY_HE,
    STAR_2_PROPERTY::ZETA_HURLEY_HE,
    STAR_1_PROPERTY::MASS_LOSS_DIFF,
    STAR_2_PROPERTY::MASS_LOSS_DIFF,
    STAR_1_PROPERTY::MASS_TRANSFER_DIFF,
    STAR_2_PROPERTY::MASS_TRANSFER_DIFF,
    BINARY_PROPERTY::TOTAL_ANGULAR_MOMENTUM_PRIME,
    BINARY_PROPERTY::TOTAL_ENERGY_PRIME,
    STAR_1_PROPERTY::LAMBDA_NANJING,
    STAR_2_PROPERTY::LAMBDA_NANJING,
    STAR_1_PROPERTY::LAMBDA_LOVERIDGE,
    STAR_2_PROPERTY::LAMBDA_LOVERIDGE,
    STAR_1_PROPERTY::LAMBDA_KRUCKOW_TOP,
    STAR_2_PROPERTY::LAMBDA_KRUCKOW_TOP,
    STAR_1_PROPERTY::LAMBDA_KRUCKOW_MIDDLE,
    STAR_2_PROPERTY::LAMBDA_KRUCKOW_MIDDLE,
    STAR_1_PROPERTY::LAMBDA_KRUCKOW_BOTTOM,
    STAR_2_PROPERTY::LAMBDA_KRUCKOW_BOTTOM,
    STAR_1_PROPERTY::METALLICITY,
    STAR_2_PROPERTY::METALLICITY,
    BINARY_PROPERTY::MASS_TRANSFER_TRACKER_HISTORY,
    STAR_1_PROPERTY::PULSAR_MAGNETIC_FIELD,
    STAR_2_PROPERTY::PULSAR_MAGNETIC_FIELD,
    STAR_1_PROPERTY::PULSAR_SPIN_FREQUENCY,
    STAR_2_PROPERTY::PULSAR_SPIN_FREQUENCY,
    STAR_1_PROPERTY::PULSAR_SPIN_DOWN_RATE,
    STAR_2_PROPERTY::PULSAR_SPIN_DOWN_RATE,
    STAR_1_PROPERTY::RADIAL_EXPANSION_TIMESCALE,
    STAR_2_PROPERTY::RADIAL_EXPANSION_TIMESCALE
};


// BSE_PULSAR_EVOLUTION_REC
//
// Default record definition for the Binary Pulsar Evolution logfile
//
const ANY_PROPERTY_VECTOR BSE_PULSAR_EVOLUTION_REC = {
    BINARY_PROPERTY::RANDOM_SEED,
    // BINARY_PROPERTY::UNBOUND,
    STAR_1_PROPERTY::MASS,
    STAR_2_PROPERTY::MASS,
    STAR_1_PROPERTY::STELLAR_TYPE,
    STAR_2_PROPERTY::STELLAR_TYPE,
    BINARY_PROPERTY::SEMI_MAJOR_AXIS_PRIME_RSOL,
    BINARY_PROPERTY::MASS_TRANSFER_TRACKER_HISTORY,
    STAR_1_PROPERTY::PULSAR_MAGNETIC_FIELD,
    STAR_2_PROPERTY::PULSAR_MAGNETIC_FIELD,
    STAR_1_PROPERTY::PULSAR_SPIN_FREQUENCY,
    STAR_2_PROPERTY::PULSAR_SPIN_FREQUENCY,
    STAR_1_PROPERTY::PULSAR_SPIN_DOWN_RATE,
    STAR_2_PROPERTY::PULSAR_SPIN_DOWN_RATE,
    BINARY_PROPERTY::TIME,
    BINARY_PROPERTY::DT
};


// BSE_SUPERNOVAE_REC
//
// Default record definition for the Binary Supernovae logfile
//
const ANY_PROPERTY_VECTOR BSE_SUPERNOVAE_REC = {
    BINARY_PROPERTY::RANDOM_SEED,
    SUPERNOVA_PROPERTY::DRAWN_KICK_VELOCITY,
    SUPERNOVA_PROPERTY::KICK_VELOCITY,
    SUPERNOVA_PROPERTY::FALLBACK_FRACTION,
    BINARY_PROPERTY::ORBITAL_VELOCITY_PRE_SUPERNOVA,
    BINARY_PROPERTY::DIMENSIONLESS_KICK_VELOCITY,     // remove?  (its in systemParameters)		
    SUPERNOVA_PROPERTY::TRUE_ANOMALY,				  // remove?  (its in systemParameters)
    SUPERNOVA_PROPERTY::SUPERNOVA_THETA,              // remove?  (its in systemParameters)
    SUPERNOVA_PROPERTY::SUPERNOVA_PHI,                // remove?  (its in systemParameters)
    SUPERNOVA_PROPERTY::SN_TYPE,
    BINARY_PROPERTY::ECCENTRICITY_PRE_SUPERNOVA,  
	BINARY_PROPERTY::ECCENTRICITY_POST_SUPERNOVA,
    BINARY_PROPERTY::SEMI_MAJOR_AXIS_PRE_SUPERNOVA_RSOL,
	BINARY_PROPERTY::SEMI_MAJOR_AXIS_POST_SUPERNOVA_RSOL,
    BINARY_PROPERTY::TIME,
    BINARY_PROPERTY::SUPERNOVA_STATE,
    BINARY_PROPERTY::UNBOUND,
    COMPANION_PROPERTY::RUNAWAY,
    SUPERNOVA_PROPERTY::STELLAR_TYPE,
    SUPERNOVA_PROPERTY::STELLAR_TYPE_PREV,
    COMPANION_PROPERTY::STELLAR_TYPE,
    SUPERNOVA_PROPERTY::TOTAL_MASS_AT_COMPACT_OBJECT_FORMATION,
    SUPERNOVA_PROPERTY::CORE_MASS_AT_COMPACT_OBJECT_FORMATION,
    SUPERNOVA_PROPERTY::HE_CORE_MASS_AT_COMPACT_OBJECT_FORMATION,
    SUPERNOVA_PROPERTY::CO_CORE_MASS_AT_COMPACT_OBJECT_FORMATION,
    SUPERNOVA_PROPERTY::MASS,
    COMPANION_PROPERTY::MASS,
    SUPERNOVA_PROPERTY::EXPERIENCED_RLOF,
    SUPERNOVA_PROPERTY::SPEED,
    COMPANION_PROPERTY::SPEED,
    BINARY_PROPERTY::SYSTEMIC_SPEED,
    SUPERNOVA_PROPERTY::HYDROGEN_RICH,
    SUPERNOVA_PROPERTY::HYDROGEN_POOR
    // BINARY_PROPERTY::STABLE_RLOF_POST_COMMON_ENVELOPE, 
    // SUPERNOVA_PROPERTY::RLOF_ONTO_NS, // (does not work currently?)
    // SUPERNOVA_PROPERTY::EXPERIENCED_SN_TYPE,
};


// BSE_COMMON_ENVELOPES_REC
//
// Default record definition for the Binary Common Envelopes logfile
//
const ANY_PROPERTY_VECTOR BSE_COMMON_ENVELOPES_REC = {
    BINARY_PROPERTY::RANDOM_SEED,
    BINARY_PROPERTY::TIME,
    STAR_1_PROPERTY::LAMBDA_AT_COMMON_ENVELOPE,
    STAR_2_PROPERTY::LAMBDA_AT_COMMON_ENVELOPE,
    STAR_1_PROPERTY::BINDING_ENERGY_PRE_COMMON_ENVELOPE,
    STAR_2_PROPERTY::BINDING_ENERGY_PRE_COMMON_ENVELOPE,
    BINARY_PROPERTY::ECCENTRICITY_PRE_COMMON_ENVELOPE,
    BINARY_PROPERTY::ECCENTRICITY_POST_COMMON_ENVELOPE,
    BINARY_PROPERTY::SEMI_MAJOR_AXIS_PRE_COMMON_ENVELOPE,
    BINARY_PROPERTY::SEMI_MAJOR_AXIS_POST_COMMON_ENVELOPE,
    BINARY_PROPERTY::ROCHE_LOBE_RADIUS_1_PRE_COMMON_ENVELOPE,
    BINARY_PROPERTY::ROCHE_LOBE_RADIUS_1_POST_COMMON_ENVELOPE,
    BINARY_PROPERTY::ROCHE_LOBE_RADIUS_2_PRE_COMMON_ENVELOPE,
    BINARY_PROPERTY::ROCHE_LOBE_RADIUS_2_POST_COMMON_ENVELOPE,
    BINARY_PROPERTY::MASS_1_PRE_COMMON_ENVELOPE,
    BINARY_PROPERTY::MASS_ENV_1,
    BINARY_PROPERTY::MASS_1_FINAL,
    BINARY_PROPERTY::RADIUS_1_PRE_COMMON_ENVELOPE,
    BINARY_PROPERTY::RADIUS_1_POST_COMMON_ENVELOPE,
    BINARY_PROPERTY::STELLAR_TYPE_1_PRE_COMMON_ENVELOPE,
    STAR_1_PROPERTY::STELLAR_TYPE,
    STAR_1_PROPERTY::LAMBDA_FIXED,
    STAR_1_PROPERTY::LAMBDA_NANJING,
    STAR_1_PROPERTY::LAMBDA_LOVERIDGE,
    STAR_1_PROPERTY::LAMBDA_LOVERIDGE_WINDS,
    STAR_1_PROPERTY::LAMBDA_KRUCKOW,
    STAR_1_PROPERTY::BINDING_ENERGY_FIXED,
    STAR_1_PROPERTY::BINDING_ENERGY_NANJING,
    STAR_1_PROPERTY::BINDING_ENERGY_LOVERIDGE,
    STAR_1_PROPERTY::BINDING_ENERGY_LOVERIDGE_WINDS,
    STAR_1_PROPERTY::BINDING_ENERGY_KRUCKOW,
    BINARY_PROPERTY::MASS_2_PRE_COMMON_ENVELOPE,
    BINARY_PROPERTY::MASS_ENV_2,
    BINARY_PROPERTY::MASS_2_FINAL,
    BINARY_PROPERTY::RADIUS_2_PRE_COMMON_ENVELOPE,
    BINARY_PROPERTY::RADIUS_2_POST_COMMON_ENVELOPE,
    BINARY_PROPERTY::STELLAR_TYPE_2_PRE_COMMON_ENVELOPE,
    STAR_2_PROPERTY::STELLAR_TYPE,
    STAR_2_PROPERTY::LAMBDA_FIXED,
    STAR_2_PROPERTY::LAMBDA_NANJING,
    STAR_2_PROPERTY::LAMBDA_LOVERIDGE,
    STAR_2_PROPERTY::LAMBDA_LOVERIDGE_WINDS,
    STAR_2_PROPERTY::LAMBDA_KRUCKOW,
    STAR_2_PROPERTY::BINDING_ENERGY_FIXED,
    STAR_2_PROPERTY::BINDING_ENERGY_NANJING,
    STAR_2_PROPERTY::BINDING_ENERGY_LOVERIDGE,
    STAR_2_PROPERTY::BINDING_ENERGY_LOVERIDGE_WINDS,
    STAR_2_PROPERTY::BINDING_ENERGY_KRUCKOW,
    BINARY_PROPERTY::MASS_TRANSFER_TRACKER_HISTORY,
    BINARY_PROPERTY::STELLAR_MERGER,
    BINARY_PROPERTY::OPTIMISTIC_COMMON_ENVELOPE,
    BINARY_PROPERTY::COMMON_ENVELOPE_EVENT_COUNT,
    BINARY_PROPERTY::DOUBLE_CORE_COMMON_ENVELOPE,
    STAR_1_PROPERTY::IS_RLOF,
    STAR_1_PROPERTY::LUMINOSITY_PRE_COMMON_ENVELOPE,
    STAR_1_PROPERTY::TEMPERATURE_PRE_COMMON_ENVELOPE,
    STAR_1_PROPERTY::DYNAMICAL_TIMESCALE_PRE_COMMON_ENVELOPE,
    STAR_1_PROPERTY::THERMAL_TIMESCALE_PRE_COMMON_ENVELOPE,
    STAR_1_PROPERTY::NUCLEAR_TIMESCALE_PRE_COMMON_ENVELOPE,
    STAR_2_PROPERTY::IS_RLOF,
    STAR_2_PROPERTY::LUMINOSITY_PRE_COMMON_ENVELOPE,
    STAR_2_PROPERTY::TEMPERATURE_PRE_COMMON_ENVELOPE,
    STAR_2_PROPERTY::DYNAMICAL_TIMESCALE_PRE_COMMON_ENVELOPE,
    STAR_2_PROPERTY::THERMAL_TIMESCALE_PRE_COMMON_ENVELOPE,
    STAR_2_PROPERTY::NUCLEAR_TIMESCALE_PRE_COMMON_ENVELOPE,
    BINARY_PROPERTY::ZETA_STAR,
    BINARY_PROPERTY::ZETA_LOBE,
    BINARY_PROPERTY::SYNCHRONIZATION_TIMESCALE,
    BINARY_PROPERTY::CIRCULARIZATION_TIMESCALE,
    STAR_1_PROPERTY::RADIAL_EXPANSION_TIMESCALE_PRE_COMMON_ENVELOPE,
    STAR_2_PROPERTY::RADIAL_EXPANSION_TIMESCALE_PRE_COMMON_ENVELOPE,
    BINARY_PROPERTY::IMMEDIATE_RLOF_POST_COMMON_ENVELOPE,
    BINARY_PROPERTY::SIMULTANEOUS_RLOF
};


// enum class LOGFILE
// Symbolic names for logfiles
enum class LOGFILE: int {
    NONE,
    DEBUG_LOG,
    ERROR_LOG,
    SSE_PARAMETERS,
    BSE_SYSTEM_PARAMETERS,
    BSE_DOUBLE_COMPACT_OBJECTS,
    BSE_SUPERNOVAE,
    BSE_COMMON_ENVELOPES,
    BSE_BE_BINARIES,
    BSE_PULSAR_EVOLUTION,
    BSE_DETAILED_OUTPUT
};


// enum class LOGFILE_TYPE
// Symbolic names for logfile types
enum class LOGFILE_TYPE: int { NONE, STELLAR, BINARY };


typedef std::tuple<std::string, ANY_PROPERTY_VECTOR, std::string, std::string, LOGFILE_TYPE> LOGFILE_DESCRIPTOR_T;

// descriptors for logfiles
// unordered_map - key is integer logfile (from enum class LOGFILE above)
const std::map<LOGFILE, LOGFILE_DESCRIPTOR_T> LOGFILE_DESCRIPTOR = {
    { LOGFILE::NONE,                       { "" ,                          {},                             "",                "",                    LOGFILE_TYPE::NONE}},
    { LOGFILE::DEBUG_LOG,                  { "Debug_Log",                  {},                             "",                "",                    LOGFILE_TYPE::NONE }},
    { LOGFILE::ERROR_LOG,                  { "Error_Log",                  {},                             "",                "",                    LOGFILE_TYPE::NONE }},
    { LOGFILE::SSE_PARAMETERS,             { "SSE_Parameters",             SSE_PARAMETERS_REC,             "SSE_PARMS",       "SSE_PARMS_REC",       LOGFILE_TYPE::STELLAR }},
    { LOGFILE::BSE_SYSTEM_PARAMETERS,      { "BSE_System_Parameters",      BSE_SYSTEM_PARAMETERS_REC,      "BSE_SYSPARMS",    "BSE_SYSPARMS_REC",    LOGFILE_TYPE::BINARY }},
    { LOGFILE::BSE_DOUBLE_COMPACT_OBJECTS, { "BSE_Double_Compact_Objects", BSE_DOUBLE_COMPACT_OBJECTS_REC, "BSE_DCO",         "BSE_DCO_REC",         LOGFILE_TYPE::BINARY }},
    { LOGFILE::BSE_SUPERNOVAE,             { "BSE_Supernovae",             BSE_SUPERNOVAE_REC,             "BSE_SNE",         "BSE_SNE_REC",         LOGFILE_TYPE::BINARY }},
    { LOGFILE::BSE_COMMON_ENVELOPES,       { "BSE_Common_Envelopes",       BSE_COMMON_ENVELOPES_REC,       "BSE_CEE",         "BSE_CEE_REC",         LOGFILE_TYPE::BINARY }},
    { LOGFILE::BSE_BE_BINARIES,            { "BSE_BE_Binaries",            BSE_BE_BINARIES_REC,            "BSE_BE_BINARIES", "BSE_BE_BINARIES_REC", LOGFILE_TYPE::BINARY }},
    { LOGFILE::BSE_PULSAR_EVOLUTION,       { "BSE_Pulsar_Evolution",       BSE_PULSAR_EVOLUTION_REC,       "BSE_PULSARS",     "BSE_PULSARS_REC",     LOGFILE_TYPE::BINARY }},
    { LOGFILE::BSE_DETAILED_OUTPUT,        { "BSE_Detailed_Output",        BSE_DETAILED_OUTPUT_REC,        "BSE_DETAILED",    "BSE_DETAILED_REC",    LOGFILE_TYPE::BINARY }}
};


// double vector CHE_Coefficients
// coefficients for the calculation of initial angular frequency
// Mandel from Butler 2018
const DBL_VECTOR CHE_Coefficients = { 5.7914E-04, -1.9196E-06, -4.0602E-07, 1.0150E-08, -9.1792E-11, 2.9051E-13 };


// enum class LR_TCoeff
// Symbolic names for term coefficients for Luminosity & Radius coefficients from Tout et al. 1996
enum class LR_TCoeff: int { a, b, c, d, e };
#define A LR_TCoeff::a
#define B LR_TCoeff::b
#define C LR_TCoeff::c
#define D LR_TCoeff::d
#define E LR_TCoeff::e

// enum class L_Coeff
// Symbolic names for luminosity coefficients (from Tout et al. 1996)
enum class L_Coeff: int { ALPHA, BETA, GAMMA, DELTA, EPSILON, ZETA, ETA };
#define ALPHA   L_Coeff::ALPHA
#define BETA    L_Coeff::BETA
#define GAMMA   L_Coeff::GAMMA
#define DELTA   L_Coeff::DELTA
#define EPSILON L_Coeff::EPSILON
#define ZETA    L_Coeff::ZETA
#define ETA     L_Coeff::ETA

// L (Luminosity) coefficients
// Table 1 in Tout et al 1996
// Key to map is L_Coeff.  Map element is unordered_map of term coefficient values.
const std::map<int, COMPASUnorderedMap<LR_TCoeff, double>> L_COEFF = {
    {static_cast<int>(ALPHA),   {{A, 0.39704170}, {B,  -0.32913574}, {C,  0.34776688}, {D,  0.37470851}, {E, 0.09011915}}},
    {static_cast<int>(BETA),    {{A, 8.52762600}, {B, -24.41225973}, {C, 56.43597107}, {D, 37.06152575}, {E, 5.45624060}}},
    {static_cast<int>(GAMMA),   {{A, 0.00025546}, {B,  -0.00123461}, {C, -0.00023246}, {D,  0.00045519}, {E, 0.00016176}}},
    {static_cast<int>(DELTA),   {{A, 5.43288900}, {B,  -8.62157806}, {C, 13.44202049}, {D, 14.51584135}, {E, 3.39793084}}},
    {static_cast<int>(EPSILON), {{A, 5.56357900}, {B, -10.32345224}, {C, 19.44322980}, {D, 18.97361347}, {E, 4.16903097}}},
    {static_cast<int>(ZETA),    {{A, 0.78866060}, {B,  -2.90870942}, {C,  6.54713531}, {D,  4.05606657}, {E, 0.53287322}}},
    {static_cast<int>(ETA),     {{A, 0.00586685}, {B,  -0.01704237}, {C,  0.03872348}, {D,  0.02570041}, {E, 0.00383376}}}
};

#undef ALPHA
#undef BETA
#undef GAMMA
#undef DELTA
#undef EPSILON
#undef ZETA
#undef ETA


// enum class R_Coeff
// Symbolic names for radius coefficients from Tout et al. 1996
enum class R_Coeff: int { THETA, IOTA, KAPPA, LAMBDA, MU, NU, XI, OMICRON, PI };
#define THETA   R_Coeff::THETA
#define IOTA    R_Coeff::IOTA
#define KAPPA   R_Coeff::KAPPA
#define LAMBDA  R_Coeff::LAMBDA
#define MU      R_Coeff::MU
#define NU      R_Coeff::NU
#define XI      R_Coeff::XI
#define OMICRON R_Coeff::OMICRON
#define Pi      R_Coeff::PI

// R (Radius) coefficients
// Table 2 in Tout et al. 1996
// Key to map is L_Coeff.  Map element is unordered_map of term coefficient values.
const std::map<int, COMPASUnorderedMap<LR_TCoeff, double>> R_COEFF = {
    {static_cast<int>(THETA),   {{A,  1.71535900}, {B,  0.62246212}, {C,  -0.92557761}, {D,  -1.16996966}, {E, -0.30631491}}},
    {static_cast<int>(IOTA),    {{A,  6.59778800}, {B, -0.42450044}, {C, -12.13339427}, {D, -10.73509484}, {E, -2.51487077}}},
    {static_cast<int>(KAPPA),   {{A, 10.08855000}, {B, -7.11727086}, {C, -31.67119479}, {D, -24.24848322}, {E, -5.33608972}}},
    {static_cast<int>(LAMBDA),  {{A,  1.01249500}, {B,  0.32699690}, {C,  -0.00923418}, {D,  -0.03876858}, {E, -0.00412750}}},
    {static_cast<int>(MU),      {{A,  0.07490166}, {B,  0.02410413}, {C,   0.07233664}, {D,   0.03040467}, {E,  0.00197741}}},
    {static_cast<int>(NU),      {{A,  0.01077422}, {B,  0.00000000}, {C,   0.00000000}, {D,   0.00000000}, {E,  0.00000000}}},
    {static_cast<int>(XI),      {{A,  3.08223400}, {B,  0.94472050}, {C,  -2.15200882}, {D,  -2.49219496}, {E, -0.63848738}}},
    {static_cast<int>(OMICRON), {{A, 17.84778000}, {B, -7.45345690}, {C, -48.96066856}, {D, -40.05386135}, {E, -9.09331816}}},
    {static_cast<int>(Pi),      {{A,  0.00022582}, {B, -0.00186899}, {C,   0.00388783}, {D,   0.00142402}, {E, -0.00007671}}}
};

#undef THETA
#undef IOTA
#undef KAPPA
#undef LAMBDA
#undef MU
#undef NU
#undef XI
#undef OMICRON
#undef Pi

#undef A
#undef B
#undef C
#undef D
#undef E


// enum class AB_TCoeff
// Symbolic names for term coefficients for A & B coefficients from Hurley et al. 2000
enum class AB_TCoeff: int { ALPHA, BETA, GAMMA, ETA, MU };
#define ALPHA AB_TCoeff::ALPHA
#define BETA  AB_TCoeff::BETA
#define GAMMA AB_TCoeff::GAMMA
#define ETA   AB_TCoeff::ETA
#define MU    AB_TCoeff::MU

// A coefficients
// Table in Appendix A of Hurley et al. 2000
// Key to map is n (A(n)).  Map element is unordered_map of term coefficient values.
const std::map<int, COMPASUnorderedMap<AB_TCoeff, double>> A_COEFF = {
    { 1, {{ALPHA,  1.593890E3 }, {BETA,  2.053038E3 }, {GAMMA,  1.231226E3 }, {ETA,  2.327785E2 }, {MU,  0.000000E0 }}},
    { 2, {{ALPHA,  2.706708E3 }, {BETA,  1.483131E3 }, {GAMMA,  5.772723E2 }, {ETA,  7.411230E1 }, {MU,  0.000000E0 }}},
    { 3, {{ALPHA,  1.466143E2 }, {BETA, -1.048442E2 }, {GAMMA, -6.795374E1 }, {ETA, -1.391127E1 }, {MU,  0.000000E0 }}},
    { 4, {{ALPHA,  4.141960E-2}, {BETA,  4.564888E-2}, {GAMMA,  2.958542E-2}, {ETA,  5.571483E-3}, {MU,  0.000000E0 }}},
    { 5, {{ALPHA,  3.426349E-1}, {BETA,  0.000000E0 }, {GAMMA,  0.000000E0 }, {ETA,  0.000000E0 }, {MU,  0.000000E0 }}},
    { 6, {{ALPHA,  1.949814E1 }, {BETA,  1.758178E0 }, {GAMMA, -6.008212E0 }, {ETA, -4.470533E0 }, {MU,  0.000000E0 }}},
    { 7, {{ALPHA,  4.903830E0 }, {BETA,  0.000000E0 }, {GAMMA,  0.000000E0 }, {ETA,  0.000000E0 }, {MU,  0.000000E0 }}},
    { 8, {{ALPHA,  5.212154E-2}, {BETA,  3.166411E-2}, {GAMMA, -2.750074E-3}, {ETA, -2.271549E-3}, {MU,  0.000000E0 }}},
    { 9, {{ALPHA,  1.312179E0 }, {BETA, -3.294936E-1}, {GAMMA,  9.231860E-2}, {ETA,  2.610989E-2}, {MU,  0.000000E0 }}},
    {10, {{ALPHA,  8.073972E-1}, {BETA,  0.000000E0 }, {GAMMA,  0.000000E0 }, {ETA,  0.000000E0 }, {MU,  0.000000E0 }}},

    {11, {{ALPHA,  1.031538E0 }, {BETA, -2.434480E-1}, {GAMMA,  7.732821E0 }, {ETA,  6.460705E0 }, {MU,  1.374484E0 }}},
    {12, {{ALPHA,  1.043715E0 }, {BETA, -1.577474E0 }, {GAMMA, -5.168234E0 }, {ETA, -5.596506E0 }, {MU, -1.299394E0 }}},
    {13, {{ALPHA,  7.859573E2 }, {BETA, -8.542048E0 }, {GAMMA, -2.642511E1 }, {ETA, -9.585707E0 }, {MU,  0.000000E0 }}},
    {14, {{ALPHA,  3.858911E3 }, {BETA,  2.459681E3 }, {GAMMA, -7.630093E1 }, {ETA, -3.486057E2 }, {MU, -4.861703E1 }}},
    {15, {{ALPHA,  2.888720E2 }, {BETA,  2.952979E2 }, {GAMMA,  1.850341E2 }, {ETA,  3.797254E1 }, {MU,  0.000000E0 }}},
    {16, {{ALPHA,  7.196580E0 }, {BETA,  5.613746E-1}, {GAMMA,  3.805871E-1}, {ETA,  8.398728E-2}, {MU,  0.000000E0 }}},
    {17, {{ALPHA,  0.000000E0 }, {BETA,  0.000000E0 }, {GAMMA,  0.000000E0 }, {ETA,  0.000000E0 }, {MU,  0.000000E0 }}},
    {18, {{ALPHA,  2.187715E-1}, {BETA, -2.154437E0 }, {GAMMA, -3.768678E0 }, {ETA, -1.975518E0 }, {MU, -3.021475E-1}}},
    {19, {{ALPHA,  1.466440E0 }, {BETA,  1.839725E0 }, {GAMMA,  6.442199E0 }, {ETA,  4.023635E0 }, {MU,  6.957529E-1}}},
    {20, {{ALPHA,  2.652091E1 }, {BETA,  8.178458E1 }, {GAMMA,  1.156058E2 }, {ETA,  7.633811E1 }, {MU,  1.950698E1 }}},

    {21, {{ALPHA,  1.472103E0 }, {BETA, -2.947609E0 }, {GAMMA, -3.312828E0 }, {ETA, -9.945065E-1}, {MU,  0.000000E0 }}},
    {22, {{ALPHA,  3.071048E0 }, {BETA, -5.679941E0 }, {GAMMA, -9.745523E0 }, {ETA, -3.594543E0 }, {MU,  0.000000E0 }}},
    {23, {{ALPHA,  2.617890E0 }, {BETA,  1.019135E0 }, {GAMMA, -3.292551E-2}, {ETA, -7.445123E-2}, {MU,  0.000000E0 }}},
    {24, {{ALPHA,  1.075567E-2}, {BETA,  1.773287E-2}, {GAMMA,  9.610479E-3}, {ETA,  1.732469E-3}, {MU,  0.000000E0 }}},
    {25, {{ALPHA,  1.476246E0 }, {BETA,  1.899331E0 }, {GAMMA,  1.195010E0 }, {ETA,  3.035051E-1}, {MU,  0.000000E0 }}},
    {26, {{ALPHA,  5.502535E0 }, {BETA, -6.601663E-2}, {GAMMA,  9.968707E-2}, {ETA,  3.599801E-2}, {MU,  0.000000E0 }}},
    {27, {{ALPHA,  9.511033E1 }, {BETA,  6.819618E1 }, {GAMMA, -1.045625E1 }, {ETA, -1.474939E1 }, {MU,  0.000000E0 }}},
    {28, {{ALPHA,  3.113458E1 }, {BETA,  1.012033E1 }, {GAMMA, -4.650511E0 }, {ETA, -2.463185E0 }, {MU,  0.000000E0 }}},
    {29, {{ALPHA,  1.413057E0 }, {BETA,  4.578814E-1}, {GAMMA, -6.850581E-2}, {ETA, -5.588658E-2}, {MU,  0.000000E0 }}},
    {30, {{ALPHA,  3.910862E1 }, {BETA,  5.196646E1 }, {GAMMA,  2.264970E1 }, {ETA,  2.873680E0 }, {MU,  0.000000E0 }}},

    {31, {{ALPHA,  4.597479E0 }, {BETA, -2.855179E-1}, {GAMMA,  2.709724E-1}, {ETA,  0.000000E0 }, {MU,  0.000000E0 }}},
    {32, {{ALPHA,  6.682518E0 }, {BETA,  2.827718E-1}, {GAMMA, -7.294429E-2}, {ETA,  0.000000E0 }, {MU,  0.000000E0 }}},
    {33, {{ALPHA,  0.000000E0 }, {BETA,  0.000000E0 }, {GAMMA,  0.000000E0 }, {ETA,  0.000000E0 }, {MU,  0.000000E0 }}},
    {34, {{ALPHA,  1.910302E-1}, {BETA,  1.158624E-1}, {GAMMA,  3.348990E-2}, {ETA,  2.599706E-3}, {MU,  0.000000E0 }}},
    {35, {{ALPHA,  3.931056E-1}, {BETA,  7.277637E-2}, {GAMMA, -1.366593E-1}, {ETA, -4.508946E-2}, {MU,  0.000000E0 }}},
    {36, {{ALPHA,  3.267776E-1}, {BETA,  1.204424E-1}, {GAMMA,  9.988332E-2}, {ETA,  2.455361E-2}, {MU,  0.000000E0 }}},
    {37, {{ALPHA,  5.990212E-1}, {BETA,  5.570264E-2}, {GAMMA,  6.207626E-2}, {ETA,  1.777283E-2}, {MU,  0.000000E0 }}},
    {38, {{ALPHA,  7.330122E-1}, {BETA,  5.192827E-1}, {GAMMA,  2.316416E-1}, {ETA,  8.346941E-3}, {MU,  0.000000E0 }}},
    {39, {{ALPHA,  1.172768E0 }, {BETA, -1.209262E-1}, {GAMMA, -1.193023E-1}, {ETA, -2.859837E-2}, {MU,  0.000000E0 }}},
    {40, {{ALPHA,  3.982622E-1}, {BETA, -2.296279E-1}, {GAMMA, -2.262539E-1}, {ETA, -5.219837E-2}, {MU,  0.000000E0 }}},

    {41, {{ALPHA,  3.571038E0 }, {BETA, -2.223635E-2}, {GAMMA, -2.611794E-2}, {ETA, -6.359648E-3}, {MU,  0.000000E0 }}},
    {42, {{ALPHA,  1.984800E0 }, {BETA,  1.138600E0 }, {GAMMA,  3.564000E-1}, {ETA,  0.000000E0 }, {MU,  0.000000E0 }}},
    {43, {{ALPHA,  6.300000E-2}, {BETA,  4.810000E-2}, {GAMMA,  9.840000E-3}, {ETA,  0.000000E0 }, {MU,  0.000000E0 }}},
    {44, {{ALPHA,  1.200000E0 }, {BETA,  2.450000E0 }, {GAMMA,  0.000000E0 }, {ETA,  0.000000E0 }, {MU,  0.000000E0 }}},
    {45, {{ALPHA,  2.321400E-1}, {BETA,  1.828075E-3}, {GAMMA, -2.232007E-2}, {ETA, -3.378734E-3}, {MU,  0.000000E0 }}},
    {46, {{ALPHA,  1.163659E-2}, {BETA,  3.427682E-3}, {GAMMA,  1.421393E-3}, {ETA, -3.710666E-3}, {MU,  0.000000E0 }}},
    {47, {{ALPHA,  1.048020E-2}, {BETA, -1.231921E-2}, {GAMMA, -1.686860E-2}, {ETA, -4.234354E-3}, {MU,  0.000000E0 }}},
    {48, {{ALPHA,  1.555590E0 }, {BETA, -3.223927E-1}, {GAMMA, -5.197429E-1}, {ETA, -1.066441E-1}, {MU,  0.000000E0 }}},
    {49, {{ALPHA,  9.770000E-2}, {BETA, -2.310000E-1}, {GAMMA, -7.530000E-2}, {ETA,  0.000000E0 }, {MU,  0.000000E0 }}},
    {50, {{ALPHA,  2.400000E-1}, {BETA,  1.800000E-1}, {GAMMA,  5.950000E-1}, {ETA,  0.000000E0 }, {MU,  0.000000E0 }}},

    {51, {{ALPHA,  3.300000E-1}, {BETA,  1.320000E-1}, {GAMMA,  2.180000E-1}, {ETA,  0.000000E0 }, {MU,  0.000000E0 }}},
    {52, {{ALPHA,  1.106400E0 }, {BETA,  4.150000E-1}, {GAMMA,  1.800000E-1}, {ETA,  0.000000E0 }, {MU,  0.000000E0 }}},
    {53, {{ALPHA,  1.190000E0 }, {BETA,  3.770000E-1}, {GAMMA,  1.760000E-1}, {ETA,  0.000000E0 }, {MU,  0.000000E0 }}},
    {54, {{ALPHA,  3.855707E-1}, {BETA, -6.104166E-1}, {GAMMA,  5.676742E0 }, {ETA,  1.060894E1 }, {MU,  5.284014E0 }}},
    {55, {{ALPHA,  3.579064E-1}, {BETA, -6.442936E-1}, {GAMMA,  5.494644E0 }, {ETA,  1.054952E1 }, {MU,  5.280991E0 }}},
    {56, {{ALPHA,  9.587587E-1}, {BETA,  8.777464E-1}, {GAMMA,  2.017321E-1}, {ETA,  0.000000E0 }, {MU,  0.000000E0 }}},
    {57, {{ALPHA,  1.513500E0 }, {BETA,  3.769000E-1}, {GAMMA,  0.000000E0 }, {ETA,  0.000000E0 }, {MU,  0.000000E0 }}},
    {58, {{ALPHA,  4.907546E-1}, {BETA, -1.683928E-1}, {GAMMA, -3.108742E-1}, {ETA, -7.202918E-2}, {MU,  0.000000E0 }}},
    {59, {{ALPHA,  4.537070E0 }, {BETA, -4.465455E0 }, {GAMMA, -1.612690E0 }, {ETA, -1.623246E0 }, {MU,  0.000000E0 }}},
    {60, {{ALPHA,  1.796220E0 }, {BETA,  2.814020E-1}, {GAMMA,  1.423325E0 }, {ETA,  3.421036E-1}, {MU,  0.000000E0 }}},

    {61, {{ALPHA,  2.256216E0 }, {BETA,  3.773400E-1}, {GAMMA,  1.537867E0 }, {ETA,  4.396373E-1}, {MU,  0.000000E0 }}},
    {62, {{ALPHA,  8.430000E-2}, {BETA, -4.750000E-2}, {GAMMA, -3.520000E-2}, {ETA,  0.000000E0 }, {MU,  0.000000E0 }}},
    {63, {{ALPHA,  7.360000E-2}, {BETA,  7.490000E-2}, {GAMMA,  4.426000E-2}, {ETA,  0.000000E0 }, {MU,  0.000000E0 }}},
    {64, {{ALPHA,  1.360000E-1}, {BETA,  3.520000E-2}, {GAMMA,  0.000000E0 }, {ETA,  0.000000E0 }, {MU,  0.000000E0 }}},
    {65, {{ALPHA,  1.564231E-3}, {BETA,  1.653042E-3}, {GAMMA, -4.439786E-3}, {ETA, -4.951011E-3}, {MU, -1.216530E-3}}},
    {66, {{ALPHA,  1.477000E0 }, {BETA,  2.960000E-1}, {GAMMA,  0.000000E0 }, {ETA,  0.000000E0 }, {MU,  0.000000E0 }}},
    {67, {{ALPHA,  5.210157E0 }, {BETA, -4.143695E0 }, {GAMMA, -2.120870E0 }, {ETA,  0.000000E0 }, {MU,  0.000000E0 }}},
    {68, {{ALPHA,  1.116000E0 }, {BETA,  1.660000E-1}, {GAMMA,  0.000000E0 }, {ETA,  0.000000E0 }, {MU,  0.000000E0 }}},
    {69, {{ALPHA,  1.071489E0 }, {BETA, -1.164852E-1}, {GAMMA, -8.623831E-2}, {ETA, -1.582349E-2}, {MU,  0.000000E0 }}},
    {70, {{ALPHA,  7.108492E-1}, {BETA,  7.935927E-1}, {GAMMA,  3.926983E-1}, {ETA,  3.622146E-2}, {MU,  0.000000E0 }}},

    {71, {{ALPHA,  3.478514E0 }, {BETA, -2.585474E-2}, {GAMMA, -1.512955E-2}, {ETA, -2.833691E-3}, {MU,  0.000000E0 }}},
    {72, {{ALPHA,  9.132108E-1}, {BETA, -1.653695E-1}, {GAMMA,  0.000000E0 }, {ETA,  3.636784E-2}, {MU,  0.000000E0 }}},
    {73, {{ALPHA,  3.969331E-3}, {BETA,  4.539076E-3}, {GAMMA,  1.720906E-3}, {ETA,  1.897857E-4}, {MU,  0.000000E0 }}},
    {74, {{ALPHA,  1.600000E0 }, {BETA,  7.640000E-1}, {GAMMA,  3.322000E-1}, {ETA,  0.000000E0 }, {MU,  0.000000E0 }}},
    {75, {{ALPHA,  8.109000E-1}, {BETA, -6.282000E-1}, {GAMMA,  0.000000E0 }, {ETA,  0.000000E0 }, {MU,  0.000000E0 }}},
    {76, {{ALPHA,  1.192334E-2}, {BETA,  1.083057E-2}, {GAMMA,  1.230969E0 }, {ETA,  1.551656E0 }, {MU,  0.000000E0 }}},
    {77, {{ALPHA, -1.668868E-1}, {BETA,  5.818123E-1}, {GAMMA, -1.105027E1 }, {ETA, -1.668070E1 }, {MU,  0.000000E0 }}},
    {78, {{ALPHA,  7.615495E-1}, {BETA,  1.068243E-1}, {GAMMA, -2.011333E-1}, {ETA, -9.371415E-2}, {MU,  0.000000E0 }}},
    {79, {{ALPHA,  9.409838E0 }, {BETA,  1.522928E0 }, {GAMMA,  0.000000E0 }, {ETA,  0.000000E0 }, {MU,  0.000000E0 }}},
    {80, {{ALPHA, -2.711000E-1}, {BETA, -5.756000E-1}, {GAMMA, -8.380000E-2}, {ETA,  0.000000E0 }, {MU,  0.000000E0 }}},

    {81, {{ALPHA,  2.493000E0 }, {BETA,  1.147500E0 }, {GAMMA,  0.000000E0 }, {ETA,  0.000000E0 }, {MU,  0.000000E0 }}}
};


// B coefficients
// Table in Appendix A of Hurley et al. 2000
// Key to map is n (B(n)).  Map element is unordered_map of term coefficient values.
const std::map<int, COMPASUnorderedMap<AB_TCoeff, double>> B_COEFF = {
    { 1, {{ALPHA,  3.970000E-1}, {BETA,  2.882600E-1}, {GAMMA,  5.293000E-1}, {ETA,  0.000000E0 }, {MU,  0.000000E0 }}},
    { 2, {{ALPHA,  0.000000E0 }, {BETA,  0.000000E0 }, {GAMMA,  0.000000E0 }, {ETA,  0.000000E0 }, {MU,  0.000000E0 }}},
    { 3, {{ALPHA,  0.000000E0 }, {BETA,  0.000000E0 }, {GAMMA,  0.000000E0 }, {ETA,  0.000000E0 }, {MU,  0.000000E0 }}},
    { 4, {{ALPHA,  9.960283E-1}, {BETA,  8.164393E-1}, {GAMMA,  2.383830E0 }, {ETA,  2.223436E0 }, {MU,  8.638115E-1}}},
    { 5, {{ALPHA,  2.561062E-1}, {BETA,  7.072646E-2}, {GAMMA, -5.444596E-2}, {ETA, -5.798167E-2}, {MU, -1.349129E-2}}},
    { 6, {{ALPHA,  1.157338E0 }, {BETA,  1.467883E0 }, {GAMMA,  4.299661E0 }, {ETA,  3.130500E0 }, {MU,  6.992080E-1}}},
    { 7, {{ALPHA,  4.022765E-1}, {BETA,  3.050010E-1}, {GAMMA,  9.962137E-1}, {ETA,  7.914079E-1}, {MU,  1.728098E-1}}},
    { 8, {{ALPHA,  0.000000E0 }, {BETA,  0.000000E0 }, {GAMMA,  0.000000E0 }, {ETA,  0.000000E0 }, {MU,  0.000000E0 }}},
    { 9, {{ALPHA,  2.751631E3 }, {BETA,  3.557098E2 }, {GAMMA,  0.000000E0 }, {ETA,  0.000000E0 }, {MU,  0.000000E0 }}},
    {10, {{ALPHA, -3.820831E-2}, {BETA,  5.872664E-2}, {GAMMA,  0.000000E0 }, {ETA,  0.000000E0 }, {MU,  0.000000E0 }}},

    {11, {{ALPHA,  1.071738E2 }, {BETA, -8.970339E1 }, {GAMMA, -3.949739E1 }, {ETA,  0.000000E0 }, {MU,  0.000000E0 }}},
    {12, {{ALPHA,  7.348793E2 }, {BETA, -1.531020E2 }, {GAMMA, -3.793700E1 }, {ETA,  0.000000E0 }, {MU,  0.000000E0 }}},
    {13, {{ALPHA,  9.219293E0 }, {BETA, -2.005865E0 }, {GAMMA, -5.561309E-1}, {ETA,  0.000000E0 }, {MU,  0.000000E0 }}},
    {14, {{ALPHA,  2.917412E0 }, {BETA,  1.575290E0 }, {GAMMA,  5.751814E-1}, {ETA,  0.000000E0 }, {MU,  0.000000E0 }}},
    {15, {{ALPHA,  3.629118E0 }, {BETA, -9.112722E-1}, {GAMMA,  1.042291E0 }, {ETA,  0.000000E0 }, {MU,  0.000000E0 }}},
    {16, {{ALPHA,  4.916389E0 }, {BETA,  2.862149E0 }, {GAMMA,  7.844850E-1}, {ETA,  0.000000E0 }, {MU,  0.000000E0 }}},
    {17, {{ALPHA,  0.000000E0 }, {BETA,  0.000000E0 }, {GAMMA,  0.000000E0 }, {ETA,  0.000000E0 }, {MU,  0.000000E0 }}},
    {18, {{ALPHA,  5.496045E1 }, {BETA, -1.289968E1 }, {GAMMA,  6.385758E0 }, {ETA,  0.000000E0 }, {MU,  0.000000E0 }}},
    {19, {{ALPHA,  1.832694E0 }, {BETA, -5.766608E-2}, {GAMMA,  5.696128E-2}, {ETA,  0.000000E0 }, {MU,  0.000000E0 }}},
    {20, {{ALPHA,  1.211104E2 }, {BETA,  0.000000E0 }, {GAMMA,  0.000000E0 }, {ETA,  0.000000E0 }, {MU,  0.000000E0 }}},

    {21, {{ALPHA,  2.214088E2 }, {BETA,  2.187113E2 }, {GAMMA,  1.170177E1 }, {ETA, -2.635340E1 }, {MU,  0.000000E0 }}},
    {22, {{ALPHA,  2.063983E0 }, {BETA,  7.363827E-1}, {GAMMA,  2.654323E-1}, {ETA, -6.140719E-2}, {MU,  0.000000E0 }}},
    {23, {{ALPHA,  2.003160E0 }, {BETA,  9.388871E-1}, {GAMMA,  9.656450E-1}, {ETA,  2.362266E-1}, {MU,  0.000000E0 }}},
    {24, {{ALPHA,  1.609901E1 }, {BETA,  7.391573E0 }, {GAMMA,  2.277010E1 }, {ETA,  8.334227E0 }, {MU,  0.000000E0 }}},
    {25, {{ALPHA,  1.747500E-1}, {BETA,  6.271202E-2}, {GAMMA, -2.324229E-2}, {ETA, -1.844559E-2}, {MU,  0.000000E0 }}},
    {26, {{ALPHA,  0.000000E0 }, {BETA,  0.000000E0 }, {GAMMA,  0.000000E0 }, {ETA,  0.000000E0 }, {MU,  0.000000E0 }}},
    {27, {{ALPHA,  2.752869E0 }, {BETA,  2.729201E-2}, {GAMMA,  4.996927E-1}, {ETA,  2.496551E-1}, {MU,  0.000000E0 }}},
    {28, {{ALPHA,  3.518506E0 }, {BETA,  1.112440E0 }, {GAMMA, -4.556216E-1}, {ETA, -2.179426E-1}, {MU,  0.000000E0 }}},
    {29, {{ALPHA,  1.626062E2 }, {BETA, -1.168838E1 }, {GAMMA, -5.498343E0 }, {ETA,  0.000000E0 }, {MU,  0.000000E0 }}},
    {30, {{ALPHA,  3.336833E-1}, {BETA, -1.458043E-1}, {GAMMA, -2.011751E-2}, {ETA,  0.000000E0 }, {MU,  0.000000E0 }}},

    {31, {{ALPHA,  7.425137E1 }, {BETA,  1.790236E1 }, {GAMMA,  3.033910E1 }, {ETA,  1.018259E1 }, {MU,  0.000000E0 }}},
    {32, {{ALPHA,  9.268325E2 }, {BETA, -9.739859E1 }, {GAMMA, -7.702152E1 }, {ETA, -3.158268E1 }, {MU,  0.000000E0 }}},
    {33, {{ALPHA,  2.474401E0 }, {BETA,  3.892972E-1}, {GAMMA,  0.000000E0 }, {ETA,  0.000000E0 }, {MU,  0.000000E0 }}},
    {34, {{ALPHA,  1.127018E1 }, {BETA,  1.622158E0 }, {GAMMA, -1.443664E0 }, {ETA, -9.474699E-1}, {MU,  0.000000E0 }}},
    {35, {{ALPHA,  0.000000E0 }, {BETA,  0.000000E0 }, {GAMMA,  0.000000E0 }, {ETA,  0.000000E0 }, {MU,  0.000000E0 }}},
    {36, {{ALPHA,  1.445216E-1}, {BETA, -6.180219E-2}, {GAMMA,  3.093878E-2}, {ETA,  1.567090E-2}, {MU,  0.000000E0 }}},
    {37, {{ALPHA,  1.304129E0 }, {BETA,  1.395919E-1}, {GAMMA,  4.142455E-3}, {ETA, -9.732503E-3}, {MU,  0.000000E0 }}},
    {38, {{ALPHA,  5.114149E-1}, {BETA, -1.160850E-2}, {GAMMA,  0.000000E0 }, {ETA,  0.000000E0 }, {MU,  0.000000E0 }}},
    {39, {{ALPHA,  1.314955E2 }, {BETA,  2.009258E1 }, {GAMMA, -5.143082E-1}, {ETA, -1.379140E0 }, {MU,  0.000000E0 }}},
    {40, {{ALPHA,  1.823973E1 }, {BETA, -3.074559E0 }, {GAMMA, -4.307878E0 }, {ETA,  0.000000E0 }, {MU,  0.000000E0 }}},

    {41, {{ALPHA,  2.327037E0 }, {BETA,  2.403445E0 }, {GAMMA,  1.208407E0 }, {ETA,  2.087263E-1}, {MU,  0.000000E0 }}},
    {42, {{ALPHA,  1.997378E0 }, {BETA, -8.126205E-1}, {GAMMA,  0.000000E0 }, {ETA,  0.000000E0 }, {MU,  0.000000E0 }}},
    {43, {{ALPHA,  1.079113E-1}, {BETA,  1.762409E-2}, {GAMMA,  1.096601E-2}, {ETA,  3.058818E-3}, {MU,  0.000000E0 }}},
    {44, {{ALPHA,  2.327409E0 }, {BETA,  6.901582E-1}, {GAMMA, -2.158431E-1}, {ETA, -1.084117E-1}, {MU,  0.000000E0 }}},
    {45, {{ALPHA,  0.000000E0 }, {BETA,  0.000000E0 }, {GAMMA,  0.000000E0 }, {ETA,  0.000000E0 }, {MU,  0.000000E0 }}},
    {46, {{ALPHA,  2.214315E0 }, {BETA, -1.975747E0 }, {GAMMA,  0.000000E0 }, {ETA,  0.000000E0 }, {MU,  0.000000E0 }}},
    {47, {{ALPHA,  0.000000E0 }, {BETA,  0.000000E0 }, {GAMMA,  0.000000E0 }, {ETA,  0.000000E0 }, {MU,  0.000000E0 }}},
    {48, {{ALPHA,  5.072525E0 }, {BETA,  1.146189E1 }, {GAMMA,  6.961724E0 }, {ETA,  1.316965E0 }, {MU,  0.000000E0 }}},
    {49, {{ALPHA,  5.139740E0 }, {BETA,  0.000000E0 }, {GAMMA,  0.000000E0 }, {ETA,  0.000000E0 }, {MU,  0.000000E0 }}},
    {50, {{ALPHA,  0.000000E0 }, {BETA,  0.000000E0 }, {GAMMA,  0.000000E0 }, {ETA,  0.000000E0 }, {MU,  0.000000E0 }}},

    {51, {{ALPHA,  1.125124E0 }, {BETA,  1.306486E0 }, {GAMMA,  3.622359E0 }, {ETA,  2.601976E0 }, {MU,  3.031270E-1}}},
    {52, {{ALPHA,  3.349489E-1}, {BETA,  4.531269E-3}, {GAMMA,  1.131793E-1}, {ETA,  2.300156E-1}, {MU,  7.632745E-2}}},
    {53, {{ALPHA,  1.467794E0 }, {BETA,  2.798142E0 }, {GAMMA,  9.455580E0 }, {ETA,  8.963904E0 }, {MU,  3.339719E0 }}},
    {54, {{ALPHA,  4.658512E-1}, {BETA,  2.597451E-1}, {GAMMA,  9.048179E-1}, {ETA,  7.394505E-1}, {MU,  1.607092E-1}}},
    {55, {{ALPHA,  1.042200E0 }, {BETA,  1.315600E-1}, {GAMMA,  4.500000E-2}, {ETA,  0.000000E0 }, {MU,  0.000000E0 }}},
    {56, {{ALPHA,  1.110866E0 }, {BETA,  9.623856E-1}, {GAMMA,  2.735487E0 }, {ETA,  2.445602E0 }, {MU,  8.826352E-1}}},
    {57, {{ALPHA, -1.584333E-1}, {BETA, -1.728865E-1}, {GAMMA, -4.461431E-1}, {ETA, -3.925259E-1}, {MU, -1.276203E-1}}}
};

#undef ALPHA
#undef BETA
#undef GAMMA
#undef ETA
#undef MU


// C coefficients
// Key to map is n (C(n)).  Map element is unordered_map of term coefficient values.
const std::unordered_map<int, double> C_COEFF = {{1, -8.672073E-2}, {2, 9.301992E0}, {3, 4.637345E0}};


// CDF from Table 7 in Dufton et al 2013 https://arxiv.org/abs/1212.2424
// There is an assumption in the code that this function is monitonically increasing - it is now
// and should remain so if the map is modified.
const std::map<double, double> BStarRotationalVelocityCDFTable = {
    {000.0, 0.000}, {020.0, 0.046}, {040.0, 0.094}, {060.0, 0.144}, {080.0, 0.192}, {100.0, 0.239},
    {120.0, 0.253}, {140.0, 0.270}, {160.0, 0.288}, {180.0, 0.322}, {200.0, 0.377}, {220.0, 0.435},
    {240.0, 0.492}, {260.0, 0.548}, {280.0, 0.609}, {300.0, 0.674}, {320.0, 0.739}, {340.0, 0.796},
    {360.0, 0.841}, {380.0, 0.879}, {400.0, 0.912}, {420.0, 0.938}, {440.0, 0.956}, {460.0, 0.971},
    {480.0, 0.983}, {500.0, 0.990}, {520.0, 0.993}, {540.0, 0.995}, {560.0, 0.996}, {580.0, 0.997}
};


// These neutron star (NS) equations-of-state (EOS) are
// taken from the review Ozel & Freire 2016,
// Masses, Radii, and Equation of State of Neutron Stars,
// Annual Reviews of Astronomy and Astrophysics,
// https://arxiv.org/abs/1603.02698, downloaded from
// their website http://xtreme.as.arizona.edu/NeutronStars/

// For now we choose one example EOS ARP3 from
// Akmal et al 1998 https://arxiv.org/abs/nucl-th/9804027
const std::map<double, double> ARP3MassRadiusRelation = {
    {0.184 , 16.518}, {0.188 , 16.292}, {0.192 , 16.067}, {0.195 , 15.857}, {0.199 , 15.658}, {0.203 , 15.46 }, {0.207 , 15.277}, {0.212, 15.102}, {0.216, 14.933},
    {0.221 , 14.774}, {0.225 , 14.619}, {0.23  , 14.473}, {0.235 , 14.334}, {0.24  , 14.199}, {0.245 , 14.073}, {0.251 , 13.951}, {0.256, 13.834}, {0.262, 13.725},
    {0.268 , 13.618}, {0.273 , 13.52 }, {0.28  , 13.423}, {0.286 , 13.332}, {0.292 , 13.245}, {0.299 , 13.162}, {0.306 , 13.084}, {0.313, 13.009}, {0.32 , 12.94 },
    {0.327 , 12.871}, {0.335 , 12.806}, {0.342 , 12.747}, {0.35  , 12.691}, {0.358 , 12.638}, {0.366 , 12.586}, {0.374 , 12.538}, {0.383, 12.493}, {0.391, 12.451},
    {0.4   , 12.409}, {0.409 , 12.371}, {0.418 , 12.336}, {0.427 , 12.302}, {0.438 , 12.269}, {0.448 , 12.239}, {0.458 , 12.211}, {0.468, 12.184}, {0.479, 12.16 },
    {0.49  , 12.136}, {0.501 , 12.116}, {0.512 , 12.096}, {0.524 , 12.078}, {0.535 , 12.061}, {0.547 , 12.046}, {0.559 , 12.031}, {0.572, 12.018}, {0.585, 12.007},
    {0.598 , 11.997}, {0.611 , 11.987}, {0.625 , 11.979}, {0.638 , 11.972}, {0.652 , 11.966}, {0.666 , 11.96 }, {0.681 , 11.955}, {0.695, 11.952}, {0.71 , 11.949},
    {0.725 , 11.947}, {0.74  , 11.946}, {0.756 , 11.945}, {0.772 , 11.945}, {0.788 , 11.945}, {0.804 , 11.946}, {0.82  , 11.947}, {0.837, 11.949}, {0.854, 11.952},
    {0.871 , 11.955}, {0.888 , 11.957}, {0.906 , 11.961}, {0.923 , 11.964}, {0.941 , 11.968}, {0.959 , 11.972}, {0.977 , 11.977}, {0.995, 11.981}, {1.014, 11.985},
    {1.032 , 11.99 }, {1.05  , 11.994}, {1.069 , 11.999}, {1.088 , 12.004}, {1.107 , 12.009}, {1.126 , 12.013}, {1.145 , 12.018}, {1.164, 12.022}, {1.184, 12.027},
    {1.203 , 12.031}, {1.222 , 12.035}, {1.242 , 12.039}, {1.261 , 12.043}, {1.281 , 12.047}, {1.3   , 12.05 }, {1.32  , 12.053}, {1.339, 12.056}, {1.358, 12.058},
    {1.378 , 12.061}, {1.397 , 12.063}, {1.416 , 12.064}, {1.436 , 12.066}, {1.455 , 12.067}, {1.474 , 12.068}, {1.493 , 12.068}, {1.512, 12.068}, {1.531, 12.068},
    {1.549 , 12.067}, {1.568 , 12.066}, {1.586 , 12.065}, {1.604 , 12.063}, {1.623 , 12.06 }, {1.64  , 12.058}, {1.658 , 12.055}, {1.676, 12.052}, {1.693, 12.048},
    {1.71  , 12.044}, {1.727 , 12.039}, {1.744 , 12.034}, {1.761 , 12.029}, {1.777 , 12.024}, {1.793 , 12.017}, {1.809 , 12.011}, {1.825, 12.004}, {1.84 , 11.997},
    {1.856 , 11.989}, {1.871 , 11.981}, {1.886 , 11.973}, {1.9   , 11.965}, {1.915 , 11.956}, {1.929 , 11.946}, {1.943 , 11.937}, {1.956, 11.927}, {1.969, 11.916},
    {1.982 , 11.906}, {1.995 , 11.895}, {2.008 , 11.884}, {2.02  , 11.827}, {2.032 , 11.86 }, {2.044 , 11.848}, {2.056 , 11.836}, {2.067, 11.823}, {2.078, 11.81 },
    {2.089 , 11.797}, {2.099 , 11.784}, {2.109 , 11.77 }, {2.119 , 11.756}, {2.129 , 11.742}, {2.139 , 11.727}, {2.148 , 11.713}, {2.157, 11.698}, {2.166, 11.683},
    {2.174 , 11.668}, {2.182 , 11.652}, {2.19  , 11.637}, {2.198 , 11.621}, {2.206 , 11.605}, {2.213 , 11.589}, {2.221 , 11.573}, {2.227, 11.556}, {2.234, 11.54 },
    {2.241 , 11.523}, {2.247 , 11.506}, {2.253 , 11.49 }, {2.259 , 11.473}, {2.264 , 11.456}, {2.27  , 11.438}, {2.275 , 11.421}, {2.28 , 11.404}, {2.285, 11.386},
    {2.29  , 11.369}, {2.294 , 11.351}, {2.299 , 11.333}, {2.303 , 11.316}, {2.307 , 11.299}, {2.31  , 11.281}, {2.314 , 11.263}, {2.317, 11.245}, {2.321, 11.227},
    {2.324 , 11.209}, {2.327 , 11.191}, {2.33  , 11.173}, {2.332 , 11.155}, {2.335 , 11.136}, {2.337 , 11.119}, {2.339 , 11.101}, {2.342, 11.083}, {2.344, 11.065},
    {2.345 , 11.046}, {2.347 , 11.028}, {2.349 , 11.01 }, {2.35  , 10.992}, {2.352 , 10.974}, {2.353 , 10.956}, {2.354 , 10.938}, {2.355, 10.92 }, {2.356, 10.902},
    {2.3571, 10.885}, {2.3572, 10.866}, {2.3581, 10.849}, {2.3582, 10.831}, {2.3591, 10.813}, {2.3592, 10.795}, {2.3593, 10.777}, {2.361, 10.76 }, {2.362, 10.742}
};


// Coefficients for calculating binding and recombination energy as described in Loveridge et al. 2011
// Electronic tables, program and further information in: http://astro.ru.nl/~sluys/index.php?title=BE

// struct LoveridgeCoefficients
// m, r, alpha(m,r) used in Loveridge et al. 2011, eq 5
struct LoveridgeCoefficients {
    int    m;
    int    r;
    double alpha_mr;
};


// enum class LOVERIDGE_METALLICITY
// Symbolic names for metallicities described in Loveridge et al., 2011
// These are used as indices into the loveridgeCoefficients multi-dimensional vector (described below)
// This is a bit of a hack until I figure out how to (elegantly) iterate over enum classes...
enum class LOVERIDGE_METALLICITY: int { Z000010, Z000100, Z001000, Z001500, Z002000, Z003000, COUNT };
const std::vector<std::tuple<LOVERIDGE_METALLICITY, double>> LOVERIDGE_METALLICITY_VALUE = {
    { LOVERIDGE_METALLICITY::Z000010, 0.00010 },
    { LOVERIDGE_METALLICITY::Z000100, 0.00100 },
    { LOVERIDGE_METALLICITY::Z001000, 0.01000 },
    { LOVERIDGE_METALLICITY::Z001500, 0.01500 },
    { LOVERIDGE_METALLICITY::Z002000, 0.02000 },
    { LOVERIDGE_METALLICITY::Z003000, 0.03000 }
};


// enum class LOVERIDGE_GROUP
// Symbolic names for GB groups described in Loveridge et al., 2011
// These are used as indices into the loveridgeCoefficients multi-dimensional vector (described below)
enum class LOVERIDGE_GROUP: int { LMR1, LMR2, LMA, HM, RECOM };
const COMPASUnorderedMap<LOVERIDGE_GROUP, std::string> LOVERIDGE_GROUP_LABEL = {
    { LOVERIDGE_GROUP::LMR1,  "Low mass early Red Giant Branch (RGB) (before dredge-up)" },
    { LOVERIDGE_GROUP::LMR2,  "Low mass late Red Giant Branch (RGB) (after dredge-up)" },
    { LOVERIDGE_GROUP::LMA,   "Low mass Asymptotic Giant Branch (AGB)" },
    { LOVERIDGE_GROUP::HM,    "High mass" },
    { LOVERIDGE_GROUP::RECOM, "Recombination energy" }
};


// vector LOVERIDGE_LM_HM_CUTOFFS
// Values for the division between High Mass and Low Mass, indexed by metallicity (LOVERIDGE_METALLICITY)
// Values are given in Msol
// From Loveridge et al. 2011, table 1
const DBL_VECTOR LOVERIDGE_LM_HM_CUTOFFS = { 11.7000, 11.7000, 10.2000, 11.7000, 11.7000, 13.4000 };


// vector LOVERIDGE_LM1_LM2_CUTOFFS
// Coefficients for the division between Low Mass RGB 1 and Low Mass RGB 2, indexed by metallicity (LOVERIDGE_METALLICITY)
// From Loveridge et al. 2011, table 2 & eq 4
const std::vector<DBL_VECTOR> LOVERIDGE_LM1_LM2_CUTOFFS = {
    { 6.047230E-01,  1.397240E+00, -8.249630E-02,  1.141430E+00,  0.000000E+00 },       // Metallicity Z000010 (0.00010)
    { 4.566000E-01,  1.186600E+00,  2.390880E+00, -3.054040E+00,  1.404900E+00 },       // Metallicity Z000100 (0.00100)
    { 2.821740E-01,  1.149380E+00,  1.884450E+00, -1.082300E+00,  0.000000E+00 },       // Metallicity Z001000 (0.01000)
    { 2.518180E-01,  1.210490E+00,  1.634900E+00, -8.369100E-01,  0.000000E+00 },       // Metallicity Z001500 (0.01500)
    { 2.406370E-01,  1.089220E+00,  1.953180E+00, -1.032180E+00,  0.000000E+00 },       // Metallicity Z002000 (0.02000)
    { 2.348880E-01,  8.972940E-01,  2.519950E+00, -1.414110E+00,  0.000000E+00 }        // Metallicity Z003000 (0.03000)
};


// vector LOVERIDGE_COEFFICIENTS
// Multi-dimensional vector of struct LoveridgeCoefficients, indexed by
// metallicity (LOVERIDGE_METALLICITY) and evolutionary stage (LOVERIDGE_GROUP)
// This vector records the coefficients (m, r, alpha(m,r) used in Loveridge et al. 20001, eq 5
// Using a vector indexed by metallicity and evolutionary stage because it's faster than a map, and
// the lambdas could be calculated at every timestep.
const std::vector<std::vector<std::vector<LoveridgeCoefficients>>> LOVERIDGE_COEFFICIENTS = {
    {                                                                                   // Metallicity Z000010 (0.00010)
        {                                                                               // LMR1 (Z000010)
            { 0,     0,     1.49884369566236408389E+01},
            { 0,     1,     3.55674019216888570583E+00},
            { 0,     2,    -1.50579325323499482181E+01},
            { 0,     3,     2.74507278637946647848E+01},
            { 0,     4,    -2.40420132204742671433E+01},
            { 0,     5,     6.08559902401751795509E+00},

            { 1,     0,     4.77689517615753889146E+00},
            { 1,     1,    -3.52448257631879471319E+01},
            { 1,     2,     1.26181509166749165729E+02},
            { 1,     3,    -2.05760448139415075275E+02},
            { 1,     4,     1.66826460262414656199E+02},
            { 1,     5,    -4.13681688626000720888E+01},

            { 2,     0,    -4.03038048915965774199E+00},
            { 2,     1,     5.94984473818373302834E+01},
            { 2,     2,    -3.15891070807037635859E+02},
            { 2,     3,     5.63465810280387586317E+02},
            { 2,     4,    -4.56401018552895436642E+02},
            { 2,     5,     1.12357256780075772440E+02},

            { 3,     0,    -2.22258127619659440199E+00},
            { 3,     1,     1.21818087660567726971E+02},
            { 3,     2,    -6.06793401690043339158E+01},
            { 3,     3,    -2.73750098046708558286E+02},
            { 3,     4,     3.80968083978251002009E+02},
            { 3,     5,    -1.07210865421446229107E+02},

            { 4,     0,    -4.95448396548353997559E+01},
            { 4,     1,    -1.05676079281290000722E+02},
            { 4,     2,     3.74254532751612941865E+02},
            { 4,     3,    -2.84755814237885886087E+02},
            { 4,     4,     5.32060692031168436245E+00},
            { 4,     5,     1.94841031059088862776E+01},

            { 5,     0,     5.85417149247924371025E+01},
            { 5,     1,    -6.46713025038344397899E+01},
            { 5,     2,    -8.04514035300949643670E+01},
            { 5,     3,     1.54013846765123219029E+02},
            { 5,     4,    -6.62783052076742649206E+01},
            { 5,     5,     9.83910595056972248074E+00}
        },
        {                                                                               // LMR2 (Z000010)
            { 0,     0,     2.10206064943832124925E+01},
            { 0,     1,    -2.39940628010456791230E+01},
            { 0,     2,     3.67437434259622861532E+01},
            { 0,     3,    -2.87504026348741277275E+01},
            { 0,     4,     1.10696952815601967757E+01},
            { 0,     5,    -1.67354101724841819454E+00},

            { 1,     0,     6.24726695402092602194E+01},
            { 1,     1,    -2.25859701401090774198E+02},
            { 1,     2,     3.25693445380178616233E+02},
            { 1,     3,    -2.28906270354160255920E+02},
            { 1,     4,     7.82835291167177160787E+01},
            { 1,     5,    -1.04409269263635096081E+01},

            { 2,     0,     1.68774936141528343114E+02},
            { 2,     1,    -4.70922534725343496120E+02},
            { 2,     2,     5.20150477052292671942E+02},
            { 2,     3,    -2.82942436111233064366E+02},
            { 2,     4,     7.54607477257930696624E+01},
            { 2,     5,    -7.80062541052705249456E+00},

            { 3,     0,     1.26323501968766254322E+03},
            { 3,     1,    -5.43724065618109580100E+03},
            { 3,     2,     9.47031538171058127773E+03},
            { 3,     3,    -8.20344328990647773026E+03},
            { 3,     4,     3.48253888526251739677E+03},
            { 3,     5,    -5.75361752664876235031E+02},

            { 4,     0,     1.45320316532362594444E+04},
            { 4,     1,    -6.10692503818239565589E+04},
            { 4,     2,     9.45752483181984280236E+04},
            { 4,     3,    -6.92033750093292765087E+04},
            { 4,     4,     2.43234260768021413242E+04},
            { 4,     5,    -3.32540856427475091550E+03},

            { 5,     0,    -7.83727239733487567719E+03},
            { 5,     1,     6.87101874631883547409E+04},
            { 5,     2,    -1.42788737041162559763E+05},
            { 5,     3,     1.25369407779255416244E+05},
            { 5,     4,    -5.05985607497797464021E+04},
            { 5,     5,     7.77505329663658358186E+03}
        },
        {                                                                               // LMA (Z000010)
            { 0,     0,     1.77846204423370872973E+04},
            { 0,     1,    -1.11008631122171675088E+05},
            { 0,     2,     3.07385212080689030699E+05},
            { 0,     3,    -4.97253519789625774138E+05},
            { 0,     4,     5.20899845929651521146E+05},
            { 0,     5,    -3.69562230436008889228E+05},
            { 0,     6,     1.79995285036839370150E+05},
            { 0,     7,    -5.94766776453754428076E+04},
            { 0,     8,     1.27704226161695205519E+04},
            { 0,     9,    -1.60998313917297696207E+03},
            { 0,    10,     9.05540938508377593053E+01},

            { 1,     0,     1.27448576992469941615E+05},
            { 1,     1,    -8.26126519162579439580E+05},
            { 1,     2,     2.40616127883097669110E+06},
            { 1,     3,    -4.13147857106406055391E+06},
            { 1,     4,     4.61530595326700154692E+06},
            { 1,     5,    -3.49471896526116924360E+06},
            { 1,     6,     1.81238210394326946698E+06},
            { 1,     7,    -6.34629941238884348422E+05},
            { 1,     8,     1.43452093324876565021E+05},
            { 1,     9,    -1.88911385051759207272E+04},
            { 1,    10,     1.10039680760221062883E+03},

            { 2,     0,    -1.11280780545824207366E+06},
            { 2,     1,     6.52773804973363596946E+06},
            { 2,     2,    -1.68385778483916968107E+07},
            { 2,     3,     2.51369743430132977664E+07},
            { 2,     4,    -2.40291083278050050139E+07},
            { 2,     5,     1.53511958359827548265E+07},
            { 2,     6,    -6.62599811194045469165E+06},
            { 2,     7,     1.90266653405042551458E+06},
            { 2,     8,    -3.46290151645659178030E+05},
            { 2,     9,     3.57968178594517958118E+04},
            { 2,    10,    -1.57403299302352661471E+03},

            { 3,     0,     3.61468220664994791150E+06},
            { 3,     1,    -1.42838660574260130525E+07},
            { 3,     2,     9.89719916261141002178E+06},
            { 3,     3,     4.17630757517836764455E+07},
            { 3,     4,    -1.13186791305614486337E+08},
            { 3,     5,     1.34723130784819722176E+08},
            { 3,     6,    -9.39780759352868050337E+07},
            { 3,     7,     4.08028988015334084630E+07},
            { 3,     8,    -1.08834827876409199089E+07},
            { 3,     9,     1.63703844878768618219E+06},
            { 3,    10,    -1.06502153903636033647E+05},

            { 4,     0,    -2.18383920460389368236E+07},
            { 4,     1,     1.01377685264262214303E+08},
            { 4,     2,    -1.24736986550756111741E+08},
            { 4,     3,    -1.38097782211961090565E+08},
            { 4,     4,     5.82118970734395384789E+08},
            { 4,     5,    -7.72188668410225749016E+08},
            { 4,     6,     5.69788365736976385117E+08},
            { 4,     7,    -2.56651440166880398989E+08},
            { 4,     8,     7.03184175257203429937E+07},
            { 4,     9,    -1.07993168413460906595E+07},
            { 4,    10,     7.14464107997456681915E+05},

            { 5,     0,     6.22013266083969771862E+07},
            { 5,     1,    -3.70892432569035887718E+08},
            { 5,     2,     7.32722076455112814903E+08},
            { 5,     3,    -3.41863748162672758102E+08},
            { 5,     4,    -8.72008743590860724449E+08},
            { 5,     5,     1.70439955004952502251E+09},
            { 5,     6,    -1.44412099096650505066E+09},
            { 5,     7,     7.01467443390604257584E+08},
            { 5,     8,    -2.01846242185972064734E+08},
            { 5,     9,     3.21032091475058645010E+07},
            { 5,    10,    -2.18098983308966364712E+06},

            { 6,     0,     8.32790288301304075867E+06},
            { 6,     1,     1.67320728489836782217E+08},
            { 6,     2,    -4.90329729719172537327E+08},
            { 6,     3,    -3.57015713222805708647E+07},
            { 6,     4,     1.73606751974490427971E+09},
            { 6,     5,    -2.95511773960293579102E+09},
            { 6,     6,     2.49140620948586368561E+09},
            { 6,     7,    -1.22675662513774180412E+09},
            { 6,     8,     3.58779851358991682529E+08},
            { 6,     9,    -5.79478609330464825034E+07},
            { 6,    10,     3.99136670739177288488E+06},

            { 7,     0,    -3.09375949266583919525E+08},
            { 7,     1,     1.30927392519327545166E+09},
            { 7,     2,    -2.71972201258040809631E+09},
            { 7,     3,     4.17056345501154565811E+09},
            { 7,     4,    -5.31121138472141742706E+09},
            { 7,     5,     5.18211883778930091858E+09},
            { 7,     6,    -3.52386318383868503571E+09},
            { 7,     7,     1.57889703104470300674E+09},
            { 7,     8,    -4.41837538483527064323E+08},
            { 7,     9,     6.98762237560149580240E+07},
            { 7,    10,    -4.76660235680679418147E+06},

            { 8,     0,     5.32124163954892635345E+08},
            { 8,     1,    -2.58332422589960527420E+09},
            { 8,     2,     5.78740993511894130707E+09},
            { 8,     3,    -8.18639627587050056458E+09},
            { 8,     4,     8.33603336255734443665E+09},
            { 8,     5,    -6.37392318348361968994E+09},
            { 8,     6,     3.59443787565530967712E+09},
            { 8,     7,    -1.42294472536891078949E+09},
            { 8,     8,     3.68482395798513412476E+08},
            { 8,     9,    -5.55465651649229973555E+07},
            { 8,    10,     3.67803603909488115460E+06},

            { 9,     0,    -3.67132831968976199627E+08},
            { 9,     1,     1.87202460446496915817E+09},
            { 9,     2,    -4.32871663092040729523E+09},
            { 9,     3,     6.09032624990053653717E+09},
            { 9,     4,    -5.87735082626143074036E+09},
            { 9,     5,     4.10221144979333591461E+09},
            { 9,     6,    -2.08821944738185024261E+09},
            { 9,     7,     7.54238944109313964844E+08},
            { 9,     8,    -1.81710771632690608501E+08},
            { 9,     9,     2.59757891273681670427E+07},
            { 9,    10,    -1.65624886172299087048E+06},

            {10,     0,     9.30481611941920518875E+07},
            {10,     1,    -4.87096365846687316895E+08},
            {10,     2,     1.14762701275433015823E+09},
            {10,     3,    -1.62114284406450057030E+09},
            {10,     4,     1.53847292382848095894E+09},
            {10,     5,    -1.03373922282777369022E+09},
            {10,     6,     4.99196402871803343296E+08},
            {10,     7,    -1.70266350400250434875E+08},
            {10,     8,     3.88883041814338341355E+07},
            {10,     9,    -5.31391571130599640310E+06},
            {10,    10,     3.26864794701321807224E+05}
        },
        {                                                                               // HM (Z000010)
            { 0,     0,     3.04240080558681453113E+05},
            { 0,     1,    -7.24150360611511170864E+07},
            { 0,     2,     2.70646920133822739124E+08},
            { 0,     3,    -4.33003387311595380306E+08},
            { 0,     4,     4.03091375320128858089E+08},
            { 0,     5,    -2.49456192293578892946E+08},
            { 0,     6,     9.70010504787636250257E+07},
            { 0,     7,    -8.23838906384931178764E+05},
            { 0,     8,    -3.28722313181499056518E+07},
            { 0,     9,     2.78880451327459998429E+07},
            { 0,    10,    -1.40338722991762422025E+07},
            { 0,    11,     5.06007529781199898571E+06},
            { 0,    12,    -1.37089679529935028404E+06},
            { 0,    13,     2.68858224094756355044E+05},
            { 0,    14,    -3.36690685426766431192E+04},
            { 0,    15,     1.98948270157709225714E+03},

            { 1,     0,     5.37679127182313203812E+07},
            { 1,     1,     1.46388718178314149380E+08},
            { 1,     2,    -9.35395212179676651955E+08},
            { 1,     3,     1.55915548629785561562E+09},
            { 1,     4,    -1.34035874177675724030E+09},
            { 1,     5,     7.60583187397939205170E+08},
            { 1,     6,    -3.48267020550069510937E+08},
            { 1,     7,     1.27565538716441661119E+08},
            { 1,     8,    -2.52623368581141643226E+07},
            { 1,     9,    -2.38211218436619313434E+06},
            { 1,    10,     2.83049418278661277145E+06},
            { 1,    11,    -1.12351439162609330378E+06},
            { 1,    12,     5.12258502489926875569E+05},
            { 1,    13,    -1.87547968379564146744E+05},
            { 1,    14,     3.78142640863094275119E+04},
            { 1,    15,    -3.14819542193592815238E+03},

            { 2,     0,    -2.72150296501208603382E+08},
            { 2,     1,     2.54191144958757966757E+08},
            { 2,     2,     1.09221455545737147331E+09},
            { 2,     3,    -2.27038845949890232086E+09},
            { 2,     4,     1.74805773803573489189E+09},
            { 2,     5,    -6.91637455687782287598E+08},
            { 2,     6,     2.04606336638418078423E+08},
            { 2,     7,    -7.53842029037321358919E+07},
            { 2,     8,     1.98339755878359973431E+07},
            { 2,     9,    -2.51659290353266568854E+06},
            { 2,    10,     2.78171596346601564437E+06},
            { 2,    11,    -2.17292116712976712734E+06},
            { 2,    12,     6.62271515154829132371E+05},
            { 2,    13,    -6.85233401404126780108E+04},
            { 2,    14,    -7.24533940448010434920E+03},
            { 2,    15,     1.77091708853070326768E+03},

            { 3,     0,     5.84549742654761433601E+08},
            { 3,     1,    -1.22755266303496289253E+09},
            { 3,     2,    -1.99841301217404045165E+07},
            { 3,     3,     1.62942775427007746696E+09},
            { 3,     4,    -1.29122969498875904083E+09},
            { 3,     5,     2.81517572141482591629E+08},
            { 3,     6,     3.29046875321928299963E+07},
            { 3,     7,    -2.18449690962994331494E+06},
            { 3,     8,    -2.63601564748177304864E+06},
            { 3,     9,    -4.48942869859682396054E+06},
            { 3,    10,     2.44109624343642685562E+06},
            { 3,    11,    -4.88764745659762818832E+05},
            { 3,    12,     5.56227389265404126490E+04},
            { 3,    13,    -2.70979608753431966761E+03},
            { 3,    14,     1.47652876079566203771E+03},
            { 3,    15,    -5.79993594759073516798E+02},

            { 4,     0,    -6.80110049336398720741E+08},
            { 4,     1,     1.85585044735255384445E+09},
            { 4,     2,    -1.28215713107603287697E+09},
            { 4,     3,    -3.01044179228078424931E+08},
            { 4,     4,     5.51112592108273148537E+08},
            { 4,     5,    -7.78949714611403048038E+07},
            { 4,     6,    -3.93153402725159674883E+07},
            { 4,     7,    -1.19108830926259383559E+07},
            { 4,     8,     1.43100595134035050869E+07},
            { 4,     9,    -4.91528834089644718915E+06},
            { 4,    10,     1.68842217521909135394E+06},
            { 4,    11,    -1.75640131265274452744E+05},
            { 4,    12,    -1.40626545874571602326E+05},
            { 4,    13,     3.77159267968944986933E+04},
            { 4,    14,    -1.39635312769678466793E+03},
            { 4,    15,    -1.88574192421971709166E+01},

            { 5,     0,     4.31829985381816327572E+08},
            { 5,     1,    -1.41004882914948272705E+09},
            { 5,     2,     1.38554457511777806282E+09},
            { 5,     3,    -3.82333992940614879131E+08},
            { 5,     4,    -7.42225503488553911448E+07},
            { 5,     5,     1.56423537414295095950E+07},
            { 5,     6,     1.26731311307457205839E+06},
            { 5,     7,     8.38170131250077579170E+06},
            { 5,     8,     1.69866128198041976430E+06},
            { 5,     9,    -2.63807965752872545272E+06},
            { 5,    10,    -1.30410926100970245898E+05},
            { 5,    11,     2.79376974434808362275E+05},
            { 5,    12,    -2.47335903090722194975E+03},
            { 5,    13,    -8.09120832153944047604E+03},
            { 5,    14,    -1.18437059561102614680E+03},
            { 5,    15,     2.22406017739857361448E+02},

            { 6,     0,    -1.05728919394894704223E+08},
            { 6,     1,     4.78614212386758863926E+08},
            { 6,     2,    -5.47275303584568023682E+08},
            { 6,     3,     1.81002869935932725668E+08},
            { 6,     4,     2.37412980302353836596E+07},
            { 6,     5,    -1.49761239025783911347E+07},
            { 6,     6,     6.94548275970081239939E+06},
            { 6,     7,    -7.08765067577983532101E+06},
            { 6,     8,     6.15334952530000591651E+05},
            { 6,     9,     1.04307962681467283983E+06},
            { 6,    10,    -1.66822670094482309651E+05},
            { 6,    11,    -3.14983610603470224305E+04},
            { 6,    12,    -8.67230359049541766581E+03},
            { 6,    13,     3.35310141926492042330E+03},
            { 6,    14,     5.20457690967627286227E+02},
            { 6,    15,    -9.46886765048879937012E+01},

            { 7,     0,    -4.00641674232298433781E+07},
            { 7,     1,     3.53151559413958713412E+07},
            { 7,     2,    -3.32651288367051668465E+07},
            { 7,     3,     8.78685073832835257053E+07},
            { 7,     4,    -8.83196869217660874128E+07},
            { 7,     5,     3.53058029766001477838E+07},
            { 7,     6,    -2.53460763685103179887E+06},
            { 7,     7,    -3.27478091701123584062E+06},
            { 7,     8,     1.51544590128077217378E+06},
            { 7,     9,    -1.97898065117523074150E+05},
            { 7,    10,    -4.86252464679210970644E+04},
            { 7,    11,     3.00813760869401539821E+03},
            { 7,    12,     9.57301967925047574681E+03},
            { 7,    13,    -2.60470610160503747466E+03},
            { 7,    14,     1.71621252115364512747E+02},
            { 7,    15,    -4.79603274832587800347E+00},

            { 8,     0,     3.64528375028086900711E+07},
            { 8,     1,    -7.85125069899140596390E+07},
            { 8,     2,     7.79785535495323836803E+07},
            { 8,     3,    -5.67020461767953187227E+07},
            { 8,     4,     3.75835219815801903605E+07},
            { 8,     5,    -2.08943791429358497262E+07},
            { 8,     6,     7.66625923235765285790E+06},
            { 8,     7,    -1.06592743443907494657E+06},
            { 8,     8,    -3.14079768184977932833E+05},
            { 8,     9,     1.45893387703247601166E+05},
            { 8,    10,    -2.00583693587448651670E+04},
            { 8,    11,    -1.07287338880777724626E+03},
            { 8,    12,     1.86369211872262280849E+03},
            { 8,    13,    -5.41388893973812855620E+02},
            { 8,    14,     3.82187077215814881015E+01},
            { 8,    15,     4.76195893580739504358E+00},

            { 9,     0,    -9.92938956532538309693E+06},
            { 9,     1,     2.04695142809341102839E+07},
            { 9,     2,    -1.02214338619423378259E+07},
            { 9,     3,    -9.93348938946167938411E+06},
            { 9,     4,     1.64549253709395211190E+07},
            { 9,     5,    -9.86318830775812268257E+06},
            { 9,     6,     3.13746389613276068121E+06},
            { 9,     7,    -6.67069913326343754306E+05},
            { 9,     8,     2.16856145024514931720E+05},
            { 9,     9,    -1.08820304041782830609E+05},
            { 9,    10,     3.55738569172507050098E+04},
            { 9,    11,    -3.12188240990893382332E+03},
            { 9,    12,    -1.97305440808249090878E+03},
            { 9,    13,     7.01633632749421281005E+02},
            { 9,    14,    -8.03244389802174652004E+01},
            { 9,    15,     1.98516265048327333886E+00},

            {10,     0,     1.05106274467385723256E+06},
            {10,     1,    -1.90074146260506426916E+06},
            {10,     2,    -5.14866259700076945592E+05},
            {10,     3,     4.43767094488164782524E+06},
            {10,     4,    -5.41318389280360378325E+06},
            {10,     5,     3.27827314338852465153E+06},
            {10,     6,    -1.00315844098674086854E+06},
            {10,     7,     3.13072588745724533510E+04},
            {10,     8,     1.04236830211061693262E+05},
            {10,     9,    -4.78932228588938814937E+04},
            {10,    10,     1.31090834075820221187E+04},
            {10,    11,    -3.39479313977342053477E+03},
            {10,    12,     9.29207146820721618496E+02},
            {10,    13,    -1.86795988806825192796E+02},
            {10,    14,     1.98510067854014131683E+01},
            {10,    15,    -7.40917959154837491020E-01}
        },
        {                                                                               // RECOM (Z000010)
            { 0,     0,     1.43249838796439163957E+01},
            { 0,     1,    -1.34095062880606157307E+01},
            { 0,     2,     6.08550621146791144156E+01},
            { 0,     3,    -1.46577101984033276949E+02},
            { 0,     4,     2.10671492276514470632E+02},
            { 0,     5,    -1.92066044872448998149E+02},
            { 0,     6,     1.12528193269927839992E+02},
            { 0,     7,    -4.10571661215909387010E+01},
            { 0,     8,     8.47360078103331737509E+00},
            { 0,     9,    -7.53719632151268914555E-01},

            { 1,     0,    -4.69105628993968171159E+00},
            { 1,     1,     8.90187555533843095645E+01},
            { 1,     2,    -5.17082466752443224323E+02},
            { 1,     3,     1.49287044908038524227E+03},
            { 1,     4,    -2.42034351477910740869E+03},
            { 1,     5,     2.35977318225110639105E+03},
            { 1,     6,    -1.41747263752418666627E+03},
            { 1,     7,     5.14675357902906625895E+02},
            { 1,     8,    -1.03788126354235686222E+02},
            { 1,     9,     8.93875687034091015448E+00},

            { 2,     0,    -1.98086570192114912459E+01},
            { 2,     1,     9.02725480979547114657E+01},
            { 2,     2,     3.72962652775568585639E+02},
            { 2,     3,    -2.86443864935814417549E+03},
            { 2,     4,     6.54791371890192021965E+03},
            { 2,     5,    -7.57542293321982197085E+03},
            { 2,     6,     4.98863219830037542124E+03},
            { 2,     7,    -1.90003291421173662457E+03},
            { 2,     8,     3.91370534933327633098E+02},
            { 2,     9,    -3.38888734262211954729E+01},

            { 3,     0,    -7.61727485013823990556E+00},
            { 3,     1,    -8.99676221452425437519E+01},
            { 3,     2,     2.39429289955121817002E+02},
            { 3,     3,     2.05771307220595781473E+03},
            { 3,     4,    -7.66672108820838730026E+03},
            { 3,     5,     1.07610646452268938447E+04},
            { 3,     6,    -7.83052958018395565887E+03},
            { 3,     7,     3.14853537506878637942E+03},
            { 3,     8,    -6.66805677756379054699E+02},
            { 3,     9,     5.84483701602106719974E+01},

            { 4,     0,     6.84689749428262302899E+02},
            { 4,     1,    -6.41337423137322639377E+03},
            { 4,     2,     2.14353806903193471953E+04},
            { 4,     3,    -3.96806322513512059231E+04},
            { 4,     4,     4.68443039997480664169E+04},
            { 4,     5,    -3.66080543837553850608E+04},
            { 4,     6,     1.87025281715490273200E+04},
            { 4,     7,    -5.95491842750383239036E+03},
            { 4,     8,     1.06698781883290007499E+03},
            { 4,     9,    -8.22032529086119865269E+01},
            { 5,     0,    -1.08938704804548956417E+03},
            { 5,     1,     1.48146628563555968867E+04},
            { 5,     2,    -5.75561987341030326206E+04},
            { 5,     3,     1.11350161916194265359E+05},
            { 5,     4,    -1.26655054015904039261E+05},
            { 5,     5,     9.02577656921312009217E+04},
            { 5,     6,    -4.08346371174871092080E+04},
            { 5,     7,     1.13850781915498100716E+04},
            { 5,     8,    -1.78117510051617318823E+03},
            { 5,     9,     1.19593664869470444501E+02},

            { 6,     0,     7.71158520059956913428E+01},
            { 6,     1,    -1.14063205364834775537E+04},
            { 6,     2,     5.61224719137911379221E+04},
            { 6,     3,    -1.19398022502862586407E+05},
            { 6,     4,     1.41535388629036053317E+05},
            { 6,     5,    -1.01977152037983221817E+05},
            { 6,     6,     4.57325986781135798083E+04},
            { 6,     7,    -1.24671193954050559114E+04},
            { 6,     8,     1.88748088780042576218E+03},
            { 6,     9,    -1.21427200114438761602E+02},

            { 7,     0,     7.51859271237372013275E+02},
            { 7,     1,     2.60919535160936538887E+03},
            { 7,     2,    -2.43703099252169959072E+04},
            { 7,     3,     6.04402419973716023378E+04},
            { 7,     4,    -7.66051639442676823819E+04},
            { 7,     5,     5.70820587259594394709E+04},
            { 7,     6,    -2.60263704770619915507E+04},
            { 7,     7,     7.14161111890670417779E+03},
            { 7,     8,    -1.08138895268239821235E+03},
            { 7,     9,     6.92421978398739810245E+01},

            { 8,     0,    -4.88596016673188898949E+02},
            { 8,     1,     6.06324096291598948483E+02},
            { 8,     2,     4.18032368029227109218E+03},
            { 8,     3,    -1.41908964780536971375E+04},
            { 8,     4,     1.99120584653974874527E+04},
            { 8,     5,    -1.55743938039613858564E+04},
            { 8,     6,     7.29395282901822793065E+03},
            { 8,     7,    -2.03371603812545799883E+03},
            { 8,     8,     3.11077689089091336427E+02},
            { 8,     9,    -2.00523533590040692332E+01},

            { 9,     0,     9.23231057243035166948E+01},
            { 9,     1,    -2.49558777666313233112E+02},
            { 9,     2,    -9.91094586704329287841E+01},
            { 9,     3,     1.18411592281756065859E+03},
            { 9,     4,    -1.97229180010892332575E+03},
            { 9,     5,     1.65110538528935694558E+03},
            { 9,     6,    -8.01140239767901903178E+02},
            { 9,     7,     2.28187127507413094918E+02},
            { 9,     8,    -3.54063664898269081505E+01},
            { 9,     9,     2.30675599774240458473E+00}
        }
    },
    {                                                                                   // Metallicity Z000100 (0.00100)
        {                                                                               // LMR1 (Z000100)
            { 0,     0,     1.50346099257731538046E+01},
            { 0,     1,     2.82604496789430559289E+00},
            { 0,     2,    -9.81648621516211328242E+00},
            { 0,     3,     9.56667166719136474740E+00},
            { 0,     4,    -3.13477224724504077713E+00},

            { 1,     0,     2.07944042796325678779E+00},
            { 1,     1,    -5.06461279977239176020E+00},
            { 1,     2,     2.03394884719189121824E+01},
            { 1,     3,    -1.93735154009608017134E+01},
            { 1,     4,     5.75610929539014914980E+00},

            { 2,     0,    -1.05127268925442436398E+01},
            { 2,     1,     3.68098490829458810936E+01},
            { 2,     2,    -5.91474113982236531228E+01},
            { 2,     3,     3.16463783616280913691E+01},
            { 2,     4,    -3.65289167448958851381E+00},

            { 3,     0,     2.22020213350119419715E+01},
            { 3,     1,    -7.77940541900198496705E+01},
            { 3,     2,     1.05860178274410074550E+02},
            { 3,     3,    -4.94197227165773327329E+01},
            { 3,     4,     3.82693132506987110375E+00},

            { 4,     0,    -1.12988524726900649853E+01},
            { 4,     1,     4.13367947020142807446E+01},
            { 4,     2,    -5.60688828217752686101E+01},
            { 4,     3,     2.71194601089813360772E+01},
            { 4,     4,    -2.72130850772848109642E+00}
        },
        {                                                                               // LMR2 (Z000100)
            { 0,     0,     1.88453218130641353412E+01},
            { 0,     1,    -1.66303719796976672285E+01},
            { 0,     2,     2.63222496911415824172E+01},
            { 0,     3,    -2.13131516790098238801E+01},
            { 0,     4,     8.39818275012596870965E+00},
            { 0,     5,    -1.28795907731821102082E+00},

            { 1,     0,     4.31329741689262391446E+01},
            { 1,     1,    -1.56619568143149109574E+02},
            { 1,     2,     2.26032050176760577642E+02},
            { 1,     3,    -1.59897885791484213769E+02},
            { 1,     4,     5.55606561823480475937E+01},
            { 1,     5,    -7.60112702919777394328E+00},

            { 2,     0,     2.46987072824178248709E+01},
            { 2,     1,     4.20629378936399973554E+01},
            { 2,     2,    -2.65767178117826063044E+02},
            { 2,     3,     3.25730032378355303990E+02},
            { 2,     4,    -1.58371785651665220485E+02},
            { 2,     5,     2.75938397603546903269E+01},

            { 3,     0,    -9.91381643467949629667E+02},
            { 3,     1,     3.38104557879559251887E+03},
            { 3,     2,    -4.11533190831385491038E+03},
            { 3,     3,     2.33454985382554878015E+03},
            { 3,     4,    -6.14157763172000272789E+02},
            { 3,     5,     5.77076386143955843977E+01},

            { 4,     0,     1.43797791534433781635E+03},
            { 4,     1,    -5.28916096082312014914E+03},
            { 4,     2,     6.91057399431488920527E+03},
            { 4,     3,    -4.26364756616708109505E+03},
            { 4,     4,     1.25783448603752435702E+03},
            { 4,     5,    -1.41377167956629875789E+02},

            { 5,     0,    -5.01761058636202108119E+02},
            { 5,     1,     1.99253292955415395227E+03},
            { 5,     2,    -2.72417925456980492527E+03},
            { 5,     3,     1.74907541356862247994E+03},
            { 5,     4,    -5.38448511479686771963E+02},
            { 5,     5,     6.36637946720314573668E+01}
        },
        {                                                                               // LMA (Z000100)
            { 0,     0,     7.69284893177311052568E+05},
            { 0,     1,    -4.60964236746346391737E+06},
            { 0,     2,     9.24477105650694482028E+06},
            { 0,     3,     2.96809810085771558806E+06},
            { 0,     4,    -5.47904367331531867385E+07},
            { 0,     5,     1.38449097585996419191E+08},
            { 0,     6,    -2.05590189063783049583E+08},
            { 0,     7,     2.11734651675154030323E+08},
            { 0,     8,    -1.60435957671923041344E+08},
            { 0,     9,     9.17609013885079324245E+07},
            { 0,    10,    -3.99674217866430878639E+07},
            { 0,    11,     1.32154540634083170444E+07},
            { 0,    12,    -3.26794649031273694709E+06},
            { 0,    13,     5.86210662802961654961E+05},
            { 0,    14,    -7.21158724758123280481E+04},
            { 0,    15,     5.44588834510656215571E+03},
            { 0,    16,    -1.90445008267364357835E+02},

            { 2,     0,     2.21188523097329214215E+07},
            { 2,     1,    -1.37731912987798571587E+08},
            { 2,     2,     3.57687151988543748856E+08},
            { 2,     3,    -4.63590327267392992973E+08},
            { 2,     4,     2.01845788407205879688E+08},
            { 2,     5,     2.87663499872765600681E+08},
            { 2,     6,    -5.59995404294795393944E+08},
            { 2,     7,     4.26777807943069577217E+08},
            { 2,     8,    -1.24264635254063099623E+08},
            { 2,     9,    -6.53086944807844161987E+07},
            { 2,    10,     9.24923524751316756010E+07},
            { 2,    11,    -5.24022445798896402121E+07},
            { 2,    12,     1.83838309755647853017E+07},
            { 2,    13,    -4.26215335990773420781E+06},
            { 2,    14,     6.40775684917965554632E+05},
            { 2,    15,    -5.69637563759163822397E+04},
            { 2,    16,     2.28325195741889183410E+03},

            { 4,     0,    -5.86271602527818381786E+07},
            { 4,     1,     4.78369991991747081280E+08},
            { 4,     2,    -1.74361930468868136406E+09},
            { 4,     3,     3.76621819705243778229E+09},
            { 4,     4,    -5.37751677961362648010E+09},
            { 4,     5,     5.35077163876746082306E+09},
            { 4,     6,    -3.80998322478477764130E+09},
            { 4,     7,     1.97099712467356157303E+09},
            { 4,     8,    -7.60832823835394382477E+08},
            { 4,     9,     2.42272232218582451344E+08},
            { 4,    10,    -8.05926269997112601995E+07},
            { 4,    11,     3.11124469145792499185E+07},
            { 4,    12,    -1.09693358577220626175E+07},
            { 4,    13,     2.84038850674086064100E+06},
            { 4,    14,    -4.84199551332909730263E+05},
            { 4,    15,     4.84970404654026060598E+04},
            { 4,    16,    -2.17011384837293599048E+03},

            { 6,     0,     9.83702780789473533630E+08},
            { 6,     1,    -6.23115263299602222443E+09},
            { 6,     2,     1.74950104067897109985E+10},
            { 6,     3,    -2.85244593670344696045E+10},
            { 6,     4,     2.95578184637604980469E+10},
            { 6,     5,    -1.97934299705980529785E+10},
            { 6,     6,     8.07257493996787166595E+09},
            { 6,     7,    -1.50554167974234604836E+09},
            { 6,     8,    -1.18252537929885953665E+08},
            { 6,     9,    -3.70554775613283040002E+06},
            { 6,    10,     1.23448486340704277158E+08},
            { 6,    11,    -7.41264279707325249910E+07},
            { 6,    12,     2.09071950705411061645E+07},
            { 6,    13,    -2.96454796610304014757E+06},
            { 6,    14,     1.18142086018433197751E+05},
            { 6,    15,     1.92799522383320254448E+04},
            { 6,    16,    -1.90271167151171880505E+03},

            { 8,     0,     6.69561843877016976476E+07},
            { 8,     1,     1.56256926101374864578E+09},
            { 8,     2,    -8.75745768682143020630E+09},
            { 8,     3,     1.94779956266501197815E+10},
            { 8,     4,    -2.33126852312486190796E+10},
            { 8,     5,     1.55144418171162052155E+10},
            { 8,     6,    -4.34538685387376117706E+09},
            { 8,     7,    -1.24875014824374175072E+09},
            { 8,     8,     1.36300258540026307106E+09},
            { 8,     9,    -2.47726977709512680769E+08},
            { 8,    10,    -1.37758820791601359844E+08},
            { 8,    11,     7.42609580452102422714E+07},
            { 8,    12,    -5.21190464590375591069E+06},
            { 8,    13,    -5.56763955730174109340E+06},
            { 8,    14,     1.98916589357259985991E+06},
            { 8,    15,    -2.82567601932666904759E+05},
            { 8,    16,     1.54458629248594224919E+04},

            {10,     0,    -2.91743516387244606018E+09},
            {10,     1,     1.43474200087861461639E+10},
            {10,     2,    -2.97121547997276992798E+10},
            {10,     3,     3.29244879152800636292E+10},
            {10,     4,    -1.97049122193543739319E+10},
            {10,     5,     4.44795698088213920593E+09},
            {10,     6,     1.68826391791642093658E+09},
            {10,     7,    -1.34669317233685207367E+09},
            {10,     8,     3.03101724866939246655E+08},
            {10,     9,    -4.99869293617860823870E+07},
            {10,    10,     1.42133397069574892521E+07},
            {10,    11,     2.69422055173848085105E+07},
            {10,    12,    -3.11643383659875914454E+07},
            {10,    13,     1.40837340470498204231E+07},
            {10,    14,    -3.33681038689361186698E+06},
            {10,    15,     4.13678001847658306360E+05},
            {10,    16,    -2.12956128078225046920E+04},

            {12,     0,     3.83066159035058796406E+08},
            {12,     1,    -3.57522953798943567276E+09},
            {12,     2,     1.00626903613678798676E+10},
            {12,     3,    -1.31025349462869167328E+10},
            {12,     4,     7.85384311503630828857E+09},
            {12,     5,    -2.41011892096044540405E+08},
            {12,     6,    -2.56408374643986368179E+09},
            {12,     7,     1.39171229309356403351E+09},
            {12,     8,    -1.44009585297834306955E+08},
            {12,     9,    -8.26904684745683073997E+07},
            {12,    10,    -2.38144140223466372117E+06},
            {12,    11,     1.79516107555324509740E+07},
            {12,    12,    -1.88674114853504090570E+06},
            {12,    13,    -2.42738823937244340777E+06},
            {12,    14,     9.99039133402326726355E+05},
            {12,    15,    -1.56469409353959286818E+05},
            {12,    16,     9.15292969974886182172E+03},

            {14,     0,     3.09020185410522365570E+09},
            {14,     1,    -1.36212178749835147858E+10},
            {14,     2,     2.66881548670487785339E+10},
            {14,     3,    -3.03946970897722930908E+10},
            {14,     4,     2.17784943226391410828E+10},
            {14,     5,    -9.40680629512597274780E+09},
            {14,     6,     1.39847537299111199379E+09},
            {14,     7,     1.10993825469740843773E+09},
            {14,     8,    -8.73110848697505235672E+08},
            {14,     9,     2.50292736143364071846E+08},
            {14,    10,     1.06462010817974358797E+07},
            {14,    11,    -3.22772786734968498349E+07},
            {14,    12,     1.01494283884754441679E+07},
            {14,    13,    -1.02655365919480670709E+06},
            {14,    14,    -1.37982127262780006276E+05},
            {14,    15,     4.30180039417772932211E+04},
            {14,    16,    -3.02473938756877396372E+03},

            {16,     0,    -1.56852265694742107391E+09},
            {16,     1,     7.15821216061697673798E+09},
            {16,     2,    -1.43193921312494201660E+10},
            {16,     3,     1.61786574433440303802E+10},
            {16,     4,    -1.08238279920512008667E+10},
            {16,     5,     3.66439506765549850464E+09},
            {16,     6,     3.04446730119516968727E+08},
            {16,     7,    -9.95706614031146168709E+08},
            {16,     8,     5.34070064296932458878E+08},
            {16,     9,    -1.68596081582052469254E+08},
            {16,    10,     4.50922229884207323194E+07},
            {16,    11,    -1.64262273564462922513E+07},
            {16,    12,     6.76394867549139633775E+06},
            {16,    13,    -2.05885415643938211724E+06},
            {16,    14,     3.96860804045895056333E+05},
            {16,    15,    -4.34586026756422943436E+04},
            {16,    16,     2.06736711765395784823E+03}
        },
        {                                                                               // HM (Z000100)
            { 0,     0,     2.66920628896922789863E+04},
            { 0,     1,     5.69598144516321923584E+06},
            { 0,     2,    -3.36106590539333373308E+07},
            { 0,     3,     9.25393487313766926527E+07},
            { 0,     4,    -1.64881303894646197557E+08},
            { 0,     5,     2.12786252918928653002E+08},
            { 0,     6,    -2.02235432385967493057E+08},
            { 0,     7,     1.36366495759085386992E+08},
            { 0,     8,    -5.89415461827230826020E+07},
            { 0,     9,     1.05569686857345979661E+07},
            { 0,    10,     4.26705694591859634966E+06},
            { 0,    11,    -3.31228471217951877043E+06},
            { 0,    12,     6.44460078807694022544E+05},
            { 0,    13,     1.79727468496846966445E+05},
            { 0,    14,    -1.14602002866395123419E+05},
            { 0,    15,     8.73345725996870532981E+03},
            { 0,    16,     1.03006575184149296547E+04},
            { 0,    17,    -4.45924381157494190120E+03},
            { 0,    18,     8.75712682690710266797E+02},
            { 0,    19,    -8.97432677867381869419E+01},
            { 0,    20,     3.90904107825454749658E+00},

            { 2,     0,    -4.66175954969746712595E+06},
            { 2,     1,     1.44553042693169433624E+07},
            { 2,     2,    -1.38532479348339065909E+07},
            { 2,     3,     1.61449323716102633625E+07},
            { 2,     4,    -5.04766978015377074480E+07},
            { 2,     5,     8.52236769195135086775E+07},
            { 2,     6,    -7.52658732323246151209E+07},
            { 2,     7,     3.77911912456169873476E+07},
            { 2,     8,    -1.05537492595233544707E+07},
            { 2,     9,     1.23416606663387943991E+06},
            { 2,    10,     1.07657456006634638470E+04},
            { 2,    11,     1.43573359232634276850E+05},
            { 2,    12,    -1.42859383483003708534E+05},
            { 2,    13,     5.63552937440058449283E+04},
            { 2,    14,    -1.09635084253284767328E+04},
            { 2,    15,     1.32853574780430949431E+03},
            { 2,    16,    -4.14076353943859373885E+02},
            { 2,    17,     1.47253804236653735416E+02},
            { 2,    18,    -2.47527050904476979554E+01},
            { 2,    19,     1.91210492011224597597E+00},
            { 2,    20,    -7.05892167374512213840E-02},

            { 4,     0,     1.02998189728514533490E+07},
            { 4,     1,    -3.48644858077521771193E+07},
            { 4,     2,     2.46925453657950051129E+07},
            { 4,     3,     2.65148321726851537824E+07},
            { 4,     4,    -3.81589329059887528419E+07},
            { 4,     5,     6.93028380426791380160E+05},
            { 4,     6,     1.99752902745822705328E+07},
            { 4,     7,    -1.14559117107986155897E+07},
            { 4,     8,     2.16656442928818566725E+06},
            { 4,     9,    -2.71810134198548854329E+05},
            { 4,    10,     2.68526744210913369898E+05},
            { 4,    11,    -9.77884134982192044845E+04},
            { 4,    12,    -1.53021212986694445135E+03},
            { 4,    13,     1.19037018096100418916E+04},
            { 4,    14,    -5.85794015733223022835E+03},
            { 4,    15,     1.56346892706033872855E+03},
            { 4,    16,    -2.75046129788926521087E+02},
            { 4,    17,     1.01298210263538095433E+02},
            { 4,    18,    -3.87720363616409713359E+01},
            { 4,    19,     6.66209009612612579332E+00},
            { 4,    20,    -3.93432972239732559050E-01},

            { 6,     0,    -1.23277652244743425399E+07},
            { 6,     1,     5.31219698912802562118E+07},
            { 6,     2,    -6.70881175458954200149E+07},
            { 6,     3,     1.38345048209509141743E+07},
            { 6,     4,     2.72927585462916977704E+07},
            { 6,     5,    -1.06984214016320873052E+07},
            { 6,     6,    -1.07550707413996290416E+07},
            { 6,     7,     9.12851204341692477465E+06},
            { 6,     8,    -2.45932699648965429515E+06},
            { 6,     9,     3.79086684429724293295E+05},
            { 6,    10,    -1.15384063428619745537E+05},
            { 6,    11,     9.37208910898514295695E+03},
            { 6,    12,     5.50001460585494169209E+03},
            { 6,    13,     8.99582878278114890236E+02},
            { 6,    14,     2.17976963642488072992E+02},
            { 6,    15,    -2.90083472695319642298E+02},
            { 6,    16,    -1.06912609256554702597E+02},
            { 6,    17,     7.44274626977634596869E+01},
            { 6,    18,    -1.32865712570078340349E+01},
            { 6,    19,     1.15176452822245067864E+00},
            { 6,    20,    -7.52331325998904648644E-02},

            { 8,     0,     6.81678287605022825301E+06},
            { 8,     1,    -3.98179300438016653061E+07},
            { 8,     2,     6.65612044507603123784E+07},
            { 8,     3,    -3.76181603687587901950E+07},
            { 8,     4,    -6.56919684995194338262E+06},
            { 8,     5,     1.43847081179449260235E+07},
            { 8,     6,    -4.06374374651811597869E+06},
            { 8,     7,     2.91022107704004331026E+05},
            { 8,     8,    -5.34165458237739163451E+05},
            { 8,     9,     2.58318759598450968042E+05},
            { 8,    10,    -2.04026808616285597964E+03},
            { 8,    11,    -1.91223168630281179503E+03},
            { 8,    12,    -3.69962055497544270111E+03},
            { 8,    13,    -9.23920259961619422029E+02},
            { 8,    14,     4.11256827202935312471E+02},
            { 8,    15,     1.26735718583368523582E+02},
            { 8,    16,    -4.68765072065054724249E+01},
            { 8,    17,     6.13281037162783970729E+00},
            { 8,    18,    -8.50877614045823293942E-01},
            { 8,    19,    -1.89283136262390905280E-01},
            { 8,    20,     5.75261353234685565705E-02},

            {10,     0,    -3.55154449666948523372E+05},
            {10,     1,     1.30929190946150850505E+07},
            {10,     2,    -3.15488824688208103180E+07},
            {10,     3,     2.70812807114166915417E+07},
            {10,     4,    -6.85649736623421218246E+06},
            {10,     5,    -2.40983373484842292964E+06},
            {10,     6,     1.08043478886758117005E+06},
            {10,     7,     1.11299945145412624697E+05},
            {10,     8,     4.58449855702385902987E+04},
            {10,     9,    -5.80789547527073082165E+04},
            {10,    10,    -4.28841803810808505659E+03},
            {10,    11,     4.99567543157751151739E+03},
            {10,    12,    -5.59329152251473260549E+02},
            {10,    13,     3.66269193209130548894E+02},
            {10,    14,    -4.12453739939884940213E+01},
            {10,    15,    -1.03224939821626904290E+01},
            {10,    16,    -1.26744942581002923987E+01},
            {10,    17,     2.50242050167653262704E+00},
            {10,    18,     4.89212292141251114952E-01},
            {10,    19,     7.41773856600715748508E-04},
            {10,    20,    -2.14966363670156049293E-02},

            {12,     0,    -1.71770314663222013041E+06},
            {12,     1,     1.02925354974316677544E+06},
            {12,     2,     4.75587077003400865942E+06},
            {12,     3,    -6.94997276824742369354E+06},
            {12,     4,     2.96480201554762385786E+06},
            {12,     5,     1.05305805605570232728E+05},
            {12,     6,    -2.38596544252316496568E+05},
            {12,     7,    -5.79872394392845744733E+04},
            {12,     8,     3.01928438393556607480E+04},
            {12,     9,     1.89217764968022629546E+03},
            {12,    10,    -4.88373167221754613365E+02},
            {12,    11,     7.01114489071818979937E+02},
            {12,    12,    -3.17674857603029806796E+02},
            {12,    13,    -9.41372505874503957557E+01},
            {12,    14,     1.83240842852757204184E+01},
            {12,    15,     1.08114635042327797976E+01},
            {12,    16,    -1.76741740095267596544E+00},
            {12,    17,     6.94852470861354931664E-01},
            {12,    18,    -2.89336670178484411942E-01},
            {12,    19,    -3.66873283517264768896E-03},
            {12,    20,     7.64308669905610499340E-03},

            {14,     0,     9.98775663821288966574E+05},
            {14,     1,    -2.18451837998499209061E+06},
            {14,     2,     1.40499697486835205927E+06},
            {14,     3,     4.46811799451349797891E+04},
            {14,     4,    -2.46225148374797863653E+05},
            {14,     5,    -7.05764615857048920589E+04},
            {14,     6,     9.16282262372330296785E+04},
            {14,     7,    -1.90152534930542642542E+04},
            {14,     8,     4.91854753979303222877E+03},
            {14,     9,    -2.98215458946964145071E+03},
            {14,    10,    -1.24575514575863394384E+02},
            {14,    11,     3.07045703026585499629E+02},
            {14,    12,     2.56707666795900628642E+01},
            {14,    13,    -2.55503462019516938142E+01},
            {14,    14,    -7.83210099348742638803E-01},
            {14,    15,     2.75956632611307561831E+00},
            {14,    16,    -6.89935042869725956294E-01},
            {14,    17,    -9.58434272104521506330E-02},
            {14,    18,     3.10995999077311284509E-02},
            {14,    19,     1.11788217615811057148E-02},
            {14,    20,    -2.50872008751619425190E-03},

            {16,     0,    -2.56910131149193679448E+05},
            {16,     1,     6.59413942707619862631E+05},
            {16,     2,    -5.99113926101273740642E+05},
            {16,     3,     1.79299729173374042148E+05},
            {16,     4,     3.57433247453356452752E+04},
            {16,     5,    -1.71963241067330600345E+04},
            {16,     6,    -8.07591195715742651373E+03},
            {16,     7,     1.64482614549100276236E+03},
            {16,     8,     1.58385752216435230366E+03},
            {16,     9,    -3.77870980619565330016E+02},
            {16,    10,    -1.99848538469132250839E+01},
            {16,    11,    -2.99325126666875540593E+01},
            {16,    12,     1.39774853358364321565E+01},
            {16,    13,     2.38884594919343573594E+00},
            {16,    14,    -1.77569226381652423008E+00},
            {16,    15,     2.51906789777950501641E-01},
            {16,    16,    -9.35456748727026554668E-02},
            {16,    17,     4.71639212726435025358E-02},
            {16,    18,    -2.76687708834074250132E-05},
            {16,    19,    -3.76375892191212375881E-03},
            {16,    20,     5.43491168280245645454E-04},

            {18,     0,     3.26573367579413752537E+04},
            {18,     1,    -8.28040252641195256729E+04},
            {18,     2,     6.32083466612035263097E+04},
            {18,     3,     1.10908655478984019283E+04},
            {18,     4,    -4.24696541649424107163E+04},
            {18,     5,     2.13154570304911503626E+04},
            {18,     6,    -4.01758333934846973534E+02},
            {18,     7,    -3.02668804705343745809E+03},
            {18,     8,     9.00317782135503534846E+02},
            {18,     9,    -1.71590190988977440156E+01},
            {18,    10,    -7.58773236769787295941E+00},
            {18,    11,    -1.47039559521070568593E+01},
            {18,    12,     5.86203446077681977755E+00},
            {18,    13,    -4.35902509094680423729E-01},
            {18,    14,    -3.96411294687243842549E-01},
            {18,    15,     1.90872936553090594147E-01},
            {18,    16,    -3.63349815421271857274E-02},
            {18,    17,     4.18942750214783450613E-03},
            {18,    18,    -1.95696242731476692869E-03},
            {18,    19,     6.55720172656096495292E-04},
            {18,    20,    -6.89531819695781068207E-05},

            {20,     0,    -1.79757648979984833204E+03},
            {20,     1,     4.21453422482446967479E+03},
            {20,     2,    -1.45713195934336681603E+03},
            {20,     3,    -5.27886800091239820176E+03},
            {20,     4,     8.07499233626505065331E+03},
            {20,     5,    -5.33458308189604667859E+03},
            {20,     6,     1.84109344300976272280E+03},
            {20,     7,    -2.89109084486973813455E+02},
            {20,     8,     5.54488971681655407053E+00},
            {20,     9,    -2.55037857514060917197E+00},
            {20,    10,     3.28120362746293148248E+00},
            {20,    11,    -1.43670757857304920435E+00},
            {20,    12,     8.25401835544457118665E-01},
            {20,    13,    -3.05993525251011089239E-01},
            {20,    14,     2.31463397238021693914E-02},
            {20,    15,     2.54799453700065604844E-02},
            {20,    16,    -1.16997904598278249649E-02},
            {20,    17,     2.34703472519215026668E-03},
            {20,    18,    -1.64174625118059316908E-04},
            {20,    19,    -1.87233906354765485458E-05},
            {20,    20,     3.01646763959664224869E-06}
        },
        {                                                                               // RECOM (Z000100)
            { 0,     0,     1.29041924400426033515E+01},
            { 0,     1,     1.46247169347020422592E+00},
            { 0,     2,    -2.56099379621667111451E+00},
            { 0,     3,     1.53157682928077298889E+00},
            { 0,     4,    -3.12651080854979501744E-01},

            { 1,     0,     1.13224784437094316836E+00},
            { 1,     1,    -1.21990615381324185584E+00},
            { 1,     2,     4.03103598240615390580E+00},
            { 1,     3,    -2.98697934479165105870E+00},
            { 1,     4,     7.11864900599255223668E-01},

            { 2,     0,    -1.84989977300083419109E+00},
            { 2,     1,     2.98072414316297784609E+00},
            { 2,     2,    -4.44057678245443998577E+00},
            { 2,     3,     2.62017135972970738322E+00},
            { 2,     4,    -6.33529954639474812694E-01},

            { 3,     0,     3.17264901652564645929E+00},
            { 3,     1,    -4.83562740400180235412E+00},
            { 3,     2,     4.06335321968123874825E+00},
            { 3,     3,    -1.38974858743467533095E+00},
            { 3,     4,     2.62122104574736836113E-01},

            { 4,     0,    -2.02663383998561608124E+00},
            { 4,     1,     3.18617136072649298484E+00},
            { 4,     2,    -2.29903125672929053991E+00},
            { 4,     3,     5.58176645345621169625E-01},
            { 4,     4,    -5.91094511981828871217E-02},

            { 5,     0,     3.82436170169052624956E-01},
            { 5,     1,    -6.15679347898177353748E-01},
            { 5,     2,     4.45802375081275292779E-01},
            { 5,     3,    -1.00232559556148334567E-01},
            { 5,     4,     6.38538257034518188376E-03}
        }
    },
    {                                                                                   // Metallicity Z001000 (0.01000)
        {                                                                               // LMR1 (Z001000)
            { 0,     0,     1.61732010479488863552E+01},
            { 0,     1,    -6.07511035663581200339E+00},
            { 0,     2,     8.58287622972541264232E+00},
            { 0,     3,    -3.10585034200754250833E+00},
            { 0,     4,    -7.06748010502642909358E-01},

            { 1,     0,    -1.90469269583824840630E+00},
            { 1,     1,     4.00007719345960026658E+01},
            { 1,     2,    -8.46518605722360462096E+01},
            { 1,     3,     5.91797386241528400319E+01},
            { 1,     4,    -1.13107588613914398223E+01},

            { 2,     0,    -8.70230071618597023075E+00},
            { 2,     1,    -2.89910577605233434895E+01},
            { 2,     2,     1.24597859970597440338E+02},
            { 2,     3,    -1.16207323210657051504E+02},
            { 2,     4,     3.01232264093183879083E+01},

            { 3,     0,     1.54664218136763143008E+01},
            { 3,     1,    -1.42381111546532466150E+01},
            { 3,     2,    -5.53996704254122320776E+01},
            { 3,     3,     7.85240667339935924929E+01},
            { 3,     4,    -2.52702301461299612129E+01},

            { 4,     0,    -4.23582571635512561414E+00},
            { 4,     1,     9.21228272981120710483E+00},
            { 4,     2,     6.44366319286792332832E+00},
            { 4,     3,    -1.82412432120631002874E+01},
            { 4,     4,     7.14935319397919499806E+00}
        },
        {                                                                               // LMR2 (Z001000)
            { 0,     0,     1.59314592243044277353E+01},
            { 0,     1,    -4.60401610759330548461E+00},
            { 0,     2,     6.24185962640975233739E+00},
            { 0,     3,    -4.97550125746145077699E+00},
            { 0,     4,     1.93048999642347540728E+00},
            { 0,     5,    -2.89477547622687292339E-01},

            { 1,     0,     1.01061304060731380616E+01},
            { 1,     1,    -3.46086484084549255158E+01},
            { 1,     2,     5.27667822465917879526E+01},
            { 1,     3,    -3.86837936682783691822E+01},
            { 1,     4,     1.36020700266615026663E+01},
            { 1,     5,    -1.85012309699758370485E+00},

            { 2,     0,     2.00677620782971253277E+01},
            { 2,     1,    -2.26769827650059667690E+01},
            { 2,     2,    -1.15679690058618760418E+01},
            { 2,     3,    -5.80771237470029455530E-01},
            { 2,     4,     1.37546460492662188102E+01},
            { 2,     5,    -4.53156102738701349608E+00},

            { 3,     0,    -5.09057297132129690453E+02},
            { 3,     1,     1.15813297915374073455E+03},
            { 3,     2,    -8.67528490581213873156E+02},
            { 3,     3,     3.72884696292590604116E+02},
            { 3,     4,    -1.38863311991984033966E+02},
            { 3,     5,     2.83694073141493667833E+01},

            { 4,     0,     2.61623056004032514466E+03},
            { 4,     1,    -6.70644555846752700745E+03},
            { 4,     2,     6.13584072176503832452E+03},
            { 4,     3,    -2.70631835697935139251E+03},
            { 4,     4,     6.36762028562752561811E+02},
            { 4,     5,    -7.14561574114333950547E+01},

            { 5,     0,    -2.63489815083014082120E+03},
            { 5,     1,     7.38504520674821560533E+03},
            { 5,     2,    -7.50607780122314488835E+03},
            { 5,     3,     3.63058087806650701168E+03},
            { 5,     4,    -8.69070310941866864596E+02},
            { 5,     5,     8.58816125753537704668E+01}
        },
        {                                                                               // LMA (Z001000)
            { 0,     0,    -2.09773228588053607382E+05},
            { 0,     1,     1.43389594778738403693E+06},
            { 0,     2,    -7.75133130475684534758E+06},
            { 0,     3,     3.63601069582714810967E+07},
            { 0,     4,    -1.18813444845486640930E+08},
            { 0,     5,     2.60283723461131542921E+08},
            { 0,     6,    -3.91364485037142515182E+08},
            { 0,     7,     4.10038222587301969528E+08},
            { 0,     8,    -2.94145223515916526318E+08},
            { 0,     9,     1.30304661949904114008E+08},
            { 0,    10,    -1.72744424556804075837E+07},
            { 0,    11,    -2.00820756134503111243E+07},
            { 0,    12,     1.57965446997256800532E+07},
            { 0,    13,    -5.16442762537559401244E+06},
            { 0,    14,     2.88797206094442051835E+05},
            { 0,    15,     4.85840419889588956721E+05},
            { 0,    16,    -2.37449358671291265637E+05},
            { 0,    17,     5.89009159964685095474E+04},
            { 0,    18,    -8.73970189435798602062E+03},
            { 0,    19,     7.40523972585050728412E+02},
            { 0,    20,    -2.77978725470881755655E+01},

            { 2,     0,     1.24556972785087689757E+08},
            { 2,     1,    -1.05485290802952396870E+09},
            { 2,     2,     4.02473985730900144577E+09},
            { 2,     3,    -9.11583314025122642517E+09},
            { 2,     4,     1.35512409280278778076E+10},
            { 2,     5,    -1.37244791677059879303E+10},
            { 2,     6,     9.40152573164973068237E+09},
            { 2,     7,    -4.02953830579527378082E+09},
            { 2,     8,     7.38075188234021663666E+08},
            { 2,     9,     2.04097261853698253632E+08},
            { 2,    10,    -1.31296867969154432416E+08},
            { 2,    11,    -3.72527087734079034999E+06},
            { 2,    12,     2.13105948168305270374E+07},
            { 2,    13,    -5.90374779784860368818E+06},
            { 2,    14,    -1.58750756547301629325E+05},
            { 2,    15,     1.73802705629212403437E+05},
            { 2,    16,     1.34389908452468196629E+05},
            { 2,    17,    -8.46886743101308384212E+04},
            { 2,    18,     2.01200486051142797805E+04},
            { 2,    19,    -2.33582333582660248794E+03},
            { 2,    20,     1.10848048996528689258E+02},

            { 4,     0,     5.05357352773523867130E+08},
            { 4,     1,    -3.31354820566867399216E+09},
            { 4,     2,     9.55477016233197402954E+09},
            { 4,     3,    -1.56750020973316497803E+10},
            { 4,     4,     1.55897307926384067535E+10},
            { 4,     5,    -8.83530815627405929565E+09},
            { 4,     6,     1.63784678158393263817E+09},
            { 4,     7,     1.26310745307742381096E+09},
            { 4,     8,    -9.06822750568983674049E+08},
            { 4,     9,     1.67932512482709646225E+08},
            { 4,    10,    -1.23911428774325661361E+07},
            { 4,    11,     5.71523280062625110149E+07},
            { 4,    12,    -4.26682323901077881455E+07},
            { 4,    13,     8.90929416129896789789E+06},
            { 4,    14,     1.67166402933667809702E+06},
            { 4,    15,    -4.69427729580903833266E+05},
            { 4,    16,    -5.00381548112256336026E+05},
            { 4,    17,     3.01400804692653589882E+05},
            { 4,    18,    -7.32120482670434430474E+04},
            { 4,    19,     8.80328726870056379994E+03},
            { 4,    20,    -4.34033934541470671320E+02},

            { 6,     0,    -1.07852724296717691422E+09},
            { 6,     1,     6.84582537129478645325E+09},
            { 6,     2,    -1.98636935069379844666E+10},
            { 6,     3,     3.49891808203243942261E+10},
            { 6,     4,    -4.16472301939004364014E+10},
            { 6,     5,     3.48742082858454284668E+10},
            { 6,     6,    -2.03515912933958663940E+10},
            { 6,     7,     7.63230475433247947693E+09},
            { 6,     8,    -1.32354384835169196129E+09},
            { 6,     9,    -1.69552074669079929590E+08},
            { 6,    10,     6.97440331351650208235E+07},
            { 6,    11,     4.60175066012795269489E+07},
            { 6,    12,    -2.68479745975134037435E+07},
            { 6,    13,     2.40770592574207345024E+06},
            { 6,    14,     2.26369602661154372618E+06},
            { 6,    15,    -1.54705866766018536873E+06},
            { 6,    16,     7.80276827808928559534E+05},
            { 6,    17,    -2.90525562987123674247E+05},
            { 6,    18,     6.73388625471522245789E+04},
            { 6,    19,    -8.55506609125114846393E+03},
            { 6,    20,     4.57366957264935876992E+02},

            { 8,     0,     6.01887171994113349915E+09},
            { 8,     1,    -3.59631408617360916138E+10},
            { 8,     2,     9.21373711482781219482E+10},
            { 8,     3,    -1.30859993208645553589E+11},
            { 8,     4,     1.09869343601253295898E+11},
            { 8,     5,    -5.19391019925100326538E+10},
            { 8,     6,     9.93795400740454673767E+09},
            { 8,     7,     1.17822075295209312439E+09},
            { 8,     8,     2.08547094828250437975E+08},
            { 8,     9,    -7.77891584686658740044E+08},
            { 8,    10,     9.79231656343366652727E+07},
            { 8,    11,     1.46029283089236587286E+08},
            { 8,    12,    -5.63426838521486073732E+07},
            { 8,    13,    -4.34994308839864679612E+04},
            { 8,    14,     2.67452041592313116416E+06},
            { 8,    15,     2.48601794890810997458E+05},
            { 8,    16,    -2.88661329611176857725E+05},
            { 8,    17,     3.44704079574566349038E+04},
            { 8,    18,     4.71065540904905537900E+03},
            { 8,    19,    -1.22791766059891961049E+03},
            { 8,    20,     6.52659303871330394031E+01},

            {10,     0,     4.09839446260637617111E+09},
            {10,     1,    -1.19243749172475032806E+10},
            {10,     2,     6.44260733488419055939E+08},
            {10,     3,     4.01784270278003311157E+10},
            {10,     4,    -7.02370927844391479492E+10},
            {10,     5,     5.53928774156074829102E+10},
            {10,     6,    -1.99839479763696517944E+10},
            {10,     7,     1.21178171327214643359E+08},
            {10,     8,     2.12195873823345303535E+09},
            {10,     9,    -3.04125284478327631950E+08},
            {10,    10,    -1.36583732859478831291E+08},
            {10,    11,     1.00033640716232210398E+07},
            {10,    12,     2.11985158940840736032E+07},
            {10,    13,    -1.41918619870038777590E+07},
            {10,    14,     1.06037309161468278617E+07},
            {10,    15,    -4.77449659335303772241E+06},
            {10,    16,     7.63050677152805146761E+05},
            {10,    17,     1.56993307696408010088E+05},
            {10,    18,    -8.52750815847208868945E+04},
            {10,    19,     1.33620566100046889915E+04},
            {10,    20,    -7.54749310106248799457E+02},

            {12,     0,    -2.77498112127752447128E+09},
            {12,     1,     1.99816442713947868347E+10},
            {12,     2,    -4.77683150712246398926E+10},
            {12,     3,     5.04117814886737747192E+10},
            {12,     4,    -1.67946036119296798706E+10},
            {12,     5,    -1.38693190414022674561E+10},
            {12,     6,     1.56277095143661766052E+10},
            {12,     7,    -4.57458119846564769745E+09},
            {12,     8,    -8.68468246746188163757E+08},
            {12,     9,     7.75119369125685334206E+08},
            {12,    10,    -1.16491136086922392249E+08},
            {12,    11,     1.47421104143672753125E+07},
            {12,    12,    -1.52535673836318179965E+07},
            {12,    13,    -1.70087987937960936688E+06},
            {12,    14,     4.67476437233580090106E+06},
            {12,    15,    -1.17463899375570146367E+06},
            {12,    16,    -1.10623359788225745433E+05},
            {12,    17,     8.96177599209738109494E+04},
            {12,    18,    -1.26272792247867328115E+04},
            {12,    19,     2.57183382652074556063E+02},
            {12,    20,     4.53946488958070730746E+01},

            {14,     0,    -1.19404109194643745422E+10},
            {14,     1,     4.75026388992112045288E+10},
            {14,     2,    -8.02570569421333770752E+10},
            {14,     3,     7.41607800924110260010E+10},
            {14,     4,    -4.05307739822724685669E+10},
            {14,     5,     1.41796423462739467621E+10},
            {14,     6,    -4.56807621318898487091E+09},
            {14,     7,     1.94941044600867557526E+09},
            {14,     8,    -5.25762401084450244904E+08},
            {14,     9,    -4.20587376462206020951E+07},
            {14,    10,     1.47395545866844896227E+07},
            {14,    11,     5.00008831927335187793E+07},
            {14,    12,    -3.55091173088149204850E+07},
            {14,    13,     1.31608539435279052705E+07},
            {14,    14,    -4.59113670743147470057E+06},
            {14,    15,     1.81956762125828582793E+06},
            {14,    16,    -5.94762161201574141160E+05},
            {14,    17,     1.30033906684856090578E+05},
            {14,    18,    -1.75126293747036870627E+04},
            {14,    19,     1.30486252871918713936E+03},
            {14,    20,    -4.01670777875890010478E+01}
        },
        {                                                                               // HM (Z001000)
            { 0,     0,     2.17405636868515895912E+05},
            { 0,     1,     2.06852476160948835313E+07},
            { 0,     2,    -6.14611410296131018549E+06},
            { 0,     3,    -3.71233464909802228212E+07},
            { 0,     4,     2.59646896356047354639E+07},
            { 0,     5,     2.70401430864754803479E+07},
            { 0,     6,    -5.03161212555342614651E+07},
            { 0,     7,     3.58598481040194258094E+07},
            { 0,     8,    -1.78006177931661754847E+07},
            { 0,     9,     9.30532460730251483619E+06},
            { 0,    10,    -5.15848465171259269118E+06},
            { 0,    11,     2.19027753214642358944E+06},
            { 0,    12,    -5.81644839415979455225E+05},
            { 0,    13,     7.99240321203274652362E+04},
            { 0,    14,    -2.51621643905049268142E+03},
            { 0,    15,    -3.81475220523696918917E+02},

            { 1,     0,    -3.06765020921669416130E+07},
            { 1,     1,    -7.19287141298301517963E+07},
            { 1,     2,    -4.77435954108010306954E+07},
            { 1,     3,     4.06090998470959842205E+08},
            { 1,     4,    -4.94869498500309586525E+08},
            { 1,     5,     2.69898549761012136936E+08},
            { 1,     6,    -7.97774313283056169748E+07},
            { 1,     7,     4.26528677017149850726E+07},
            { 1,     8,    -4.68106602932079061866E+07},
            { 1,     9,     3.02614077510188445449E+07},
            { 1,    10,    -1.02789476280537806451E+07},
            { 1,    11,     1.48880611471109278500E+06},
            { 1,    12,     6.37803643199263970018E+04},
            { 1,    13,    -1.54060450772956992296E+04},
            { 1,    14,    -1.20700325670922356949E+04},
            { 1,    15,     2.24656015193673965769E+03},

            { 2,     0,     1.75066912655571192503E+08},
            { 2,     1,     6.56024659875666722655E+07},
            { 2,     2,     1.23625106866149380803E+08},
            { 2,     3,    -8.66427535415050864220E+08},
            { 2,     4,     1.04647074302398228645E+09},
            { 2,     5,    -5.43304198956838369370E+08},
            { 2,     6,     6.62721930982138589025E+07},
            { 2,     7,     6.96526135511116981506E+07},
            { 2,     8,    -3.78209700669894739985E+07},
            { 2,     9,     5.84715094197653792799E+06},
            { 2,    10,     1.18073224759165989235E+06},
            { 2,    11,    -3.39494064604910614435E+05},
            { 2,    12,    -1.30009674988549915724E+05},
            { 2,    13,     2.04151331991039405693E+04},
            { 2,    14,     1.63426397272586054896E+04},
            { 2,    15,    -3.46623073630780800158E+03},

            { 3,     0,    -4.40378749002870142460E+08},
            { 3,     1,     1.90811958049112737179E+08},
            { 3,     2,    -3.46994414631571888924E+08},
            { 3,     3,     1.03839183062096667290E+09},
            { 3,     4,    -1.09191434318746423721E+09},
            { 3,     5,     6.03376176521021485329E+08},
            { 3,     6,    -1.86538522271839350462E+08},
            { 3,     7,     3.01234692302216663957E+07},
            { 3,     8,    -2.60876296034886920825E+06},
            { 3,     9,    -5.91722311695919837803E+05},
            { 3,    10,    -1.04200386924736900255E+05},
            { 3,    11,     4.46675275850050500594E+05},
            { 3,    12,    -9.51964972779181844089E+04},
            { 3,    13,     3.58457144797106002443E+03},
            { 3,    14,    -1.11371310452127327153E+04},
            { 3,    15,     2.85845040236972772618E+03},

            { 4,     0,     5.72344695093964815140E+08},
            { 4,     1,    -5.13427680762670874596E+08},
            { 4,     2,     7.89372994735144257545E+08},
            { 4,     3,    -1.00183048339205336571E+09},
            { 4,     4,     4.85858157195736885071E+08},
            { 4,     5,    -3.68810635419888198376E+07},
            { 4,     6,    -6.77671612100235223770E+07},
            { 4,     7,     3.51244092417839094996E+07},
            { 4,     8,    -4.04172301070910505950E+06},
            { 4,     9,     4.42372389482865459286E+05},
            { 4,    10,    -1.11637046404088055715E+06},
            { 4,    11,     1.32348000868789851665E+05},
            { 4,    12,     5.77673805733840563335E+04},
            { 4,    13,     1.39889883355121310160E+03},
            { 4,    14,     1.84537734558708234545E+03},
            { 4,    15,    -1.29546033045933745598E+03},

            { 5,     0,    -3.11964641996447086334E+08},
            { 5,     1,     3.20795370867759823799E+08},
            { 5,     2,    -9.73902886296924829483E+08},
            { 5,     3,     1.11109912862654781342E+09},
            { 5,     4,    -3.31644242757628619671E+08},
            { 5,     5,    -7.20401027258160263300E+07},
            { 5,     6,     5.49449315561505854130E+07},
            { 5,     7,    -1.50211363970660679042E+07},
            { 5,     8,     4.37729396379113662988E+05},
            { 5,     9,     1.78953864822479896247E+06},
            { 5,    10,    -9.64483419783796125557E+04},
            { 5,    11,    -1.03372025982109145843E+05},
            { 5,    12,     2.27654966719349886262E+03},
            { 5,    13,    -9.21556404868084791815E+03},
            { 5,    14,     2.29694125905770533791E+03},
            { 5,    15,     2.69172643454379056038E+02},

            { 6,     0,    -1.47363671236134380102E+08},
            { 6,     1,     3.98069493547490179539E+08},
            { 6,     2,     3.80600399916491806507E+08},
            { 6,     3,    -7.77899828440285444260E+08},
            { 6,     4,     2.13971953739619493484E+08},
            { 6,     5,     7.50766140657877773046E+07},
            { 6,     6,    -1.24408092643524613231E+07},
            { 6,     7,    -1.19486997694680951536E+07},
            { 6,     8,     1.72403185042079538107E+06},
            { 6,     9,     5.82624710496194384177E+04},
            { 6,    10,     6.62807449280618020566E+04},
            { 6,    11,    -5.73858576309664931614E+03},
            { 6,    12,     7.87238279678164053621E+03},
            { 6,    13,     5.58027583166682688898E+02},
            { 6,    14,    -7.80191280094344847384E+02},
            { 6,    15,    -4.41524171396966949033E+01},

            { 7,     0,     3.70057909980202019215E+08},
            { 7,     1,    -8.43582286640240669250E+08},
            { 7,     2,     3.06515664902774870396E+08},
            { 7,     3,     2.79680007567675352097E+08},
            { 7,     4,    -1.31316622141129702330E+08},
            { 7,     5,    -4.78340494412834197283E+07},
            { 7,     6,     2.05878316230771690607E+07},
            { 7,     7,     4.84660386411372851580E+06},
            { 7,     8,    -1.28697308684668410569E+06},
            { 7,     9,    -4.26216149967036908492E+05},
            { 7,    10,     1.35944377558333886554E+05},
            { 7,    11,    -2.78481544974478456425E+04},
            { 7,    12,     6.38116677538639805789E+02},
            { 7,    13,     1.86324844948431268676E+03},
            { 7,    14,    -3.54990721623104548144E+02},
            { 7,    15,     4.62881801006983621960E+01},

            { 8,     0,    -2.73364609220364511013E+08},
            { 8,     1,     6.70469859252789497375E+08},
            { 8,     2,    -4.83480623472343206406E+08},
            { 8,     3,     4.03385611767915189266E+07},
            { 8,     4,     7.35016723277738541365E+07},
            { 8,     5,    -1.62650907308186870068E+07},
            { 8,     6,    -2.72791540988075407222E+06},
            { 8,     7,     3.87529004919559811242E+04},
            { 8,     8,     2.21605940650244883727E+05},
            { 8,     9,    -4.99119267431606931495E+04},
            { 8,    10,     3.88533899694829306100E+04},
            { 8,    11,    -4.12454335026239914441E+03},
            { 8,    12,    -5.45806706724830746680E+02},
            { 8,    13,    -7.47011879871399173680E+02},
            { 8,    14,     2.58488648387669854856E+02},
            { 8,    15,    -2.59121452073608971034E+01},

            { 9,     0,     1.00383462413229718804E+08},
            { 9,     1,    -2.74271434515541374683E+08},
            { 9,     2,     2.71244504862839102745E+08},
            { 9,     3,    -1.11115631573666274548E+08},
            { 9,     4,     4.91877530747146159410E+06},
            { 9,     5,     1.25292149804861973971E+07},
            { 9,     6,    -5.59249804659485630691E+06},
            { 9,     7,     1.28330904890557797626E+06},
            { 9,     8,    -1.04317198392582082306E+05},
            { 9,     9,    -9.62038930517230619444E+03},
            { 9,    10,    -3.97809489634518195089E+03},
            { 9,    11,    -5.57959747341926686204E+02},
            { 9,    12,     8.89096577259679747840E+02},
            { 9,    13,    -5.60425945702165773099E+00},
            { 9,    14,    -4.78179067842277234490E+01},
            { 9,    15,     5.74915010119235514452E+00},

            {10,     0,    -1.55431711502586677670E+07},
            {10,     1,     4.79521485383154302835E+07},
            {10,     2,    -6.02665872499209195375E+07},
            {10,     3,     4.05979536634513586760E+07},
            {10,     4,    -1.60619130310957916081E+07},
            {10,     5,     3.70530953097213804722E+06},
            {10,     6,    -3.78917655865714070387E+05},
            {10,     7,    -1.84983833769938682963E+04},
            {10,     8,    -6.31914341540330042335E+03},
            {10,     9,     7.89696836505760438740E+03},
            {10,    10,    -2.17729950811668868482E+03},
            {10,    11,     7.29602008514560338881E+02},
            {10,    12,    -2.38483209776185589135E+02},
            {10,    13,     2.80674740177570534172E+01},
            {10,    14,     1.83297935389278832119E+00},
            {10,    15,    -4.35700622586662367208E-01}
        },
        {                                                                               // RECOM (Z001000)
            { 0,     0,     1.29690611505892015032E+01},
            { 0,     1,     1.15133146967729094179E+00},
            { 0,     2,    -2.03151799780861574973E+00},
            { 0,     3,     1.18911797645565364689E+00},
            { 0,     4,    -2.35730192355203121979E-01},

            { 1,     0,     6.77126934573034411358E-01},
            { 1,     1,     8.12545635631524709730E-01},
            { 1,     2,     1.02571355665047869721E+00},
            { 1,     3,    -1.20203984384456630252E+00},
            { 1,     4,     3.31810706642633568286E-01},

            { 2,     0,    -2.98789230039933073613E+00},
            { 2,     1,     4.40181013672451193486E+00},
            { 2,     2,    -3.18890331653727177041E+00},
            { 2,     3,     8.83079598994844006121E-01},
            { 2,     4,    -1.51558396747922291548E-01},

            { 3,     0,     6.22545012651770335310E+00},
            { 3,     1,    -1.26234063625864720848E+01},
            { 3,     2,     8.89677911090983108977E+00},
            { 3,     3,    -2.01593702143950714856E+00},
            { 3,     4,     1.24221816733169190816E-01},

            { 4,     0,    -3.48677279439661846894E+00},
            { 4,     1,     8.37556424986163960966E+00},
            { 4,     2,    -6.53850783620592235224E+00},
            { 4,     3,     1.69898655557246569536E+00},
            { 4,     4,    -1.21208024376684805890E-01},

            { 5,     0,     4.04481505949380593101E-01},
            { 5,     1,    -1.37770027286069152161E+00},
            { 5,     2,     1.26623104358849225548E+00},
            { 5,     3,    -3.70847513213560797674E-01},
            { 5,     4,     3.04915286309964846112E-02}
        }
    },
    {                                                                                   // Metallicity Z001500 (0.01500)
        {                                                                               // LMR1 (Z001500)
            { 0,     0,     1.60726718444739766767E+01},
            { 0,     1,    -6.24715135137397137299E+00},
            { 0,     2,     1.07672344037789748938E+01},
            { 0,     3,    -7.24052976085269506257E+00},
            { 0,     4,     1.46349058730338077439E+00},

            { 1,     0,    -3.63506353750313060402E+00},
            { 1,     1,     5.36864271459196729097E+01},
            { 1,     2,    -1.16942397088811162575E+02},
            { 1,     3,     9.34035699421548457622E+01},
            { 1,     4,    -2.50874003951161199666E+01},

            { 2,     0,    -7.91754787628987521941E+00},
            { 2,     1,    -5.94653927755674089894E+01},
            { 2,     2,     2.05203056353080341978E+02},
            { 2,     3,    -1.96558176123197796414E+02},
            { 2,     4,     5.97010203155139578257E+01},

            { 3,     0,     2.27278594676717915490E+01},
            { 3,     1,    -2.40820672531560520113E+00},
            { 3,     2,    -1.20196505857006002316E+02},
            { 3,     3,     1.49881801286317909216E+02},
            { 3,     4,    -5.13533879653931180087E+01},

            { 4,     0,    -1.08895531675941441563E+01},
            { 4,     1,     1.55183170137950732226E+01},
            { 4,     2,     1.95899488178189216114E+01},
            { 4,     3,    -3.88388622741310385322E+01},
            { 4,     4,     1.51805521241851977265E+01}
        },
        {                                                                               // LMR2 (Z001500)
            { 0,     0,     1.57661900292269407942E+01},
            { 0,     1,    -3.86739001681062477545E+00},
            { 0,     2,     4.90951789020641982120E+00},
            { 0,     3,    -3.83335877824608228792E+00},
            { 0,     4,     1.46458915608047957058E+00},
            { 0,     5,    -2.16702239649122857523E-01},

            { 1,     0,     8.37711942202392734202E+00},
            { 1,     1,    -2.70768859464224540545E+01},
            { 1,     2,     3.93888011339611523454E+01},
            { 1,     3,    -2.70047525691479570753E+01},
            { 1,     4,     8.70098442072441713435E+00},
            { 1,     5,    -1.06476013712186490245E+00},

            { 2,     0,     3.06826409038962175657E+01},
            { 2,     1,    -1.09405785435920606119E+02},
            { 2,     2,     1.81370175730107348500E+02},
            { 2,     3,    -1.81704582752789093547E+02},
            { 2,     4,     9.02892160295599097708E+01},
            { 2,     5,    -1.65129464015789579889E+01},

            { 3,     0,    -3.62814204845711003600E+02},
            { 3,     1,     1.08689918143087788849E+03},
            { 3,     2,    -1.31054018838510614842E+03},
            { 3,     3,     9.90790478329023699189E+02},
            { 3,     4,    -4.33419474916350452531E+02},
            { 3,     5,     7.62679478243772734913E+01},

            { 4,     0,     1.40418643511127538659E+03},
            { 4,     1,    -3.88233656649431759433E+03},
            { 4,     2,     3.84683355224100250780E+03},
            { 4,     3,    -2.03701250178350619535E+03},
            { 4,     4,     6.48142655530930028362E+02},
            { 4,     5,    -9.67319650941358304408E+01},

            { 5,     0,    -1.22407686126082307965E+03},
            { 5,     1,     3.76978222294538090864E+03},
            { 5,     2,    -3.95869928580390433126E+03},
            { 5,     3,     1.99118186826012993151E+03},
            { 5,     4,    -5.21844465216713615519E+02},
            { 5,     5,     6.04450098185751301116E+01}
        },
        {                                                                               // LMA (Z001500)
            { 0,     0,    -5.15111813953318560380E+04},
            { 0,     1,    -1.38581324034049781039E+06},
            { 0,     2,     1.39308014554255567491E+07},
            { 0,     3,    -5.71603108284442424774E+07},
            { 0,     4,     1.37981165851579815149E+08},
            { 0,     5,    -2.21159494412106066942E+08},
            { 0,     6,     2.47918615635263592005E+08},
            { 0,     7,    -1.97267821930349111557E+08},
            { 0,     8,     1.08701847878496184945E+08},
            { 0,     9,    -3.66657088282169476151E+07},
            { 0,    10,     2.47653496909504802898E+06},
            { 0,    11,     5.12285355178847070783E+06},
            { 0,    12,    -3.49757309776654699817E+06},
            { 0,    13,     1.39230419173041009344E+06},
            { 0,    14,    -4.29369586936748528387E+05},
            { 0,    15,     1.17250418664394310326E+05},
            { 0,    16,    -2.87188898192620908958E+04},
            { 0,    17,     5.69885720592272627982E+03},
            { 0,    18,    -8.01726305735812047715E+02},
            { 0,    19,     6.87272631810855187950E+01},
            { 0,    20,    -2.67041856670744914837E+00},

            { 2,     0,    -1.45339113482951931655E+07},
            { 2,     1,     1.12667823825035437942E+08},
            { 2,     2,    -4.17006587079701125622E+08},
            { 2,     3,     9.85341220899901628494E+08},
            { 2,     4,    -1.66272967677597117424E+09},
            { 2,     5,     2.10006772395531940460E+09},
            { 2,     6,    -2.00687866295555543900E+09},
            { 2,     7,     1.43029664485314631462E+09},
            { 2,     8,    -7.29760192023199796677E+08},
            { 2,     9,     2.43147726715557068586E+08},
            { 2,    10,    -4.05304287569378465414E+07},
            { 2,    11,    -4.01306759306349034887E+05},
            { 2,    12,    -7.32600274554128758609E+05},
            { 2,    13,     1.17855480548669607379E+06},
            { 2,    14,     2.50996201334879733622E+05},
            { 2,    15,    -6.29675976741036050953E+05},
            { 2,    16,     3.31786518519565521274E+05},
            { 2,    17,    -9.37220926397035946138E+04},
            { 2,    18,     1.56585215689283104439E+04},
            { 2,    19,    -1.46922968079042675527E+03},
            { 2,    20,     6.01559001927688683509E+01},

            { 4,     0,     2.33350108446424514055E+08},
            { 4,     1,    -1.60289968489695382118E+09},
            { 4,     2,     4.81990833858025169373E+09},
            { 4,     3,    -8.16360325217743110657E+09},
            { 4,     4,     8.14584602763201999664E+09},
            { 4,     5,    -4.07331865929028415680E+09},
            { 4,     6,    -5.06252506179879188538E+08},
            { 4,     7,     2.29763469151120567322E+09},
            { 4,     8,    -1.62128710050702285767E+09},
            { 4,     9,     5.32701252654437601566E+08},
            { 4,    10,    -4.48733723450238630176E+07},
            { 4,    11,    -2.11723976412126012146E+07},
            { 4,    12,     2.32885320360103854910E+06},
            { 4,    13,     2.03951553722685994580E+06},
            { 4,    14,    -3.13630035119212174322E+05},
            { 4,    15,    -7.05223482959375251085E+04},
            { 4,    16,    -5.37405402453973874799E+04},
            { 4,    17,     4.94362966298164537875E+04},
            { 4,    18,    -1.40518968918354457855E+04},
            { 4,    19,     1.83732556677333059270E+03},
            { 4,    20,    -9.50453907494923839749E+01},

            { 6,     0,    -1.76169219592734664679E+08},
            { 6,     1,     1.42698092226201272011E+09},
            { 6,     2,    -5.28067056308736801147E+09},
            { 6,     3,     1.15336708877598838806E+10},
            { 6,     4,    -1.61229222116397609711E+10},
            { 6,     5,     1.45899208559092102051E+10},
            { 6,     6,    -8.01445678044835853577E+09},
            { 6,     7,     1.90927120293207097054E+09},
            { 6,     8,     4.88043666148680567741E+08},
            { 6,     9,    -3.87662269468736469746E+08},
            { 6,    10,    -3.33959551647167652845E+07},
            { 6,    11,     9.24862097769977152348E+07},
            { 6,    12,    -2.25346824999888129532E+07},
            { 6,    13,    -5.86599007108959276229E+06},
            { 6,    14,     3.70074268507561367005E+06},
            { 6,    15,    -2.56417061140370758949E+05},
            { 6,    16,    -2.29390710704398312373E+05},
            { 6,    17,     6.94915698487437912263E+04},
            { 6,    18,    -7.11327988466724036698E+03},
            { 6,    19,     3.57413795845535204876E+01},
            { 6,    20,     2.80444597204764924925E+01},

            { 8,     0,     1.24245267843930959702E+09},
            { 8,     1,    -6.44322780962794589996E+09},
            { 8,     2,     1.38199616798107013702E+10},
            { 8,     3,    -1.50973626273141441345E+10},
            { 8,     4,     7.46748678501209640503E+09},
            { 8,     5,     8.19630542308683276176E+08},
            { 8,     6,    -3.01758840394945383072E+09},
            { 8,     7,     1.45032130975556683540E+09},
            { 8,     8,    -3.13138358723539471626E+08},
            { 8,     9,     1.84361824896876424551E+08},
            { 8,    10,    -1.69216581016204208136E+08},
            { 8,    11,     5.96086349759788066149E+07},
            { 8,    12,     3.41292303451553406194E+06},
            { 8,    13,    -8.38948524171856231987E+06},
            { 8,    14,     2.24497033832136029378E+06},
            { 8,    15,    -2.11810850483575311955E+05},
            { 8,    16,     5.84158368683356893598E+04},
            { 8,    17,    -4.11205502318392173038E+04},
            { 8,    18,     1.17356696779575449909E+04},
            { 8,    19,    -1.52952212651557533718E+03},
            { 8,    20,     7.85072147480235713601E+01},

            {10,     0,    -1.81932512063875246048E+09},
            {10,     1,     1.17609472824396915436E+10},
            {10,     2,    -3.26657704396900253296E+10},
            {10,     3,     4.99244642700828399658E+10},
            {10,     4,    -4.43242869808500061035E+10},
            {10,     5,     2.08982330227992744446E+10},
            {10,     6,    -2.02708169583341908455E+09},
            {10,     7,    -2.88544961080271482468E+09},
            {10,     8,     1.12173715222722339630E+09},
            {10,     9,     1.71997591831600487232E+08},
            {10,    10,    -1.91453234115329504013E+08},
            {10,    11,     3.25976767552792169154E+07},
            {10,    12,    -2.81013549671907734592E+05},
            {10,    13,     1.62781335264503862709E+06},
            {10,    14,    -1.02482288018334569642E+05},
            {10,    15,    -4.78252977657809446100E+05},
            {10,    16,     1.08856413307630777126E+05},
            {10,    17,     3.74121964994652880705E+04},
            {10,    18,    -2.00568317658710147953E+04},
            {10,    19,     3.30817698426615561402E+03},
            {10,    20,    -1.97037754182892768995E+02},

            {12,     0,     3.35585658860964119434E+08},
            {12,     1,     6.04561877929950594902E+08},
            {12,     2,    -5.13752404817218589783E+09},
            {12,     3,     1.06028901045264606476E+10},
            {12,     4,    -1.25273394138480796814E+10},
            {12,     5,     1.06453110355505924225E+10},
            {12,     6,    -6.95095817367120552063E+09},
            {12,     7,     3.16043713721437406540E+09},
            {12,     8,    -7.21320971392456412315E+08},
            {12,     9,    -5.26415434883427247405E+07},
            {12,    10,     3.88067712231941595674E+07},
            {12,    11,     2.20965666929983980954E+07},
            {12,    12,    -1.00345439357733502984E+07},
            {12,    13,    -2.83703418567746179178E+06},
            {12,    14,     2.26345678725755680352E+06},
            {12,    15,    -2.51391728097161831101E+05},
            {12,    16,    -1.16427576675173724652E+05},
            {12,    17,     3.66684894778185043833E+04},
            {12,    18,    -2.41298286705503824123E+03},
            {12,    19,    -3.40666737232470040908E+02},
            {12,    20,     4.25259705893395718590E+01},

            {14,     0,    -1.88270337231409168243E+09},
            {14,     1,     6.39532526253386974335E+09},
            {14,     2,    -7.82324355639520549774E+09},
            {14,     3,     2.03781762196393775940E+09},
            {14,     4,     5.26969578325209617615E+09},
            {14,     5,    -7.26948054175921058655E+09},
            {14,     6,     4.65417136459286022186E+09},
            {14,     7,    -1.63391954770838069916E+09},
            {14,     8,     1.87346108643729388714E+08},
            {14,     9,     8.89076657232203483582E+07},
            {14,    10,    -2.42219275225403495133E+07},
            {14,    11,    -1.37909139873882699758E+07},
            {14,    12,     6.82268681301416642964E+06},
            {14,    13,     7.02051292148833046667E+05},
            {14,    14,    -6.92968335637202719226E+05},
            {14,    15,    -3.38601851769478351343E+05},
            {14,    16,     3.62546876010872249026E+05},
            {14,    17,    -1.30131463530392415123E+05},
            {14,    18,     2.47381054441249470983E+04},
            {14,    19,    -2.51595863192902470473E+03},
            {14,    20,     1.08731772056314042629E+02}
        },
        {                                                                               // HM (Z001500)
            { 0,     0,    -6.40222930769867496565E+05},
            { 0,     1,     1.10169653380964145064E+08},
            { 0,     2,    -1.83288798818755358458E+08},
            { 0,     3,     2.34685038301938652992E+08},
            { 0,     4,    -2.90868321715029954910E+08},
            { 0,     5,     2.58803902657175153494E+08},
            { 0,     6,    -1.63288883819993436337E+08},
            { 0,     7,     8.19842075092330276966E+07},
            { 0,     8,    -3.74597286079473644495E+07},
            { 0,     9,     1.73063130301320850849E+07},
            { 0,    10,    -7.45417360680353827775E+06},
            { 0,    11,     2.34362116585996653885E+06},
            { 0,    12,    -3.93361441283391148318E+05},
            { 0,    13,    -1.10781031619090754248E+02},
            { 0,    14,     1.09339428886468467681E+04},
            { 0,    15,    -1.22318915545462755290E+03},

            { 1,     0,    -2.80689302632132731378E+06},
            { 1,     1,    -8.98291909237491011620E+08},
            { 1,     2,     1.18592188686839365959E+09},
            { 1,     3,    -7.65219587451042652130E+08},
            { 1,     4,     5.70295193113373160362E+08},
            { 1,     5,    -3.92352877095889389515E+08},
            { 1,     6,     1.43709948555291593075E+08},
            { 1,     7,     3.04550315389612223953E+06},
            { 1,     8,    -3.80446096340993121266E+07},
            { 1,     9,     2.31604841598522365093E+07},
            { 1,    10,    -5.65692487392537854612E+06},
            { 1,    11,    -3.33505242560792976292E+03},
            { 1,    12,     1.18223884409625112312E+05},
            { 1,    13,     8.29620922556901932694E+04},
            { 1,    14,    -3.61397359909771475941E+04},
            { 1,    15,     3.94064567463254252289E+03},

            { 2,     0,     2.01327877490426152945E+08},
            { 2,     1,     3.10118016671073770523E+09},
            { 2,     2,    -4.22208827383246850967E+09},
            { 2,     3,     1.99760734988433146477E+09},
            { 2,     4,    -7.30736768670006632805E+08},
            { 2,     5,     4.63059271373849034309E+08},
            { 2,     6,    -2.61651098515476316214E+08},
            { 2,     7,     1.29333847253416240215E+08},
            { 2,     8,    -5.09144396244669929147E+07},
            { 2,     9,     9.08995892725536786020E+06},
            { 2,    10,    -4.72198901409551501274E+05},
            { 2,    11,     8.76993455861743539572E+05},
            { 2,    12,    -4.06936925562300020829E+05},
            { 2,    13,    -6.55970599629438947886E+03},
            { 2,    14,     3.07809196263461344643E+04},
            { 2,    15,    -4.44326151571276750474E+03},

            { 3,     0,    -1.20734569145530676842E+09},
            { 3,     1,    -5.34256358175416564941E+09},
            { 3,     2,     8.35253308946118927002E+09},
            { 3,     3,    -3.55132392736585330963E+09},
            { 3,     4,     3.64000813302139878273E+08},
            { 3,     5,     6.22636854320012405515E+07},
            { 3,     6,    -7.19534735248802900314E+07},
            { 3,     7,     3.05025745163594335318E+07},
            { 3,     8,     7.68708163315938971937E+06},
            { 3,     9,    -3.07800794374816305935E+06},
            { 3,    10,    -2.14286733640326838940E+06},
            { 3,    11,     9.30921378395954845473E+05},
            { 3,    12,    -5.63446497619864894659E+04},
            { 3,    13,     1.63174566022897852235E+03},
            { 3,    14,    -1.16542300609449248441E+04},
            { 3,    15,     2.36843518043800349915E+03},

            { 4,     0,     3.21429576530229854584E+09},
            { 4,     1,     4.39998454027949714661E+09},
            { 4,     2,    -9.63131293606875228882E+09},
            { 4,     3,     4.22524392135507345200E+09},
            { 4,     4,    -1.44018430614179670811E+08},
            { 4,     5,    -1.74848804728251099586E+08},
            { 4,     6,     3.49971447999607846141E+07},
            { 4,     7,    -2.03914002418685518205E+07},
            { 4,     8,    -1.16793722923461743630E+06},
            { 4,     9,     4.07216598363398248330E+06},
            { 4,    10,    -6.63453501301569864154E+05},
            { 4,    11,    -2.07226327457722654799E+05},
            { 4,    12,     7.70487153054169175448E+04},
            { 4,    13,     3.74511172163199034912E+03},
            { 4,    14,    -2.35924085496946099738E+03},
            { 4,    15,    -2.00074150360817185401E+02},

            { 5,     0,    -4.86051768030780982971E+09},
            { 5,     1,    -2.52283411110093832016E+08},
            { 5,     2,     6.15744921080406188965E+09},
            { 5,     3,    -2.94612427147580671310E+09},
            { 5,     4,    -1.64832248763824313879E+08},
            { 5,     5,     2.56579223709281235933E+08},
            { 5,     6,    -1.66799195149700418115E+07},
            { 5,     7,     1.29958687433429018711E+05},
            { 5,     8,    -1.39862347051455453038E+06},
            { 5,     9,     6.31508472462175530382E+05},
            { 5,    10,     1.11229199938330348232E+04},
            { 5,    11,    -1.09408809112410061061E+05},
            { 5,    12,    -3.31703747407727632890E+03},
            { 5,    13,    -7.42683722320846641196E+02},
            { 5,    14,     3.67269071514491452035E+03},
            { 5,    15,    -4.51573620652630495442E+02},

            { 6,     0,     4.54118409271736431122E+09},
            { 6,     1,    -2.90767159976795244217E+09},
            { 6,     2,    -1.58025838498863267899E+09},
            { 6,     3,     1.16398375723541212082E+09},
            { 6,     4,     1.09676718899973109365E+08},
            { 6,     5,    -1.17450609424565017223E+08},
            { 6,     6,     3.66726234801336098462E+06},
            { 6,     7,     1.73320626005022414029E+06},
            { 6,     8,    -2.36895981676343455911E+06},
            { 6,     9,     6.50776589120257762261E+05},
            { 6,    10,     9.80770387879816262284E+04},
            { 6,    11,     6.08450624306344252545E+03},
            { 6,    12,     1.44103835104128138482E+04},
            { 6,    13,    -8.31901750284624540654E+03},
            { 6,    14,    -3.29760727015796192063E+02},
            { 6,    15,     2.22378172851269994226E+02},

            { 7,     0,    -2.66951759357458686829E+09},
            { 7,     1,     2.78244247697885799408E+09},
            { 7,     2,    -5.23326483537968039513E+08},
            { 7,     3,    -1.32406331732717037201E+08},
            { 7,     4,    -7.73866632845929916948E+06},
            { 7,     5,    -1.31289335217684842646E+07},
            { 7,     6,     8.68883711662754230201E+06},
            { 7,     7,     6.03206328956170473248E+06},
            { 7,     8,    -1.68968455437217419967E+06},
            { 7,     9,    -1.77911507059704919811E+05},
            { 7,    10,    -2.13170445228394455626E+04},
            { 7,    11,    -1.98704865429771484742E+03},
            { 7,    12,     1.19148875731268594791E+03},
            { 7,    13,     2.79295327351346804790E+03},
            { 7,    14,    -2.78996535146859685028E+02},
            { 7,    15,    -4.49988682514610260910E+01},

            { 8,     0,     9.50171459722543239594E+08},
            { 8,     1,    -1.19109509072384023666E+09},
            { 8,     2,     4.45397440506503641605E+08},
            { 8,     3,    -4.46003071982323154807E+07},
            { 8,     4,    -3.80750898013454861939E+06},
            { 8,     5,     1.37090059550021272153E+07},
            { 8,     6,    -5.08256188045835960656E+06},
            { 8,     7,    -1.65700011583761894144E+06},
            { 8,     8,     4.63444510281368449796E+05},
            { 8,     9,     6.44070571055476248148E+04},
            { 8,    10,     5.85348885756574745756E+04},
            { 8,    11,    -2.07048623592222938896E+04},
            { 8,    12,    -1.63741310696323444063E+03},
            { 8,    13,     6.19764619828629179210E+02},
            { 8,    14,    -5.07010754652976132206E+01},
            { 8,    15,     1.04668911802231079378E+01},

            { 9,     0,    -1.81045244850725114346E+08},
            { 9,     1,     2.23702214978076577187E+08},
            { 9,     2,    -5.39576641499614790082E+07},
            { 9,     3,    -3.48971727291814684868E+07},
            { 9,     4,     2.05198001371338181198E+07},
            { 9,     5,    -1.21495342617135704495E+06},
            { 9,     6,    -3.16323564470732118934E+06},
            { 9,     7,     1.45230267412367230281E+06},
            { 9,     8,     4.31289414334815301117E+04},
            { 9,     9,    -1.48747640901944541838E+05},
            { 9,    10,     8.63897175520341988886E+03},
            { 9,    11,     7.41770223687096313370E+03},
            { 9,    12,    -3.19056811887575008768E+02},
            { 9,    13,    -3.21467405033000488856E+02},
            { 9,    14,     5.29898436774840320140E+01},
            { 9,    15,    -3.45842797011066638291E+00},

            {10,     0,     1.29428707331854440272E+07},
            {10,     1,    -8.40693462242027930915E+06},
            {10,     2,    -1.66950000229333285242E+07},
            {10,     3,     2.57591525679362528026E+07},
            {10,     4,    -1.54869040150702800602E+07},
            {10,     5,     4.65623680094749014825E+06},
            {10,     6,    -3.66297825326654070523E+05},
            {10,     7,    -1.74355945057241042377E+05},
            {10,     8,     1.17860134753315287526E+04},
            {10,     9,     1.88480662367682598415E+04},
            {10,    10,    -1.91529993314948478655E+03},
            {10,    11,    -1.26547072451270787496E+03},
            {10,    12,     2.41500958409452209708E+02},
            {10,    13,     1.39658146862240180042E+01},
            {10,    14,    -6.16658750062571581196E+00},
            {10,    15,     4.30482965248756621612E-01}
        },
        {                                                                               // RECOM (Z001500)
            { 0,     0,     1.30114084816216948326E+01},
            { 0,     1,     9.82927123720802486950E-01},
            { 0,     2,    -1.78831205264574788494E+00},
            { 0,     3,     1.04428283556912560037E+00},
            { 0,     4,    -2.05873948734389328186E-01},

            { 1,     0,    -3.88724524733189344405E-02},
            { 1,     1,     3.79408475484787910403E+00},
            { 1,     2,    -2.91118101352734681697E+00},
            { 1,     3,     7.77250458270365651714E-01},
            { 1,     4,    -5.93043121201380050989E-03},

            { 2,     0,    -1.19760400814100687050E+00},
            { 2,     1,    -3.70516957950696035340E+00},
            { 2,     2,     8.13081389223339456862E+00},
            { 2,     3,    -4.84039188270623732535E+00},
            { 2,     4,     8.01677869943414500575E-01},

            { 3,     0,     5.25028472760498932104E+00},
            { 3,     1,    -6.49412032630474111983E+00},
            { 3,     2,    -1.37460399330354388070E+00},
            { 3,     3,     3.58589212553425529251E+00},
            { 3,     4,    -8.38094449459952040016E-01},

            { 4,     0,    -3.35142128249576209953E+00},
            { 4,     1,     6.88602644973469768530E+00},
            { 4,     2,    -2.99992638566578184722E+00},
            { 4,     3,    -4.88499106441473263107E-01},
            { 4,     4,     2.76990054008695862908E-01},

            { 5,     0,     3.32597771543929221494E-01},
            { 5,     1,    -1.23233281888843992924E+00},
            { 5,     2,     8.33374957715134034864E-01},
            { 5,     3,    -6.82770912855755612858E-02},
            { 5,     4,    -2.81426477843974842674E-02}
        }
    },
    {                                                                                   // Metallicity Z002000 (0.02000)
        {                                                                               // LMR1 (Z002000)
            { 0,     0,     1.50305864307172658556E+01},
            { 0,     1,     4.96110465703095582235E-01},
            { 0,     2,    -9.16608282566077403608E-01},
            { 0,     3,     2.48033316991016244968E-01},

            { 1,     0,     1.77238406649739155263E+00},
            { 1,     1,    -6.52669943496246296455E-01},
            { 1,     2,     6.23616025599144307989E-01},
            { 1,     3,    -1.77703681033998805994E-01}
        },
        {                                                                               // LMR2 (Z002000)
            { 0,     0,     1.56617552673034907684E+01},
            { 0,     1,    -3.38271409511212528543E+00},
            { 0,     2,     3.99712000854973803499E+00},
            { 0,     3,    -3.02506056136319223526E+00},
            { 0,     4,     1.12651646333780397491E+00},
            { 0,     5,    -1.62914377442334834534E-01},

            { 1,     0,     7.36910246144982838956E+00},
            { 1,     1,    -2.30880577686855161801E+01},
            { 1,     2,     3.32294193400783512971E+01},
            { 1,     3,    -2.22327077943441828722E+01},
            { 1,     4,     6.85986578867425578210E+00},
            { 1,     5,    -7.85596865167521363205E-01},

            { 2,     0,     3.04288311387925105578E+01},
            { 2,     1,    -1.38697534163042433875E+02},
            { 2,     2,     2.72764619820308155340E+02},
            { 2,     3,    -2.82250602598139892052E+02},
            { 2,     4,     1.37077309352478550863E+02},
            { 2,     5,    -2.43363801583426564434E+01},

            { 3,     0,    -2.40391883810966504598E+02},
            { 3,     1,     7.20123937632566253342E+02},
            { 3,     2,    -9.56047390568349555906E+02},
            { 3,     3,     8.80126339460319968566E+02},
            { 3,     4,    -4.43060386994394036719E+02},
            { 3,     5,     8.34534841118213392974E+01},

            { 4,     0,     1.19040215556355087756E+03},
            { 4,     1,    -3.06320152050599153881E+03},
            { 4,     2,     2.78453473219604893529E+03},
            { 4,     3,    -1.43582241909097660937E+03},
            { 4,     4,     4.99720580375658244066E+02},
            { 4,     5,    -8.44179485778146130315E+01},

            { 5,     0,    -1.27279708339606577283E+03},
            { 5,     1,     3.68563309227265335721E+03},
            { 5,     2,    -3.66200350857788362191E+03},
            { 5,     3,     1.74828529177925724980E+03},
            { 5,     4,    -4.43446115665101842751E+02},
            { 5,     5,     5.16038082522078980219E+01}
        },
        {                                                                               // LMA (Z002000)
            { 0,     0,    -1.51049254914130983707E+03},
            { 0,     1,     5.90804592923560267081E+03},
            { 0,     2,    -9.78411552163013584504E+03},
            { 0,     3,     9.03281646038073631644E+03},
            { 0,     4,    -5.04733341717106668511E+03},
            { 0,     5,     1.70840439977420237483E+03},
            { 0,     6,    -3.16251664756395882705E+02},
            { 0,     7,     1.74202707579704139107E+01},
            { 0,     8,     3.67713293499369164863E+00},
            { 0,     9,    -5.09055045574688058707E-01},

            { 1,     0,     1.18642296961242536781E+05},
            { 1,     1,    -4.22882345998080738354E+05},
            { 1,     2,     6.02728568485423107632E+05},
            { 1,     3,    -4.09618748060796875507E+05},
            { 1,     4,     8.90979215331482701004E+04},
            { 1,     5,     5.95414095173196401447E+04},
            { 1,     6,    -5.18590927506359803374E+04},
            { 1,     7,     1.72331732723822569824E+04},
            { 1,     8,    -2.81277261133411593619E+03},
            { 1,     9,     1.86487606226860776815E+02},

            { 2,     0,    -1.40854420295521779917E+06},
            { 2,     1,     3.16920022432578727603E+06},
            { 2,     2,     4.61300052596119523514E+05},
            { 2,     3,    -8.61105917229603044689E+06},
            { 2,     4,     1.23556398056155946106E+07},
            { 2,     5,    -8.94036121833491511643E+06},
            { 2,     6,     3.81112897666227677837E+06},
            { 2,     7,    -9.71158692551792715676E+05},
            { 2,     8,     1.37401910653425060445E+05},
            { 2,     9,    -8.32876128728674302693E+03},

            { 3,     0,     1.72458181532576158643E+07},
            { 3,     1,    -4.52772539129179418087E+07},
            { 3,     2,     2.01148809934781342745E+07},
            { 3,     3,     6.09227038679622411728E+07},
            { 3,     4,    -1.07679655401528432965E+08},
            { 3,     5,     8.29801717072715312243E+07},
            { 3,     6,    -3.64493890278426855803E+07},
            { 3,     7,     9.44902866139182634652E+06},
            { 3,     8,    -1.35153547941456316039E+06},
            { 3,     9,     8.25342644314703647979E+04},

            { 4,     0,    -1.36692876826326847076E+08},
            { 4,     1,     4.51025336598177015781E+08},
            { 4,     2,    -5.31011502233843207359E+08},
            { 4,     3,     1.64806847028889596462E+08},
            { 4,     4,     2.15493288928440541029E+08},
            { 4,     5,    -2.68977365806154668331E+08},
            { 4,     6,     1.38776598747677832842E+08},
            { 4,     7,    -3.89913542043956518173E+07},
            { 4,     8,     5.84939274544744472951E+06},
            { 4,     9,    -3.68464314099946233910E+05},

            { 5,     0,     5.88007632627574801445E+08},
            { 5,     1,    -2.19546849066643857956E+09},
            { 5,     2,     3.29578755621284484863E+09},
            { 5,     3,    -2.44640117334454774857E+09},
            { 5,     4,     7.63562415504432678223E+08},
            { 5,     5,     1.37457055430822163820E+08},
            { 5,     6,    -2.06529556624937295914E+08},
            { 5,     7,     7.50013034409245699644E+07},
            { 5,     8,    -1.26735707259846013039E+07},
            { 5,     9,     8.54653687692407402210E+05},

            { 6,     0,    -1.38327254361235642433E+09},
            { 6,     1,     5.60614067713224506378E+09},
            { 6,     2,    -9.43342679709010314941E+09},
            { 6,     3,     8.54102479910387897491E+09},
            { 6,     4,    -4.42476607837071800232E+09},
            { 6,     5,     1.22015302616584563255E+09},
            { 6,     6,    -9.17636537403069436550E+07},
            { 6,     7,    -4.19402333332933112979E+07},
            { 6,     8,     1.20023414749641995877E+07},
            { 6,     9,    -9.83676207032694481313E+05},

            { 7,     0,     1.70433842457238912582E+09},
            { 7,     1,    -7.46564615829306602478E+09},
            { 7,     2,     1.36213117744959812164E+10},
            { 7,     3,    -1.36449069424619369507E+10},
            { 7,     4,     8.23382455328104782104E+09},
            { 7,     5,    -3.05178841976632213593E+09},
            { 7,     6,     6.64362036529520750046E+08},
            { 7,     7,    -7.09507497840798497200E+07},
            { 7,     8,     7.89097510117984027602E+05},
            { 7,     9,     3.47019468185705947690E+05},

            { 8,     0,    -9.03133463246678471565E+08},
            { 8,     1,     4.47621684993862724304E+09},
            { 8,     2,    -8.96349174100218391418E+09},
            { 8,     3,     9.77159178772765159607E+09},
            { 8,     4,    -6.46222307786082077026E+09},
            { 8,     5,     2.69448710911580371857E+09},
            { 8,     6,    -7.04153944276203036308E+08},
            { 8,     7,     1.09216364710150659084E+08},
            { 8,     8,    -8.71251345965249091387E+06},
            { 8,     9,     2.35094345904298679670E+05},

            { 9,     0,     7.47826861721657812595E+07},
            { 9,     1,    -6.76538905537033677101E+08},
            { 9,     2,     1.73090915363686656952E+09},
            { 9,     3,    -2.18473390758292007446E+09},
            { 9,     4,     1.61084727759012627602E+09},
            { 9,     5,    -7.39637661531803250313E+08},
            { 9,     6,     2.13872151698962450027E+08},
            { 9,     7,    -3.76329373731744587421E+07},
            { 9,     8,     3.63438629714747751132E+06},
            { 9,     9,    -1.44132561512217595009E+05}
        },
        {                                                                               // HM (Z002000)
            { 0,    -4,     2.53729226092276048660E+09},
            { 0,    -3,    -9.90007540851090812683E+09},
            { 0,    -2,     1.52593834113249797821E+10},
            { 0,    -1,    -1.01549528384376564026E+10},
            { 0,     0,     2.99829578010063916445E+07},
            { 0,     1,     5.78893490124735832214E+09},
            { 0,     2,    -6.14609898490778446198E+09},
            { 0,     3,     4.04278241615104389191E+09},
            { 0,     4,    -1.80654362590145325661E+09},
            { 0,     5,     4.91334348953023314476E+08},
            { 0,     6,    -5.44061721887778788805E+07},
            { 0,     7,    -6.47383359300961066037E+06},
            { 0,     8,     1.76558650155847985297E+06},
            { 0,     9,     1.00096546886151510989E+05},
            { 0,    10,    -3.39961914804177431506E+04},

            { 1,    -4,    -1.43765508369811935425E+10},
            { 1,    -3,     5.53386381611402206421E+10},
            { 1,    -2,    -8.64972441405090179443E+10},
            { 1,    -1,     6.18263781388091888428E+10},
            { 1,     0,    -1.27031002818969459534E+10},
            { 1,     1,    -1.22741674009294738770E+10},
            { 1,     2,     1.32545543793032627106E+10},
            { 1,     3,    -7.72103742705006504059E+09},
            { 1,     4,     2.99797494889310359955E+09},
            { 1,     5,    -4.51316994491591095924E+08},
            { 1,     6,    -2.12359218253416419029E+08},
            { 1,     7,     1.28106564253871873021E+08},
            { 1,     8,    -2.52927841362378038466E+07},
            { 1,     9,     1.52832625190069107339E+06},
            { 1,    10,     5.33991439763792805024E+04},

            { 2,    -4,     3.53888765741276016235E+10},
            { 2,    -3,    -1.30949004957460281372E+11},
            { 2,    -2,     2.03740123625964263916E+11},
            { 2,    -1,    -1.45485633356229827881E+11},
            { 2,     0,     3.38169397075351562500E+10},
            { 2,     1,     1.75117599864639778137E+10},
            { 2,     2,    -1.68526525631832427979E+10},
            { 2,     3,     7.96671769498775196075E+09},
            { 2,     4,    -3.11421864218404531479E+09},
            { 2,     5,     6.72407024087293863297E+08},
            { 2,     6,     1.69479333713295638561E+08},
            { 2,     7,    -1.48711963495587915182E+08},
            { 2,     8,     3.25634279867792949080E+07},
            { 2,     9,    -1.75731226257729995996E+06},
            { 2,    10,    -1.35079742770175478654E+05},

            { 3,    -4,    -5.02259172277233886719E+10},
            { 3,    -3,     1.70340081645104858398E+11},
            { 3,    -2,    -2.59178892024369842529E+11},
            { 3,    -1,     1.80456668127881774902E+11},
            { 3,     0,    -4.10109717020726623535E+10},
            { 3,     1,    -1.59603847360727577209E+10},
            { 3,     2,     1.16582282107490043640E+10},
            { 3,     3,    -2.69128104888696050644E+09},
            { 3,     4,     7.08683177906285405159E+08},
            { 3,     5,    -4.34911479088057935238E+08},
            { 3,     6,     1.01044743218226939440E+08},
            { 3,     7,     1.50179933915116582066E+07},
            { 3,     8,    -4.86460542015785723925E+06},
            { 3,     9,    -1.18190563420071476139E+06},
            { 3,    10,     2.78623554417385661509E+05},

            { 4,    -4,     4.64705908425810546875E+10},
            { 4,    -3,    -1.30875109087104644775E+11},
            { 4,    -2,     1.84384613263450225830E+11},
            { 4,    -1,    -1.14315528459969711304E+11},
            { 4,     0,     1.54155640604285240173E+10},
            { 4,     1,     1.32641401056199913025E+10},
            { 4,     2,    -5.51530197341053485870E+09},
            { 4,     3,    -1.70800161550766736269E+08},
            { 4,     4,     7.78830644995285868645E+08},
            { 4,     5,    -2.06842292132320821285E+08},
            { 4,     6,    -2.58832894926396012306E+07},
            { 4,     7,     2.22092620407946482301E+07},
            { 4,     8,    -6.95661957240117993206E+06},
            { 4,     9,     1.92690144883910729550E+06},
            { 4,    10,    -2.33277229786988784326E+05},

            { 5,    -4,    -3.03660798334242973328E+10},
            { 5,    -3,     5.92434377201234664917E+10},
            { 5,    -2,    -6.54677950676404571533E+10},
            { 5,    -1,     1.98006473040911102295E+10},
            { 5,     0,     1.80741102193409042358E+10},
            { 5,     1,    -1.24110750642199649811E+10},
            { 5,     2,     2.06936088729867076874E+09},
            { 5,     3,    -5.55200935775747060776E+08},
            { 5,     4,     3.31793995932478666306E+08},
            { 5,     5,    -3.77282162409072965384E+07},
            { 5,     6,     3.77271593664872169029E+05},
            { 5,     7,    -2.39515931142189726233E+06},
            { 5,     8,     4.78976734628147096373E+05},
            { 5,     9,    -2.24492564827198133571E+05},
            { 5,    10,     4.79792411042873136466E+04},

            { 6,    -4,     1.39020977034095058441E+10},
            { 6,    -3,    -1.24214230056445674896E+10},
            { 6,    -2,     3.40159755029327201843E+09},
            { 6,    -1,     1.62527040079761524200E+10},
            { 6,     0,    -2.40572617307258148193E+10},
            { 6,     1,     1.01576765639793376923E+10},
            { 6,     2,    -2.79329356560366511345E+08},
            { 6,     3,    -3.70225353787005186081E+08},
            { 6,     4,    -1.05583829363182082772E+08},
            { 6,     5,     4.22791698590517193079E+07},
            { 6,     6,    -2.37510881991530815139E+06},
            { 6,     7,    -2.48551971484777750447E+06},
            { 6,     8,     2.30980219498265953735E+06},
            { 6,     9,    -5.97702223240277264267E+05},
            { 6,    10,     4.54666582402248095605E+04},

            { 7,    -4,    -2.83252506215792465210E+09},
            { 7,    -3,    -5.87107593619644260406E+09},
            { 7,    -2,     9.35640963237767410278E+09},
            { 7,    -1,    -9.10900080282122421265E+09},
            { 7,     0,     9.58587735224136924744E+09},
            { 7,     1,    -5.49030619645441913605E+09},
            { 7,     2,     1.36275859178348875046E+09},
            { 7,     3,    -8.57005601597409099340E+07},
            { 7,     4,    -7.86904883546570241451E+07},
            { 7,     5,     4.99692720418420732021E+07},
            { 7,     6,    -7.09569033777875266969E+06},
            { 7,     7,    -8.55338083130266284570E+05},
            { 7,     8,    -5.61264059584917849861E+05},
            { 7,     9,     3.08073506627650989685E+05},
            { 7,    10,    -3.28288523737060459098E+04},

            { 8,    -4,    -1.46525129680925726891E+09},
            { 8,    -3,     9.31328032341473007202E+09},
            { 8,    -2,    -1.05576564874556827545E+10},
            { 8,    -1,     4.15304574768818807602E+09},
            { 8,     0,    -5.00505353118861734867E+08},
            { 8,     1,     2.38979281271329969168E+08},
            { 8,     2,    -3.43075090044980287552E+08},
            { 8,     3,     1.53399431073772042990E+08},
            { 8,     4,     6.15683430398282781243E+06},
            { 8,     5,    -2.10229696774827726185E+07},
            { 8,     6,     6.68991617223582346924E+05},
            { 8,     7,     2.39900342987180408090E+06},
            { 8,     8,    -4.43480899599777883850E+05},
            { 8,     9,    -2.42983373542564295349E+04},
            { 8,    10,     7.76394675149368777056E+03},

            { 9,    -4,     1.21311579654507946968E+09},
            { 9,    -3,    -5.24070703990287113190E+09},
            { 9,    -2,     7.06700234139572620392E+09},
            { 9,    -1,    -4.37710070889741706848E+09},
            { 9,     0,     1.25442565132006978989E+09},
            { 9,     1,    -4.98846050957186818123E+07},
            { 9,     2,    -6.82854203030566722155E+07},
            { 9,     3,     3.25620574902522787452E+07},
            { 9,     4,    -2.20218804932029694319E+07},
            { 9,     5,     9.02162431089685671031E+06},
            { 9,     6,    -2.40492887758824275807E+05},
            { 9,     7,    -8.68585806973894243129E+05},
            { 9,     8,     2.25402435254328796873E+05},
            { 9,     9,    -1.55503066541077005240E+04},
            { 9,    10,    -3.94672900362825259890E+02},

            {10,    -4,    -2.52924874342063546181E+08},
            {10,    -3,     1.08433769070899581909E+09},
            {10,    -2,    -1.75274841405356764793E+09},
            {10,    -1,     1.53857146715462470055E+09},
            {10,     0,    -8.55304471302122354507E+08},
            {10,     1,     3.31495823209429860115E+08},
            {10,     2,    -9.56754638305779546499E+07},
            {10,     3,     1.92680795062012895942E+07},
            {10,     4,    -1.01626479920090991072E+06},
            {10,     5,    -6.69255818740246933885E+05},
            {10,     6,     1.56196811545844484499E+04},
            {10,     7,     9.97457630392971332185E+04},
            {10,     8,    -2.92981386761484645831E+04},
            {10,     9,     2.94914409981776043423E+03},
            {10,    10,    -6.54138557526380992613E+01}
        },
        {                                                                               // RECOM (Z002000)
            { 0,     0,     1.34142729153601880654E+01},
            { 0,     1,    -8.33977084929894418863E-01},
            { 0,     2,     6.31803234438807592710E-01},
            { 0,     3,    -1.70217751115103232973E-01},

            { 1,     0,     1.57297096125805579980E+00},
            { 1,     1,     3.04879789211891349954E-01},
            { 1,     2,    -6.10228805816398045536E-01},
            { 1,     3,     2.31090540934666771600E-01},

            { 2,     0,    -1.41108730414326188907E+00},
            { 2,     1,     1.23004856793249794933E+00},
            { 2,     2,    -2.83350980192163703908E-01},
            { 2,     3,    -4.69140139332027000796E-02},

            { 3,     0,     5.62788156340448986192E-01},
            { 3,     1,    -6.89182559641456582433E-01},
            { 3,     2,     2.69502539954297459790E-01},
            { 3,     3,    -2.14046891159626988255E-02}
        }
    },
    {                                                                                   // Metallicity Z003000 (0.03000)
        {                                                                               // LMR1 (Z003000)
            { 0,     0,     1.54866491842634630416E+01},
            { 0,     1,    -2.35824863480211543987E+00},
            { 0,     2,     1.34711604769709447638E+00},
            { 0,     3,     2.79306201502264705994E+00},
            { 0,     4,    -2.56152597553130023655E+00},

            { 1,     0,     7.89806670922946318925E-01},
            { 1,     1,     1.42719958374201905116E+01},
            { 1,     2,    -2.47713064947769225910E+01},
            { 1,     3,     8.04278071310951681028E+00},
            { 1,     4,     3.66647228234742073028E+00},

            { 2,     0,     1.66175550737136745738E+01},
            { 2,     1,    -7.35725916220352331720E+01},
            { 2,     2,     1.08031105163848295092E+02},
            { 2,     3,    -5.83176668396733290933E+01},
            { 2,     4,     6.99282806748704732769E+00},

            { 3,     0,    -4.02973895611078916090E+01},
            { 3,     1,     1.40473419123728177738E+02},
            { 3,     2,    -1.80465312924060071964E+02},
            { 3,     3,     9.78861437573207098239E+01},
            { 3,     4,    -1.77262651464499150222E+01},

            { 4,     0,     2.12553651132979481986E+01},
            { 4,     1,    -7.07553640430039791909E+01},
            { 4,     2,     8.71360130418007798880E+01},
            { 4,     3,    -4.65547494341429839437E+01},
            { 4,     4,     9.00395775876992843223E+00}
        },
        {                                                                               // LMR2 (Z003000)
            { 0,     0,     1.56146519862202897144E+01},
            { 0,     1,    -3.25295555117365031705E+00},
            { 0,     2,     3.80218538552061113833E+00},
            { 0,     3,    -2.85992446872646643996E+00},
            { 0,     4,     1.05223371503530960247E+00},
            { 0,     5,    -1.49446662816108466476E-01},

            { 1,     0,     7.77113365437422576321E+00},
            { 1,     1,    -2.69242148162415411150E+01},
            { 1,     2,     4.21377981796297760297E+01},
            { 1,     3,    -3.05791586287080576767E+01},
            { 1,     4,     1.03058811476673746199E+01},
            { 1,     5,    -1.30770786874792355192E+00},

            { 2,     0,     4.37708329067558921111E+00},
            { 2,     1,     4.05698553767332636966E+00},
            { 2,     2,    -4.39975579696197893753E+00},
            { 2,     3,    -4.02226205989940837071E+01},
            { 2,     4,     3.97982102495747582793E+01},
            { 2,     5,    -9.68255076300243366916E+00},

            { 3,     0,    -1.14171738557163791938E+02},
            { 3,     1,     1.44654983520949940612E+02},
            { 3,     2,     1.25658014849041876460E+02},
            { 3,     3,    -7.61233422914715873731E+01},
            { 3,     4,    -4.97277512863255921616E+01},
            { 3,     5,     2.27566957849081354937E+01},

            { 4,     0,     8.52284180915415390700E+02},
            { 4,     1,    -2.11793768130346688849E+03},
            { 4,     2,     1.43778303702111816165E+03},
            { 4,     3,    -3.53485239324663382376E+02},
            { 4,     4,     5.96099116904753358881E+01},
            { 4,     5,    -1.52841095719764492600E+01},

            { 5,     0,    -7.27744971361332773085E+02},
            { 5,     1,     2.37447873535868984618E+03},
            { 5,     2,    -2.29824328800873217915E+03},
            { 5,     3,     9.63017826362198434254E+02},
            { 5,     4,    -1.94941240897338843752E+02},
            { 5,     5,     1.82013102751265911650E+01}
        },
        {                                                                               // LMA (Z003000)
            { 0,    -5,    -2.57403227906218804419E+07},
            { 0,    -4,     1.91919278581367194653E+08},
            { 0,    -3,    -6.42722772365061283112E+08},
            { 0,    -2,     1.26557774018711972237E+09},
            { 0,    -1,    -1.59807275300796556473E+09},
            { 0,     0,     1.29431773149255251884E+09},
            { 0,     1,    -5.73752193441836237907E+08},
            { 0,     2,    -3.44428973121863901615E+07},
            { 0,     3,     2.58171971437299102545E+08},
            { 0,     4,    -2.08805258131750792265E+08},
            { 0,     5,     9.92256309368441253901E+07},
            { 0,     6,    -3.16719607180158011615E+07},
            { 0,     7,     6.90780604186993371695E+06},
            { 0,     8,    -9.94125170976186404005E+05},
            { 0,     9,     8.54546806862898811232E+04},
            { 0,    10,    -3.33231922729193092891E+03},

            { 2,    -5,     1.34762385503116726875E+08},
            { 2,    -4,    -1.74399176370349168777E+09},
            { 2,    -3,     8.78154209435013771057E+09},
            { 2,    -2,    -2.48007449760757026672E+10},
            { 2,    -1,     4.53496317537334213257E+10},
            { 2,     0,    -5.77108539579762878418E+10},
            { 2,     1,     5.31677144188315505981E+10},
            { 2,     2,    -3.61960228471166305542E+10},
            { 2,     3,     1.83377540802361297607E+10},
            { 2,     4,    -6.87766287682024002075E+09},
            { 2,     5,     1.87236466119424223900E+09},
            { 2,     6,    -3.54625421447190940380E+08},
            { 2,     7,     4.26550618172946497798E+07},
            { 2,     8,    -2.50770450767832808197E+06},
            { 2,     9,    -2.72280137764262872224E+04},
            { 2,    10,     8.76822961747765839391E+03},

            { 4,    -5,     3.64113230917176294327E+09},
            { 4,    -4,    -2.19993132639651412964E+10},
            { 4,    -3,     5.51823742774377899170E+10},
            { 4,    -2,    -6.74001478202328414917E+10},
            { 4,    -1,     1.97503194124485588074E+10},
            { 4,     0,     6.55027963168653793335E+10},
            { 4,     1,    -1.20047754730772918701E+11},
            { 4,     2,     1.10973078984599426270E+11},
            { 4,     3,    -6.64446966999905242920E+10},
            { 4,     4,     2.71468286742218437195E+10},
            { 4,     5,    -7.48815090425585556030E+09},
            { 4,     6,     1.28782471484118795395E+09},
            { 4,     7,    -9.90502311621036529541E+07},
            { 4,     8,    -7.30136450831011310220E+06},
            { 4,     9,     2.22677327622929215431E+06},
            { 4,    10,    -1.42107178068599314429E+05},

            { 6,    -5,    -1.69094733263322086334E+10},
            { 6,    -4,     1.18528670819833084106E+11},
            { 6,    -3,    -3.71969875084951599121E+11},
            { 6,    -2,     6.88453453818612182617E+11},
            { 6,    -1,    -8.33162353980749511719E+11},
            { 6,     0,     6.92006751423001220703E+11},
            { 6,     1,    -4.06654644455712707520E+11},
            { 6,     2,     1.78505518636014801025E+11},
            { 6,     3,    -6.90610161810206146240E+10},
            { 6,     4,     3.03147898201140594482E+10},
            { 6,     5,    -1.43313685446296138763E+10},
            { 6,     6,     5.54512398337787055969E+09},
            { 6,     7,    -1.50349138969701838493E+09},
            { 6,     8,     2.63695637427561759949E+08},
            { 6,     9,    -2.68951201610311269760E+07},
            { 6,    10,     1.21421668571477057412E+06},

            { 8,    -5,     1.62520989450171852112E+10},
            { 8,    -4,    -1.22380441325664489746E+11},
            { 8,    -3,     4.03718140234380981445E+11},
            { 8,    -2,    -7.62315076723765625000E+11},
            { 8,    -1,     8.94726561199124023438E+11},
            { 8,     0,    -6.46755386562959716797E+11},
            { 8,     1,     2.37624479000744293213E+11},
            { 8,     2,     2.53444076942211761475E+10},
            { 8,     3,    -7.69330323678240509033E+10},
            { 8,     4,     3.81364515969743728638E+10},
            { 8,     5,    -6.76366483839152717590E+09},
            { 8,     6,    -1.57825522737156033516E+09},
            { 8,     7,     1.18057807852275967598E+09},
            { 8,     8,    -2.92124731642549633980E+08},
            { 8,     9,     3.56642162956294342875E+07},
            { 8,    10,    -1.79988696399625157937E+06},

            {10,    -5,    -5.29522123969188880920E+09},
            {10,    -4,     4.37924632110345230103E+10},
            {10,    -3,    -1.66864842737637054443E+11},
            {10,    -2,     3.77193811645369873047E+11},
            {10,    -1,    -5.45755946513809143066E+11},
            {10,     0,     5.12213537621273925781E+11},
            {10,     1,    -2.95784493345500854492E+11},
            {10,     2,     7.77097973981596527100E+10},
            {10,     3,     2.15638580927770462036E+10},
            {10,     4,    -2.78122413775628700256E+10},
            {10,     5,     1.08470967326972980499E+10},
            {10,     6,    -1.76167227877269959450E+09},
            {10,     7,    -1.19039692308903947473E+08},
            {10,     8,     1.03663300992385908961E+08},
            {10,     9,    -1.72756292958132103086E+07},
            {10,    10,     1.02701810218507179525E+06},

            {12,    -5,     1.80343253078517799377E+10},
            {12,    -4,    -1.26691173309104354858E+11},
            {12,    -3,     3.56351695791545471191E+11},
            {12,    -2,    -5.53758351468571411133E+11},
            {12,    -1,     5.36138039982130004883E+11},
            {12,     0,    -3.39866845315202819824E+11},
            {12,     1,     1.44163375900454193115E+11},
            {12,     2,    -4.49762794375830764771E+10},
            {12,     3,     1.71580814489644603729E+10},
            {12,     4,    -1.12449749792033348083E+10},
            {12,     5,     6.78490694496251773834E+09},
            {12,     6,    -2.84463375643244552612E+09},
            {12,     7,     7.96841892772628188133E+08},
            {12,     8,    -1.43851289638218492270E+08},
            {12,     9,     1.52044649291066508740E+07},
            {12,    10,    -7.16406403363849385642E+05},

            {14,    -5,     1.16520079605483184814E+11},
            {14,    -4,    -5.39465539126750244141E+11},
            {14,    -3,     1.09764790470851672363E+12},
            {14,    -2,    -1.26552677553650268555E+12},
            {14,    -1,     8.70273333877262084961E+11},
            {14,     0,    -3.15431150532989440918E+11},
            {14,     1,     9.53251283628360748291E+08},
            {14,     2,     5.57105743806749877930E+10},
            {14,     3,    -2.28806497057574310303E+10},
            {14,     4,     3.86158310274266898632E+08},
            {14,     5,     3.09330777606074094772E+09},
            {14,     6,    -1.37702519450405025482E+09},
            {14,     7,     3.09963461585896790028E+08},
            {14,     8,    -3.97062345451950877905E+07},
            {14,     9,     2.66685145412934198976E+06},
            {14,    10,    -6.71761975842174288118E+04}
        },
        {                                                                               // HM (Z003000)
            { 0,     0,     3.12154248604355193675E+06},
            { 0,     1,     1.40693554095653563738E+08},
            { 0,     2,    -3.71595276305998325348E+08},
            { 0,     3,     1.76670755437760323286E+08},
            { 0,     4,     2.02951692746982872486E+08},
            { 0,     5,    -2.92336468998508751392E+08},
            { 0,     6,     1.68110673419797122478E+08},
            { 0,     7,    -5.15604220053785145283E+07},
            { 0,     8,     4.97172830721258837730E+06},
            { 0,     9,     1.57284540400977246463E+06},
            { 0,    10,    -1.75988885345202215831E+04},
            { 0,    11,    -2.97943821613070613239E+05},
            { 0,    12,     8.61773562932996719610E+04},
            { 0,    13,    -9.04684915798255497066E+03},
            { 0,    14,     5.27682281201942714688E+02},
            { 0,    15,    -4.83809114868389968933E+01},

            { 1,     0,    -7.35394878249169588089E+07},
            { 1,     1,    -5.76316277886640667915E+08},
            { 1,     2,     2.41011072754778337479E+09},
            { 1,     3,    -2.36860622483675336838E+09},
            { 1,     4,     7.09952326698126316071E+08},
            { 1,     5,     2.10905643436775207520E+08},
            { 1,     6,    -2.58844355418170630932E+08},
            { 1,     7,     1.12699839262904345989E+08},
            { 1,     8,    -2.48447791184037849307E+07},
            { 1,     9,     3.05833750104070967063E+06},
            { 1,    10,    -2.27715413729118229821E+06},
            { 1,    11,     1.28163629808912402950E+06},
            { 1,    12,    -2.45961475246419315226E+05},
            { 1,    13,     7.71686543784326659079E+03},
            { 1,    14,     9.24986993266994090845E+02},
            { 1,    15,     1.19680958374041750858E+02},

            { 2,     0,     3.01712491925559639931E+08},
            { 2,     1,     1.35997955868716746569E+08},
            { 2,     2,    -4.33322825757982063293E+09},
            { 2,     3,     5.50388031191586112976E+09},
            { 2,     4,    -2.64093562924157762527E+09},
            { 2,     5,     6.12809232748553872108E+08},
            { 2,     6,    -9.04877006798645257950E+07},
            { 2,     7,     9.55706229663263447583E+06},
            { 2,     8,    -1.24463357289487235248E+07},
            { 2,     9,     1.14754493813732806593E+07},
            { 2,    10,    -2.62512806448984425515E+06},
            { 2,    11,    -1.38746075201159896096E+05},
            { 2,    12,    -3.06434607562738347042E+04},
            { 2,    13,     5.51760989160078097484E+04},
            { 2,    14,    -7.38420266268990508252E+03},
            { 2,    15,    -7.88663649547120257921E+01},

            { 3,     0,    -2.52314621471064984798E+08},
            { 3,     1,     1.59695673223666906357E+09},
            { 3,     2,     2.56902829277027750015E+09},
            { 3,     3,    -4.80529198174804210663E+09},
            { 3,     4,     2.24889814265354108810E+09},
            { 3,     5,    -3.74476785226586341858E+08},
            { 3,     6,     5.43274903410231973976E+06},
            { 3,     7,     4.29081287132954373956E+07},
            { 3,     8,    -2.75819523820120133460E+07},
            { 3,     9,     5.40615162239633128047E+06},
            { 3,    10,    -1.34637905180512159131E+06},
            { 3,    11,     8.50683737928409944288E+05},
            { 3,    12,    -1.24430090013735956745E+05},
            { 3,    13,    -2.52241309959800564684E+04},
            { 3,    14,     3.73821107091213934837E+03},
            { 3,    15,     3.32248890148269254041E+02},

            { 4,     0,    -5.60517200779632091522E+08},
            { 4,     1,    -1.89984697471257662773E+09},
            { 4,     2,     6.79333540273263901472E+07},
            { 4,     3,     1.90352540671050238609E+09},
            { 4,     4,    -7.50747156377030849457E+08},
            { 4,     5,    -4.72567503656732067466E+07},
            { 4,     6,     3.00467742178344316781E+07},
            { 4,     7,    -1.93436903588892333210E+06},
            { 4,     8,     2.95066336620633816347E+06},
            { 4,     9,     1.70540967107301065698E+06},
            { 4,    10,    -1.16727812393627688289E+06},
            { 4,    11,     4.34517006904071604367E+04},
            { 4,    12,     2.35401513264981185785E+04},
            { 4,    13,     6.11857844834931529476E+03},
            { 4,    14,     1.03171863933184098983E+02},
            { 4,    15,    -3.75092728367472147966E+02},

            { 5,     0,     1.24819667430232143402E+09},
            { 5,     1,     2.19967497561418384314E+08},
            { 5,     2,    -7.89014919695381075144E+07},
            { 5,     3,    -5.97878301337307453156E+08},
            { 5,     4,     1.59211666115665256977E+08},
            { 5,     5,     5.16454561360483840108E+07},
            { 5,     6,    -4.18833435321484040469E+06},
            { 5,     7,    -3.39808681376820290461E+06},
            { 5,     8,    -7.22078069451165269129E+05},
            { 5,     9,     1.99512798423410247779E+05},
            { 5,    10,     9.07387635003017785493E+04},
            { 5,    11,    -1.52441052433743388974E+04},
            { 5,    12,    -8.25416524310134082043E+03},
            { 5,    13,     2.18147893849961155865E+03},
            { 5,    14,    -6.64708537198572457783E+02},
            { 5,    15,     1.44256443204359840138E+02},

            { 6,     0,    -8.01485488430039882660E+08},
            { 6,     1,     5.38297769089608192444E+08},
            { 6,     2,    -6.06655185404267787933E+08},
            { 6,     3,     4.95703300265223979950E+08},
            { 6,     4,    -1.09494887044486209750E+08},
            { 6,     5,     1.03584531923860888928E+07},
            { 6,     6,    -5.11998278185982257128E+06},
            { 6,     7,    -3.64656091820526169613E+06},
            { 6,     8,     1.75311863341458095238E+06},
            { 6,     9,    -4.11223165191869309638E+05},
            { 6,    10,     1.88387970340288331499E+05},
            { 6,    11,    -3.47362162359701178502E+04},
            { 6,    12,     8.57684754506128047069E+03},
            { 6,    13,    -2.74638773621986092621E+03},
            { 6,    14,     9.61819122641777823901E+01},
            { 6,    15,     2.69118539619979557642E+01},

            { 7,     0,    -7.32038980764418244362E+07},
            { 7,     1,     2.00004937755068242550E+08},
            { 7,     2,     1.87085510840455114841E+08},
            { 7,     3,    -2.40693202493527889252E+08},
            { 7,     4,     2.91464472802970111370E+07},
            { 7,     5,     1.80457588328361362219E+07},
            { 7,     6,    -5.22623080352768115699E+06},
            { 7,     7,     6.93950939136536209844E+05},
            { 7,     8,     1.29864879686568258330E+06},
            { 7,     9,    -6.70193084813015302643E+05},
            { 7,    10,     9.20749454564202897018E+04},
            { 7,    11,    -2.00941969415327257593E+04},
            { 7,    12,     4.96906965956355270464E+03},
            { 7,    13,    -3.33430820278479188801E+02},
            { 7,    14,     2.60022419015300613410E+02},
            { 7,    15,    -5.26054399949432109906E+01},

            { 8,     0,     3.49899361381577372551E+08},
            { 8,     1,    -6.16363983678707957268E+08},
            { 8,     2,     2.87744997564267575741E+08},
            { 8,     3,    -5.80734918315911106765E+06},
            { 8,     4,    -7.49858021421681251377E+06},
            { 8,     5,    -1.02456923512990288436E+07},
            { 8,     6,     5.04230622996888868511E+06},
            { 8,     7,     8.30524694711205520434E+04},
            { 8,     8,    -8.61025903787584858947E+05},
            { 8,     9,     1.34900060086739453254E+05},
            { 8,    10,     8.92692328603777714306E+04},
            { 8,    11,    -2.89001283128855830000E+04},
            { 8,    12,     2.12396475300008751219E+03},
            { 8,    13,     2.95241329416678070174E+02},
            { 8,    14,    -1.65338632433199251182E+02},
            { 8,    15,     2.41591961058125228590E+01},

            { 9,     0,    -1.71260510420660376549E+08},
            { 9,     1,     3.28761719424411475658E+08},
            { 9,     2,    -2.11206060614314973354E+08},
            { 9,     3,     3.46205389136431142688E+07},
            { 9,     4,     2.04971128339806981385E+07},
            { 9,     5,    -1.15401356420353483409E+07},
            { 9,     6,     2.01258777025233558379E+06},
            { 9,     7,    -1.79581004342673142673E+05},
            { 9,     8,     2.07729967156824888662E+05},
            { 9,     9,    -9.74314817908821714809E+04},
            { 9,    10,     2.22068544668985268800E+04},
            { 9,    11,    -8.59795432872551464243E+03},
            { 9,    12,     3.31306345412375048909E+03},
            { 9,    13,    -7.04637490543811736643E+02},
            { 9,    14,     9.43370988450807317349E+01},
            { 9,    15,    -7.12454991962896322377E+00},

            {10,     0,     2.84390209118411280215E+07},
            {10,     1,    -5.95417063166125416756E+07},
            {10,     2,     4.45506571666083186865E+07},
            {10,     3,    -9.78308669950580969453E+06},
            {10,     4,    -5.62624247386193368584E+06},
            {10,     5,     4.15237079235649015754E+06},
            {10,     6,    -5.87503508675953838974E+05},
            {10,     7,    -4.26206334621473739389E+05},
            {10,     8,     2.55988526607063336996E+05},
            {10,     9,    -6.22110169340419161017E+04},
            {10,    10,     3.20104591341956165707E+03},
            {10,    11,     3.22804174274844626780E+03},
            {10,    12,    -1.24817289214048719259E+03},
            {10,    13,     2.26605355126834183466E+02},
            {10,    14,    -2.29672306377457609017E+01},
            {10,    15,     1.15281981127687060962E+00}
        },
        {                                                                               // RECOM (Z003000)
            { 0,     0,     1.34060093558913830947E+01},
            { 0,     1,    -7.67393959247841483950E-01},
            { 0,     2,     5.67829538231681030247E-01},
            { 0,     3,    -1.53301717168738610431E-01},

            { 1,     0,     1.68198984963847353313E+00},
            { 1,     1,     2.75310597472883875070E-02},
            { 1,     2,    -3.85904737173993372945E-01},
            { 1,     3,     1.74248736565002115828E-01},

            { 2,     0,    -1.42654332247593096383E+00},
            { 2,     1,     1.33518023284770448456E+00},
            { 2,     2,    -3.89425375461592448989E-01},
            { 2,     3,    -1.47490049820737292169E-02},

            { 3,     0,     5.53979839492381387345E-01},
            { 3,     1,    -6.97392793919068609831E-01},
            { 3,     2,     2.81780811937450081928E-01},
            { 3,     3,    -2.63299277947934735888E-02}
        }
    }
};

#endif // __constants_h__<|MERGE_RESOLUTION|>--- conflicted
+++ resolved
@@ -350,18 +350,6 @@
 //                                      - Use total core mass rather than He core mass in calls to CalculateZAdiabtic (see Issue #300)
 //                                      - Set He core mass to equal the CO core mass when the He shell is stripped (see issue #277)
 //                                      - Ultra-stripped SNe are set at core collapse (do not confusingly refer to stripped stars as previously, see issue #189)
-<<<<<<< HEAD
-// 02.13.04		 RW - May 20, 2020 - Enhancement:
-// 										- Issue #254 - Remove ID from output files (SEED accomplishes this functionality better)
-// 										- Issue #255 - Update meaning of SN_STATE to reflect which SN occured and in what order
-// 									 Defect repairs:
-// 									 	- Issue #236 - 2nd SN not printed in disrupted systems
-// 02.13.05      RW - May 20, 2020 - Minor code rewrite
-//                                      - Added vector3d.h/.cpp and functionality for vector addition of velocities from both SNe (for more accurate system and component velocities)
-//                                      - Rewrote ResolveSupernova function for binaries to incorporate new vector3d objects
-
-const std::string VERSION_STRING = "02.13.05";
-=======
 //02.13.04       IM - Aug 14, 2020 - Enhancements and defect repairs:
 //                                      - Catch exception in boost root finder for mass transfer (resolve issue #317)
 //                                      - Update core masses during Initialisation of HG and HeHG stars to be consistent with Hurley models
@@ -373,10 +361,16 @@
 //                                      - Removed calculations of ZetaThermal and ZetaNuclear (these were previously incorrect because they relied on the evolution of a stellar copy which reverted to BaseStar and therefore didn't have the correct behaviour)
 //                                      - Fixed CalculateZadiabatic to use ZetaAdiabaticArbitrary rather than ZetaThermalArbitrary; removed the latter
 //                                      - Capped He core mass gain during shell H burning for CHeB and TPAGB stars, whose on-phase evolution now ends promptly when this limit is reached; this change also resolves issue #315 (higher mass SN remnants than total stellar mass)
-
->>>>>>> db200d93
-
-const std::string VERSION_STRING = "02.13.05";
+// 02.13.06		 RW - May 20, 2020 - Enhancement:
+// 										- Issue #254 - Remove ID from output files (SEED accomplishes this functionality better)
+// 										- Issue #255 - Update meaning of SN_STATE to reflect which SN occured and in what order
+// 									 Defect repairs:
+// 									 	- Issue #236 - 2nd SN not printed in disrupted systems
+// 02.13.07      RW - May 20, 2020 - Minor code rewrite
+//                                      - Added vector3d.h/.cpp and functionality for vector addition of velocities from both SNe (for more accurate system and component velocities)
+//                                      - Rewrote ResolveSupernova function for binaries to incorporate new vector3d objects
+
+const std::string VERSION_STRING = "02.13.07";
 
 
 typedef unsigned long int                                               OBJECT_ID;                  // OBJECT_ID type
