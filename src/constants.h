--- conflicted
+++ resolved
@@ -288,11 +288,7 @@
 // 02.10.02      SS - Apr 16, 2020 - Bug Fix for issue #105 ; core and envelope masses for HeHG and TPAGB stars
 // 02.10.03      JR - Apr 17, 2020 - Defect repair:
 //                                      - added LBV and WR winds to SSE (issue #223)
-<<<<<<< HEAD
 // 02.10.04	 IM - Apr 25, 2020 - Minor enhancement: moved Mueller & Mandel prescription constants to constants.h, other cleaning of this option
-=======
-// 02.10.04	     IM - Apr 25, 2020 - Minor enhancement: moved Mueller & Mandel prescription constants to constants.h, other cleaning of this option
->>>>>>> 0dd4280c
 // 02.10.05      JR - Apr 26, 2020 - Enhancements:
 //                                      - Issue #239 - added actual random seed to Run_Details
 //                                      - Issue #246 - changed Options.cpp to ignore --single-star-mass-max if --single-star-mass-steps = 1.  Already does in main.cpp.
@@ -303,15 +299,10 @@
 //                                   Defect repairs:
 //                                      - fixed typo in Options.h: changed '#include "rand.h" to '#include "Rand.h"
 //                                      - fixed printing of actual random seed in Run_Details file (moved to Log.cpp from Options.cpp: initial random seed is set after options are set)
-<<<<<<< HEAD
 // 02.11.01	 IM - May 20, 2020 - Defect repair: 
 //                                      - changed max NS mass for MULLERMANDEL prescription to a self-consistent value
 
 const std::string VERSION_STRING = "02.11.01";
-=======
-
-const std::string VERSION_STRING = "02.11.00";
->>>>>>> 0dd4280c
 
 // Todo: still to do for Options code - name class member variables in same estyle as other classes (i.e. m_*)
 
