--- conflicted
+++ resolved
@@ -257,20 +257,17 @@
 // 02.08.03      JR - Mar 28, 2020 - Defect repairs:
 //                                      - fixed typo in BaseBinaryStar::ResolveCommonEnvelopeEvent() when calculating circularisation timescale in the case where star2 is the donor: star1Copy was errorneously used instead of star2Copy; changed to star2Copy
 //                                      - changed circularisation timescale of binary to be minimum of constituent stars circularisation timescales, clamped to (0.0, infinity)
-<<<<<<< HEAD
 // 02.08.02      DC - Mar 30, 2020 - Defect repairs:
 //                                      - Pulsar code fixed by correcting unit of NS radius in NS.cpp (added KM_TO_M constant in constants.h as a part of this),
 //                                      correcting initialisation of pulsar birth parameters from GiantBranch.cpp to NS.cpp, adding an extra condition for isolated evolution when the companion loses mass but the NS does not accrete 
 //                                      - option MACLEOD was printing wrongly as MACLEOD+2014 for user options, hence corrected it to MACLEOD in Options.cpp
-=======
 // 02.09.00      JR - Mar 30, 2020 - Minor enhancements:
 //                                      - tightened the conditions under which we allow over-contact binaries - enabling CHE is no longer a sufficient condition after this change: the allow-rlof-at-birth option must also be specified (ussue #164)
 //                                      - added printing of number of stars (for SSE) or binaries (for BSE) created to both stdout and Run_Details (issue #165)
 //                                      - enhanced grid processing code in main.cpp to better handle TAB characters
-// 02.09/01      JR - Mar 30, 2020 - Defect repair:
+// 02.09.01      JR - Mar 30, 2020 - Defect repair:
 //                                      - OPTIONS->UseFixedUK() returns TRUE when user supplies -ve value via --fix-dimensionless-kick-velocity.  Now return TRUE iff the user supplies a value >=0 via --fix-dimensionless-kick-velocity
 
->>>>>>> 5c9cf821
 
 const std::string VERSION_STRING = "02.09.01";
 
