import numpy as np
import subprocess
import sys
import os
import itertools
import pickle
from subprocess import call

class pythonProgramOptions:
    """
    A class to store and access COMPAS program options in python
    """

    # Do './COMPAS --help' to see all options
    #-- Define variables
    git_directory = os.environ.get('COMPAS_ROOT_DIR')
    compas_executable = os.path.join(git_directory, 'COMPAS')
#os.path.join(git_directory, 'COMPAS/COMPAS')
    number_of_binaries = 10  #number of binaries per batch
    populationPrinting = False

    randomSeedFileName = 'randomSeed.txt'
    if os.path.isfile(randomSeedFileName):
        random_seed = int(np.loadtxt(randomSeedFileName))
    else:
        random_seed = 0 # If you want a randome seed, use: np.random.randint(2,2**63-1)

    output = os.getcwd()

    #-- option to make a grid of hyperparameter values at which to produce populations.
    #-- If this is set to true, it will divide the number_of_binaries parameter equally
    #-- amoungst the grid points (as closely as possible). See the hyperparameterGrid method below
    #-- for more details. If this is set to True, some hyperparameter values defined in this method'gridOutputs/'+str(i)
    #-- will be overwritten
    hyperparameterGrid = False
    hyperparameterList = False
    shareSeeds = False

    #-- set inidividual system parameters
    single_star = False

    grid_filename = None

    use_mass_loss = True
    mass_transfer = True
    post_newtonian_evolution = False
    detailed_output = False                         # WARNING: this creates a data heavy file
    RLOFPrinting = True
    only_double_compact_objects = False             # Delete when STROOPWAFEL fully implemented
    evolve_unbound_systems = False
    lambda_calculation_every_timestep = False
    zeta_calculation_every_timestep = False
    quiet = False

    metallicity = 0.0142                            # Solar metallicity Asplund+2010

    allow_rlof_at_birth = False;                                            # allow binaries that have one or both stars in RLOF at birth to evolve?
    allow_touching_at_birth = False;                                        # allow binaries that have stars touching at birth to evolve?

    chemically_homogeneous_evolution = 'NONE'                               # chemically homogeneous evolution.  Options are 'NONE', 'OPTIMISTIC' and 'PESSIMISTIC'

    common_envelope_alpha = 1.0
    common_envelope_lambda = 0.1                # Only if using 'LAMBDA_FIXED'
    common_envelope_lambda_prescription = 'LAMBDA_NANJING'  # Xu & Li 2010
    common_envelope_slope_Kruckow = -5.0/6.0
    common_envelope_zeta_prescription = 'SOBERMAN'
    common_envelope_revised_energy_formalism = False
    common_envelope_maximum_donor_mass_revised_energy_formalism = 2.0
    common_envelope_recombination_energy_density = 1.5E13
    common_envelope_alpha_thermal = 1.0                     # lambda = alpha_th*lambda_b + (1-alpha_th)*lambda_g
    common_envelope_lambda_multiplier = 1.0                 # Multiply common envelope lambda by some constant
    common_envelope_allow_main_sequence_survive = True      # Allow main sequence stars to survive CE. Was previously False by default
    common_envelope_mass_accretion_prescription = 'ZERO'
    common_envelope_mass_accretion_min = 0.04           # For 'MACLEOD+2014' [Msol]
    common_envelope_mass_accretion_max = 0.10           # For 'MACLEOD+2014' [Msol]

    tides_prescription = 'NONE'
    mass_loss_prescription = 'VINK'
    luminous_blue_variable_multiplier = 1.5
    wolf_rayet_multiplier = 1.0

    circularise_binary_during_mass_transfer = False
    angular_momentum_conservation_during_circularisation = False
    mass_transfer_prescription = 'DEMINK'           # Remove after cleaning MT function
    mass_transfer_angular_momentum_loss_prescription = 'ISOTROPIC'
    mass_transfer_accretion_efficiency_prescription = 'THERMAL'
    mass_transfer_fa = 0.5  # Only if using mass_transfer_accretion_efficiency_prescription = 'FIXED'
    mass_transfer_jloss = 1.0   # Only if using mass_transfer_angular_momentum_loss_prescription = 'FIXED'
    mass_transfer_rejuvenation_prescription = 'STARTRACK'
    mass_transfer_thermal_limit_accretor= 'CFACTOR'
    mass_transfer_thermal_limit_C= 10.0
    eddington_accretion_factor = 1    #multiplication Factor for eddington accretion onto NS&BH

    #-- Stability criteria for case BB/BC mass transfer (for BNS project)
    force_case_BB_BC_stability = True               # Check redundancy
    always_stable_case_BB_BC = True             # Check redundancy
    zeta_Main_Sequence = 2.0
    zeta_Hertzsprung_Gap = 6.5

    #-- Critical mass ratios for MT. 0.0 for always stable, < 0.0 to disable
    critical_mass_ratio_MS_low_mass_non_degenerate_accretor = -1.0 #1.44
    critical_mass_ratio_MS_low_mass_degenerate_accretor = -1.0 #1.0
    critical_mass_ratio_MS_high_mass_non_degenerate_accretor = -1.0 #0.625
    critical_mass_ratio_MS_high_mass_degenerate_accretor = -1.0 #0.0
    critical_mass_ratio_HG_non_degenerate_accretor = -1.0 #0.25
    critical_mass_ratio_HG_degenerate_accretor = -1.0 #0.21
    critical_mass_ratio_giant_non_degenerate_accretor = -1.0 #0.0
    critical_mass_ratio_giant_degenerate_accretor = -1.0 #0.87
    critical_mass_ratio_helium_MS_non_degenerate_accretor = -1.0 #0.625
    critical_mass_ratio_helium_MS_degenerate_accretor = -1.0 #0.0
    critical_mass_ratio_helium_HG_non_degenerate_accretor = -1.0 #0.25
    critical_mass_ratio_helium_HG_degenerate_accretor = -1.0 #0.21
    critical_mass_ratio_helium_giant_non_degenerate_accretor = -1.0 #1.28
    critical_mass_ratio_helium_giant_degenerate_accretor = -1.0 #0.87
    critical_mass_ratio_white_dwarf_non_degenerate_accretor = -1.0 #0.0
    critical_mass_ratio_white_dwarf_degenerate_accretor = -1.0 #1.6


    BeBinaries  = False
    maximum_evolution_time = 13700.0
    maximum_number_iterations = 99999


    #  STROOPWAFEL algorithm for COMPAS cf Broekgaarden+18
    #  For doumentation see the COMPAS/COMPAS/AdaptiveImportanceSampling folder on gitlab
    AIS_exploratory_phase =  False  # If TRUE COMPAS will run the STROOPWAFEL/Adaptive Importance Sampling algorithm
    #  parameters to select the DCOs of interest
    AIS_DCOtype = 'BBH'         # select "ALL", "BBH", "BHNS" or "BNS"
    AIS_Hubble = True           # focus on DCOs that merge within a Hubble time
    AIS_RLOF = True             # Focus on DCOs that have RLOF flag True
    AIS_Pessimistic = False         # Focus on only Pessimistic binaries

    kappa_gaussians = 2  # scaling factor for width of Gaussian distributions |  default = 2
    #  Run Refinement phase. This is automatically set to True after end exploratory phase:
    AIS_refinement_phase = False   # Only set True in case you want to reproduce binaries refinement phase

    initial_mass_function = 'KROUPA'
    initial_mass_min = 5.0          # Use 1.0 for LRNe, 5.0 for DCOs  [Msol]
    initial_mass_max = 150.0        # Stellar tracks extrapolated above 50 Msol (Hurley+2000) [Msol]

    initial_mass_power = 0.0

    semi_major_axis_distribution = 'FLATINLOG'
    semi_major_axis_min = 0.01  #  [AU]
    semi_major_axis_max = 1000.0  #  [AU]

    spin_distribution = 'ZERO'
    spin_assumption = 'BOTHALIGNED'
    spin_mag_min = 0.0
    spin_mag_max = 1.0

    mass_ratio_distribution = 'FLAT'
    mass_ratio_min = 0.0
    mass_ratio_max = 1.0

    minimum_secondary_mass = 0.1 # Brown dwarf limit  [Msol]

    eccentricity_distribution = 'ZERO'
    eccentricity_min = 0.0
    eccentricity_max = 1.0

    pulsar_birth_magnetic_field_distribution = 'ZERO'
    pulsar_birth_magnetic_field_min = 11.0
    pulsar_birth_magnetic_field_max = 13.0

    pulsar_birth_spin_period_distribution = "ZERO"
    pulsar_birth_spin_period_min = 10.0
    pulsar_birth_spin_period_max = 100.0

    pulsar_magnetic_field_decay_timescale = 1000.0
    pulsar_magnetic_field_decay_massscale = 0.025
    pulsar_minimum_magnetic_field = 8.0

    evolvePulsars = False

    rotational_velocity_distribution = 'ZERO'

    neutron_star_equation_of_state = 'SSE'

    orbital_period_min = 1.1
    orbital_period_max = 1000

    sample_kick_velocity_sigma = False
    sample_kick_velocity_sigma_min = 0.0
    sample_kick_velocity_sigma_max = 400.0

    sample_kick_direction_power = False
    sample_kick_direction_power_min = -10.0
    sample_kick_direction_power_max = 10.0

    sample_common_envelope_alpha = False
    sample_common_envelope_alpha_min = 0.0
    sample_common_envelope_alpha_max = 5.0

    sample_wolf_rayet_multiplier = False
    sample_wolf_rayet_multiplier_min = 0.0
    sample_wolf_rayet_multiplier_max = 10.0

    sample_luminous_blue_variable_multiplier = False
    sample_luminous_blue_variable_multiplier_min = 0.0
    sample_luminous_blue_variable_multiplier_max = 10.0

    remnant_mass_prescription = 'FRYER2012'
    fryer_supernova_engine = 'DELAYED'
    black_hole_kicks = 'FALLBACK'
    kick_velocity_distribution = 'MAXWELLIAN'

    kick_velocity_sigma_CCSN_NS = 265.0  #  [km/s]
    kick_velocity_sigma_CCSN_BH = 265.0  #  [km/s]
    kick_velocity_sigma_ECSN = 30.0  #  [km/s]
    kick_velocity_sigma_USSN = 30.0  #  [km/s]

    fix_dimensionless_kick_velocity = -1
    kick_direction = 'ISOTROPIC'
    kick_direction_power = 0.0
    kick_scaling_factor = 1.0
    kick_velocity_maximum = -1.0

    pair_instability_supernovae = True
    PISN_lower_limit = 60.0     # Minimum core mass for PISN [Msol]
    PISN_upper_limit = 135.0    # Maximum core mass for PISN [Msol]
    pulsation_pair_instability = True
    PPI_lower_limit = 35.0      # Minimum core mass for PPI [Msol]
    PPI_upper_limit = 60.0      # Maximum core mass for PPI [Msol]

    pulsational_pair_instability_prescription = 'MARCHANT'

    maximum_neutron_star_mass = 2.5  #  [Msol]

    log_level         = 0
    log_classes       = []

    debug_level       = 0
    debug_classes     = []

    logfile_definitions = None

    logfile_name_prefix = 'Compas_Log_'
    logfile_delimiter   = 'COMMA'

    # set the logfile names here
    #
    # set to None (e.g. logfile_BSE_supernovae = None) to use the default filename
    # set to a string (e.g. logfile_BSE_supernovae = 'mySNfilename') to use that string as the filename 
    # set to empty string (e.g. logfile_BSE_supernovae = '""') to disable logging for that file (the file will not be created)

    logfile_BSE_be_binaries = None
    logfile_BSE_common_envelopes = None
    logfile_BSE_detailed_output = None
    logfile_BSE_double_compact_objects = None
    logfile_BSE_pulsar_evolution = None
    logfile_BSE_rlof_parameters = None
    logfile_BSE_supernovae = None
    logfile_BSE_system_parameters = None

    debug_to_file  = False
    errors_to_file = False

    single_star_mass_steps = 10
    single_star_mass_min   = 1.0
    single_star_mass_max   = 75.0


    # read in nBatces for STROOPWAFEL if running Adaptive Sampling (AIS algorithm)  # you should not change this
    if AIS_exploratory_phase == True:
        compashpc_directory =  git_directory + "/CompasHPC/"
        sys.path.append(compashpc_directory)
        from compas_hpc_input import nBatches
        nbatches_used = nBatches
    else:
        nbatches_used = -1


    def booleanChoices(self):
        booleanChoices = [
            self.single_star,
            self.use_mass_loss,
            self.mass_transfer,
            self.post_newtonian_evolution,
            self.detailed_output,
            self.only_double_compact_objects,
            self.evolve_unbound_systems,
            self.sample_kick_velocity_sigma,
            self.sample_kick_direction_power,
            self.sample_common_envelope_alpha,
            self.sample_wolf_rayet_multiplier,
            self.sample_luminous_blue_variable_multiplier,
            self.populationPrinting,
            self.lambda_calculation_every_timestep,
            self.zeta_calculation_every_timestep,
            self.circularise_binary_during_mass_transfer,
            self.force_case_BB_BC_stability,
            self.always_stable_case_BB_BC,
            self.angular_momentum_conservation_during_circularisation,
            self.BeBinaries,
            self.AIS_exploratory_phase,
            self.AIS_Hubble,
            self.AIS_RLOF,
            self.AIS_Pessimistic,
            self.AIS_refinement_phase,
            self.RLOFPrinting,
            self.pair_instability_supernovae,
            self.pulsation_pair_instability,
            self.quiet,
            self.common_envelope_allow_main_sequence_survive,
            self.evolvePulsars,
            self.debug_to_file,
            self.errors_to_file,
            self.allow_rlof_at_birth,
            self.allow_touching_at_birth
        ]

        return booleanChoices

    def booleanCommands(self):
        booleanCommands = [
            '--single-star',
            '--use-mass-loss',
            '--massTransfer',
            '--PNEcc',
            '--detailedOutput',
            '--only-double-compact-objects',
            '--evolve-unbound-systems',
            '--sample-kick-velocity-sigma',
            '--sample-kick-direction-power',
            '--sample-common-envelope-alpha',
            '--sample-wolf-rayet-multiplier',
            '--sample-luminous-blue-variable-multiplier',
            '--populationDataPrinting',
            '--lambda-calculation-every-timeStep',
            '--zeta-Calculation-Every-Time-Step',
            '--circulariseBinaryDuringMassTransfer',
            '--forceCaseBBBCStabilityFlag',
            '--alwaysStableCaseBBBCFlag',
            '--angularMomentumConservationDuringCircularisation',
            '--BeBinaries',
            '--AIS-exploratory-phase',
            '--AIS-Hubble',
            '--AIS-RLOF',
            '--AIS-Pessimistic',
            '--AIS-refinement-phase',
            '--RLOFPrinting',
            '--pair-instability-supernovae',
            '--pulsational-pair-instability',
            '--quiet',
            '--common-envelope-allow-main-sequence-survive',
            '--evolve-pulsars',
            '--debug-to-file',
            '--errors-to-file',
            '--allow-rlof-at-birth',
            '--allow-touching-at-birth'
        ]

        return booleanCommands

    def numericalChoices(self):
        numericalChoices = [
            self.number_of_binaries,
            self.metallicity,
            self.common_envelope_alpha,
            self.common_envelope_lambda,
            self.common_envelope_slope_Kruckow,
            self.common_envelope_alpha_thermal,
            self.common_envelope_lambda_multiplier,
            self.luminous_blue_variable_multiplier,
            self.wolf_rayet_multiplier,
            self.mass_transfer_fa,
            self.mass_transfer_jloss,
            self.maximum_evolution_time,
            self.maximum_number_iterations,
            self.kappa_gaussians,
            self.initial_mass_min,
            self.initial_mass_max,
            self.initial_mass_power,
            self.semi_major_axis_min,
            self.semi_major_axis_max,
            self.spin_mag_min,
            self.spin_mag_max,
            self.mass_ratio_min,
            self.mass_ratio_max,
            self.minimum_secondary_mass,
            self.eccentricity_min,
            self.eccentricity_max,
            self.pulsar_birth_magnetic_field_min,
            self.pulsar_birth_magnetic_field_max,
            self.pulsar_birth_spin_period_min,
            self.pulsar_birth_spin_period_max,
            self.pulsar_magnetic_field_decay_timescale,
            self.pulsar_magnetic_field_decay_massscale,
            self.pulsar_minimum_magnetic_field,
            self.orbital_period_min,
            self.orbital_period_max,
            self.kick_velocity_sigma_CCSN_NS,
            self.kick_velocity_sigma_CCSN_BH,
            self.fix_dimensionless_kick_velocity,
            self.kick_direction_power,
            self.sample_kick_velocity_sigma_min,
            self.sample_kick_velocity_sigma_max,
            self.sample_kick_direction_power_min,
            self.sample_kick_direction_power_max,
            self.sample_common_envelope_alpha_min,
            self.sample_common_envelope_alpha_max,
            self.sample_wolf_rayet_multiplier_min,
            self.sample_wolf_rayet_multiplier_max,
            self.sample_luminous_blue_variable_multiplier_min,
            self.sample_luminous_blue_variable_multiplier_max,
            self.random_seed,
            self.critical_mass_ratio_MS_low_mass_non_degenerate_accretor,
            self.critical_mass_ratio_MS_low_mass_degenerate_accretor,
            self.critical_mass_ratio_MS_high_mass_non_degenerate_accretor,
            self.critical_mass_ratio_MS_high_mass_degenerate_accretor,
            self.critical_mass_ratio_HG_non_degenerate_accretor,
            self.critical_mass_ratio_HG_degenerate_accretor,
            self.critical_mass_ratio_giant_non_degenerate_accretor,
            self.critical_mass_ratio_giant_degenerate_accretor,
            self.critical_mass_ratio_helium_MS_non_degenerate_accretor,
            self.critical_mass_ratio_helium_MS_degenerate_accretor,
            self.critical_mass_ratio_helium_HG_non_degenerate_accretor,
            self.critical_mass_ratio_helium_HG_degenerate_accretor,
            self.critical_mass_ratio_helium_giant_non_degenerate_accretor,
            self.critical_mass_ratio_helium_giant_degenerate_accretor,
            self.critical_mass_ratio_white_dwarf_non_degenerate_accretor,
            self.critical_mass_ratio_white_dwarf_degenerate_accretor,
            self.mass_transfer_thermal_limit_C,
            self.eddington_accretion_factor,
            self.PISN_lower_limit,
            self.PISN_upper_limit,
            self.PPI_lower_limit,
            self.PPI_upper_limit,
            self.maximum_neutron_star_mass,
            self.nbatches_used,
            self.kick_velocity_sigma_ECSN,
            self.kick_velocity_sigma_USSN,
            self.kick_scaling_factor,
            self.common_envelope_maximum_donor_mass_revised_energy_formalism,
            self.common_envelope_recombination_energy_density,
            self.common_envelope_mass_accretion_max,
            self.common_envelope_mass_accretion_min,
            self.zeta_Main_Sequence,
            self.zeta_Hertzsprung_Gap,
            self.kick_velocity_maximum,
            self.log_level,
            self.debug_level,
            self.single_star_mass_steps,
            self.single_star_mass_min,
            self.single_star_mass_max
        ]

        return numericalChoices

    def numericalCommands(self):
        numericalCommands = [
            '--number-of-binaries',
            '--metallicity',
            '--common-envelope-alpha',
            '--common-envelope-lambda',
            '--common-envelope-slope-Kruckow',
            '--common-envelope-alpha-thermal',
            '--common-envelope-lambda-multiplier',
            '--luminous-blue-variable-multiplier',
            '--wolf-rayet-multiplier',
            '--mass-transfer-fa',
            '--mass-transfer-jloss',
            '--maximum-evolution-time',
            '--maximum-number-iterations',
            '--kappa-gaussians',
            '--initial-mass-min',
            '--initial-mass-max',
            '--initial-mass-power',
            '--semi-major-axis-min',
            '--semi-major-axis-max',
            '--spin-mag-min',
            '--spin-mag-max',
            '--mass-ratio-min',
            '--mass-ratio-max',
            '--minimum-secondary-mass',
            '--eccentricity-min',
            '--eccentricity-max',
            '--pulsar-birth-magnetic-field-distribution-min',
            '--pulsar-birth-magnetic-field-distribution-max',
            '--pulsar-birth-spin-period-distribution-min',
            '--pulsar-birth-spin-period-distribution-max',
            '--pulsar-magnetic-field-decay-timescale',
            '--pulsar-magnetic-field-decay-massscale',
            '--pulsar-minimum-magnetic-field',
            '--orbital-period-min',
            '--orbital-period-max',
            '--kick-velocity-sigma-CCSN-NS',
            '--kick-velocity-sigma-CCSN-BH',
            '--fix-dimensionless-kick-velocity',
            '--kick-direction-power',
            '--sample-kick-velocity-sigma-min',
            '--sample-kick-velocity-sigma-max',
            '--sample-kick-direction-power-min',
            '--sample-kick-direction-power-max',
            '--sample-common-envelope-alpha-min',
            '--sample-common-envelope-alpha-max',
            '--sample-wolf-rayet-multiplier-min',
            '--sample-wolf-rayet-multiplier-max',
            '--sample-luminous-blue-variable-multiplier-min',
            '--sample-luminous-blue-variable-multiplier-max',
            '--random-seed',
            '--critical-mass-ratio-MS-low-mass-non-degenerate-accretor',
            '--critical-mass-ratio-MS-low-mass-degenerate-accretor',
            '--critical-mass-ratio-MS-high-mass-non-degenerate-accretor',
            '--critical-mass-ratio-MS-high-mass-degenerate-accretor',
            '--critical-mass-ratio-HG-non-degenerate-accretor',
            '--critical-mass-ratio-HG-degenerate-accretor',
            '--critical-mass-ratio-giant-non-degenerate-accretor',
            '--critical-mass-ratio-giant-degenerate-accretor',
            '--critical-mass-ratio-helium-MS-non-degenerate-accretor',
            '--critical-mass-ratio-helium-MS-degenerate-accretor',
            '--critical-mass-ratio-helium-HG-non-degenerate-accretor',
            '--critical-mass-ratio-helium-HG-degenerate-accretor',
            '--critical-mass-ratio-helium-giant-non-degenerate-accretor',
            '--critical-mass-ratio-helium-giant-degenerate-accretor',
            '--critical-mass-ratio-white-dwarf-non-degenerate-accretor',
            '--critical-mass-ratio-white-dwarf-degenerate-accretor',
            '--mass-transfer-thermal-limit-C',
            '--eddington-accretion-factor',
            '--PISN-lower-limit',
            '--PISN-upper-limit','--PPI-lower-limit',
            '--PPI-upper-limit',
            '--maximum-neutron-star-mass',
            '--nbatches-used',
            '--kick-velocity-sigma-ECSN',
            '--kick-velocity-sigma-USSN',
            '--kick-scaling-factor',
            '--maximum-mass-donor-Nandez-Ivanova',
            '--common-envelope-recombination-energy-density',
            '--common-envelope-mass-accretion-max',
            '--common-envelope-mass-accretion-min',
            '--zeta-main-sequence',
            '--zeta-hertzsprung-gap',
            '--kick-velocity-max',
            '--log-level',
            '--debug-level',
            '--single-star-mass-steps',
            '--single-star-mass-min',
            '--single-star-mass-max'
        ]

        return numericalCommands

    def stringChoices(self):
        stringChoices = [
            self.chemically_homogeneous_evolution,
            self.tides_prescription,
            self.mass_loss_prescription,
            self.mass_transfer_prescription,
            self.mass_transfer_angular_momentum_loss_prescription,
            self.mass_transfer_accretion_efficiency_prescription,
            self.mass_transfer_rejuvenation_prescription,
            self.AIS_DCOtype,
            self.initial_mass_function,
            self.semi_major_axis_distribution,
            self.spin_distribution,
            self.spin_assumption,
            self.mass_ratio_distribution,
            self.eccentricity_distribution,
            self.rotational_velocity_distribution,
            self.remnant_mass_prescription,
            self.fryer_supernova_engine,
            self.black_hole_kicks,
            self.kick_velocity_distribution,
            self.kick_direction,
            self.output,
            self.common_envelope_lambda_prescription,
            self.common_envelope_zeta_prescription,
            self.mass_transfer_thermal_limit_accretor,
            self.pulsational_pair_instability_prescription,
            self.neutron_star_equation_of_state,
            self.pulsar_birth_magnetic_field_distribution,
            self.pulsar_birth_spin_period_distribution,
            self.common_envelope_mass_accretion_prescription,
            self.logfile_name_prefix,
            self.logfile_delimiter,
            self.logfile_definitions,
<<<<<<< HEAD
            self.grid_filename,
            self.logfile_BSE_be_binaries,
            self.logfile_BSE_common_envelopes,
            self.logfile_BSE_detailed_output,
            self.logfile_BSE_double_compact_objects,
            self.logfile_BSE_pulsar_evolution,
            self.logfile_BSE_rlof_parameters,
            self.logfile_BSE_supernovae,
            self.logfile_BSE_system_parameters
=======
            self.grid_filename
>>>>>>> bce85411
        ]

        return stringChoices

    def stringCommands(self):
        stringCommands = [
            '--chemically-homogeneous-evolution',
            '--tides-prescription',
            '--mass-loss-prescription',
            '--mass-transfer-prescription',
            '--mass-transfer-angular-momentum-loss-prescription',
            '--mass-transfer-accretion-efficiency-prescription',
            '--mass-transfer-rejuvenation-prescription',
            '--AIS-DCOtype',
            '--initial-mass-function',
            '--semi-major-axis-distribution',
            '--spin-distribution',
            '--spin-assumption',
            '--mass-ratio-distribution',
            '--eccentricity-distribution',
            '--rotational-velocity-distribution',
            '--remnant-mass-prescription',
            '--fryer-supernova-engine',
            '--black-hole-kicks',
            '--kick-velocity-distribution',
            '--kick-direction',
            '--output',
            '--common-envelope-lambda-prescription',
            '--common-envelope-zeta-prescription',
            '--mass-transfer-thermal-limit-accretor',
            '--pulsational-pair-instability-prescription',
            '--neutron-star-equation-of-state',
            '--pulsar-birth-magnetic-field-distribution',
            '--pulsar-birth-spin-period-distribution',
            '--common-envelope-mass-accretion-prescription',
            '--logfile-name-prefix',
            '--logfile-delimiter',
            '--logfile-definitions',
<<<<<<< HEAD
            '--grid',
            '--logfile-BSE-be-binaries',
            '--logfile-BSE-common-envelopes',
            '--logfile-BSE-detailed-output',
            '--logfile-BSE-double-compact-objects',
            '--logfile-BSE-pulsar-evolution',
            '--logfile-BSE-rlof-parameters',
            '--logfile-BSE-supernovae',
            '--logfile-BSE-system-parameters'
=======
            '--grid'
>>>>>>> bce85411
        ]

        return stringCommands

    def listChoices(self):
        listChoices = [
            self.log_classes,
            self.debug_classes
        ]

        return listChoices

    def listCommands(self):
        listCommands = [
            '--log-classes',
            '--debug-classes'
        ]

        return listCommands


def specifyCommandLineOptions(programOptions):
    """
    This function generates a string or strings for the terminal command to run COMPAS.
    This function is intended to be modified by the user, so that they may swap out constant values for functions etc.
    Options not to be included in the command line should be set to pythons None (except booleans, which should be set to False)

    Parameters
    -----------
    programOptions : pythonProgramOptions
        Contains program options

    Returns
    --------
    commands : str or list of strs
    """
    booleanChoices = programOptions.booleanChoices()
    booleanCommands = programOptions.booleanCommands()

    numericalChoices = programOptions.numericalChoices()
    numericalCommands = programOptions.numericalCommands()

    stringChoices = programOptions.stringChoices()
    stringCommands = programOptions.stringCommands()

    listChoices = programOptions.listChoices()
    listCommands = programOptions.listCommands()

    if programOptions.hyperparameterGrid == True:
        command = hyperparameterGridCommand(programOptions.compas_executable,booleanChoices,booleanCommands,numericalChoices,numericalCommands,stringChoices,stringCommands,listChoices,listCommands,programOptions.shareSeeds)

    elif programOptions.hyperparameterList == True:
        if programOptions.hyperparameterGrid == True:
            raise ValueError("You can't have both a list and a grid!")
        command = hyperparameterListCommand(programOptions.compas_executable,booleanChoices,booleanCommands,numericalChoices,numericalCommands,stringChoices,stringCommands,listChoices,listCommands,programOptions.shareSeeds)

    else:
        command = [generateCommandLineOptions(programOptions.compas_executable,booleanChoices,booleanCommands,numericalChoices,numericalCommands,stringChoices,stringCommands,listChoices,listCommands)]

    return command

def generateCommandLineOptions(compas_executable,booleanChoices,booleanCommands,numericalChoices,numericalCommands,stringChoices,stringCommands,listChoices,listCommands):

    nBoolean = len(booleanChoices)
    assert len(booleanCommands) == nBoolean

    nNumerical = len(numericalChoices)
    assert len(numericalCommands) == nNumerical

    nString = len(stringChoices)
    assert len(stringCommands) == nString

    nList = len(listChoices)
    assert len(listCommands) == nList

    command = compas_executable + ' '

    for i in range(nBoolean):

        if booleanChoices[i] == True:

            command += booleanCommands[i] + ' '

    for i in range(nNumerical):

        if not numericalChoices[i] == None:

            command += numericalCommands[i] + ' ' + str(numericalChoices[i]) + ' '

    for i in range(nString):

        if not stringChoices[i] == None:

            command += stringCommands[i] + ' ' + stringChoices[i] + ' '

    for i in range(nList):

        if listChoices[i]:

            command += listCommands[i] + ' ' + ' '.join(map(str, listChoices[i]))

    return command

def hyperparameterGridCommand(compas_executable,booleanChoices,booleanCommands,numericalChoices,numericalCommands,stringChoices,stringCommands,shareSeeds):
    """This function allows for a range of hyperparameter values to be specified in a single run, if the hyperparameterGrid boolean is set to True in the
    specifyCommandLineOptions() function.

    This works by constructing nested output directories in the current working directory, and running a population at each combination of parameter values.
    nBinaries from specifyCommandLineOptions() is divided equally amoungst these.

    The user should follow the pattern in adding items to the commandsAndValues dictionary, the code will then handle production of
    the output folders and return a command line command to run all of the populations back to back

    """

    # Load up the dictionary from gridRun.py
    with open('pickledGrid.pkl') as pg:
        commandsAndValues = pickle.load(pg)

    # set up lists for recursion
    keys = commandsAndValues.keys()

    valuesLists = []
    nSimulations = 1
    for key in keys:
        nSimulations *= len(commandsAndValues[key])
        valuesLists.append(commandsAndValues[key])

    # Make folders for the messy outputs
    outPaths = []
    for i in range(nSimulations):
        path = 'gridOutputs/output-'+str(i)
        outPaths.append(path)

    #edit number of binaries per population
    for index,command in enumerate(numericalCommands):
        if command == '--number-of-binaries':
            break
    nBinariesPerSimulation = numericalChoices[index]/nSimulations
    numericalChoices[index] = nBinariesPerSimulation

    bashCommands = []

    # itertools.product recurses through all combinations of the lists in valuesLists
    for en,combination in enumerate(itertools.product(*valuesLists)):

        bashCommand = ''

        pathName = outPaths[en]

        for i, val in enumerate(combination):

            for index,command in enumerate(numericalCommands):
                if command == keys[i]:
                    break
            numericalChoices[index] = val

        #change the random seed if need be
        if not shareSeeds:
            for index,command in enumerate(numericalCommands):
                if command == '--random-seed':
                    break
            numericalChoices[index] += nBinariesPerSimulation
        #setup output arguments
        for index,command in enumerate(stringCommands):
            if command == '--output':
                break
        stringChoices[index] = pathName + '/.'

        bashCommand += generateCommandLineOptions(compas_executable,booleanChoices,booleanCommands,numericalChoices,numericalCommands,stringChoices,stringCommands)
        bashCommand += '; '

        bashCommands.append(bashCommand)

    return bashCommands

def hyperparameterListCommand(compas_executable,booleanChoices,booleanCommands,numericalChoices,numericalCommands,stringChoices,stringCommands,shareSeeds):
    """
    """
    # Load up the dictionary from gridRun.py
    with open('pickledList.pkl') as pl:
        commandsAndValues = pickle.load(pl)

    # set up lists for recursion
    keys = commandsAndValues.keys()

    #work how many things there are in the list
    nSimulations = len(commandsAndValues[keys[0]])

    print("nSimulations = ", nSimulations)

    #make the directories
    outPaths = []
    for i in range(nSimulations):
        path = 'listOutputs/output-'+str(i)
        outPaths.append(path)


    #grab all the values out of the dictionary for syntactic ease later
    valuesLists = []
    for key in keys:
        valuesLists.append(commandsAndValues[key])
    valuesLists =np.array(valuesLists).T

    #edit number of binaries per population
    for index,command in enumerate(numericalCommands):
        if command == '--number-of-binaries':
            break
    nBinariesPerSimulation = numericalChoices[index]/nSimulations
    numericalChoices[index] = nBinariesPerSimulation

    print("index, nBinariesPerSimulation")
    print(index, nBinariesPerSimulation)

    bashCommands = []

    for en in range(nSimulations):

        bashCommand = ''

        combination = valuesLists[en]

        pathName = outPaths[en]

        for i, val in enumerate(combination):

            for index,command in enumerate(numericalCommands):
                if command == keys[i]:
                    break
            numericalChoices[index] = val

        #change the random seed if need be
        if not shareSeeds:
            for index,command in enumerate(numericalCommands):
                if command == '--random-seed':
                    break
            numericalChoices[index] += nBinariesPerSimulation
        #setup output arguments
        for index,command in enumerate(stringCommands):
            if command == '--output':
                break
        stringChoices[index] = pathName + '/.'

        bashCommand += generateCommandLineOptions(compas_executable,booleanChoices,booleanCommands,numericalChoices,numericalCommands,stringChoices,stringCommands)
        bashCommand += '; '

        bashCommands.append(bashCommand)

    return bashCommands

def runCompas(programOptions):
    """
    """

    commands = specifyCommandLineOptions(programOptions)

    for command in commands:

        print(command)

        call(command,shell=True)

    return 0


if __name__ == "__main__":

    #-- Get the program options
    programOptions = pythonProgramOptions()

    runCompas(programOptions)
<|MERGE_RESOLUTION|>--- conflicted
+++ resolved
@@ -576,7 +576,6 @@
             self.logfile_name_prefix,
             self.logfile_delimiter,
             self.logfile_definitions,
-<<<<<<< HEAD
             self.grid_filename,
             self.logfile_BSE_be_binaries,
             self.logfile_BSE_common_envelopes,
@@ -586,9 +585,6 @@
             self.logfile_BSE_rlof_parameters,
             self.logfile_BSE_supernovae,
             self.logfile_BSE_system_parameters
-=======
-            self.grid_filename
->>>>>>> bce85411
         ]
 
         return stringChoices
@@ -627,7 +623,6 @@
             '--logfile-name-prefix',
             '--logfile-delimiter',
             '--logfile-definitions',
-<<<<<<< HEAD
             '--grid',
             '--logfile-BSE-be-binaries',
             '--logfile-BSE-common-envelopes',
@@ -637,9 +632,6 @@
             '--logfile-BSE-rlof-parameters',
             '--logfile-BSE-supernovae',
             '--logfile-BSE-system-parameters'
-=======
-            '--grid'
->>>>>>> bce85411
         ]
 
         return stringCommands
