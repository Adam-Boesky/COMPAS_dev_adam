#include "HG.h"
#include "HeMS.h"
#include "HeWD.h"

///////////////////////////////////////////////////////////////////////////////////////
//                                                                                   //
//                     COEFFICIENT AND CONSTANT CALCULATIONS ETC.                    //
//                                                                                   //
///////////////////////////////////////////////////////////////////////////////////////


/*
 * Calculate the parameter rho for the Hertzsprung Gap
 *
 * Hurley et al. 2000, eq 29
 *
 *
 * double CalculateRho(const double p_Mass)
 *
 * @param   [IN]    p_Mass                      Mass in Msol
 * @return                                      Rho - Constant such that MCTMS = Rho * MCEHG
 */
double HG::CalculateRho(const double p_Mass) const {

    double m_5_25 = p_Mass * p_Mass * p_Mass * p_Mass * p_Mass * std::sqrt(std::sqrt(p_Mass));    // pow() is slow - use multiplication (sqrt() is much faster than pow())

    return (1.586 + m_5_25) / (2.434 + (1.02 * m_5_25));
}



///////////////////////////////////////////////////////////////////////////////////////
//                                                                                   //
//                                LAMBDA CALCULATIONS                                //
//                                                                                   //
///////////////////////////////////////////////////////////////////////////////////////


/*
 * Calculate the common envelope lambda parameter using the "Dewi" prescription.
 *
 * Fit from Appendix A in Claeys+2014, based on the method described in Dewi & Tauris 2000
 * arXiv:1401.2895 for Claeys+2014
 * arXiv:0007034 for Dewi and Tauris 2000
 *
 * ALEJANDRO - 17/05/2017 - Not fully tested, nor fully coded, nor fully trusted. Any other \lambda prescription is personally preferred.
 * Missing (A.6),(A.7),(A.8),(A.9),(A.10),(A.11) and (A.12), which have to do with ionization energy
 *
 *
 * double CalculateLambdaDewi()
 *
 * @return                                      Dewi lambda for use in common envelope
 */
double HG::CalculateLambdaDewi() const {

	double lambda1 = std::min(0.80, (3.0 / (2.4 + PPOW(m_Mass,-3.0 / 2.0))) - (0.15 * log10(m_Luminosity)));                // (A.3) Claeys+2014
	double lambda2 = 0.42 * PPOW(m_RZAMS / m_Radius, 0.4);                                                                  // (A.2) Claeys+2014
	double envMass = utils::Compare(m_CoreMass, 0.0) > 0 && utils::Compare(m_Mass, m_CoreMass) > 0 ? m_Mass - m_CoreMass : 0.0;

    double lambdaCE;

         if (utils::Compare(envMass, 1.0) >= 0) lambdaCE = 2.0 * lambda1;                                                   // (A.1) Bottom, Claeys+2014
	else if (utils::Compare(envMass, 0.0) >  0) lambdaCE = 2.0 * (lambda2 + (std::sqrt(envMass) * (lambda1 - lambda2)));         // (A.1) Mid, Claeys+2014
	else                                        lambdaCE = 2.0 * lambda2;			                                        // (A.1) Top, Claeys+2014

	return	lambdaCE;
}


/*
 * Calculate the common envelope lambda parameter using the enhanced "Nanjing" prescription
 * from X.-J. Xu and X.-D. Li arXiv:1004.4957 (v1, 28Apr2010)
 *
 * This function good for HG and FGB stars.
 *
 *
 * double CalculateLambdaNanjingEnhanced(const int p_MassInd, const int p_Zind)
 *
 * @return                                      Nanjing lambda for use in common envelope
 */
double HG::CalculateLambdaNanjingEnhanced(const int p_MassInd, const int p_Zind) const {

	DBL_VECTOR maxBG    = {};                                                           // [0] = maxB, [1] = maxG
	DBL_VECTOR lambdaBG = {};                                                           // [0] = lambdaB, [1] = lambdaG
	DBL_VECTOR a        = {};                                                           // 0..5 a_coefficients
	DBL_VECTOR b        = {};                                                           // 0..5 b_coefficients
    double     Rmax     = std::numeric_limits<double>::max();                           // Upper R limit to applicability of Nanjing polynomials.

    switch(p_Zind) {
        // Pop. I metallicity
        case 1:
            switch(p_MassInd) {
                case 0: {
                    maxBG = { 2.5, 1.5 };
                    Rmax = 200.0;
                    double R_in = std::min(Rmax, m_Radius);
                    if (utils::Compare(R_in, 2.7) > 0) {
                        lambdaBG = { 2.33 - (R_in * 9.18E-03), 1.12 - (R_in * 4.59E-03) };
                    }
                    else {
                        a = {  8.35897, -18.89048, 10.47651, 0.99352, 0.0, 0.0 };
                        b = { 17.58328, -34.84355, 10.70536, 8.49042, 0.0, 0.0 };
                    }
                    break;
                }
                case 1:
                    maxBG = { 4.0, 2.0 };
                    Rmax = 340.0;
                    a = { 2.05363, -0.00685, -3.42739E-04, 3.93987E-06, -1.18237E-08, 0.0 };
                    b = { 1.07658, -0.01041, -4.90553E-05, 1.13528E-06, -3.91609E-09, 0.0 };
                    break;
                case 2:
                    Rmax = 400.0;
                    maxBG = { 2.5, 1.5 };
                    a     = { 2.40831, -0.42459, 0.03431, -9.26879E-04, 8.24522E-06, 0.0 };
                    b     = { 1.30705, -0.22924, 0.01847, -5.06216E-04, 4.57098E-06, 0.0 };
                    break;
                case 3:
                    Rmax = 410.0;
                    maxBG = { 2.5, 1.5 };
                    a     = { 1.8186 , -0.17464, 0.00828, -1.31727E-04, 7.08329E-07, 0.0 };
                    b     = { 1.02183, -0.1024 , 0.00493, -8.16343E-05, 4.55426E-07, 0.0 };
                    break;
                case 4:
                    maxBG = { 1000.0, 8.0 };
                    Rmax = 430.0;
                    a = { 1.52581, -0.08125, 0.00219, -2.0527E-05 , 6.79169E-08, 0.0 };
                    b = { 0.85723, -0.04922, 0.00137, -1.36163E-05, 4.68683E-08, 0.0 };
                    break;
                case 5:
                    maxBG = { 25.5, 5.0 };
                    Rmax = 440.0;
                    a = { 1.41601, -0.04965, 8.51527E-04, -5.54384E-06, 1.32336E-08, 0.0 };
                    b = { 0.78428, -0.02959, 5.2013E-04 , -3.45172E-06, 8.17248E-09, 0.0 };
                    break;
                case 6:
                    maxBG = { 9.0, 3.0 };
                    Rmax = 420.0;
                    a = { 1.38344, -0.04093, 5.78952E-04, -3.19227E-06, 6.40902E-09, 0.0 };
                    b = { 0.76009, -0.02412, 3.47104E-04, -1.92347E-06, 3.79609E-09, 0.0 };
                    break;
                case 7:
                    maxBG = { 7.0, 3.0 };
                    Rmax = 490.0;
                    a = { 1.35516, -0.03414, 4.02065E-04, -1.85931E-06, 3.08832E-09, 0.0 };
                    b = { 0.73826, -0.01995, 2.37842E-04, -1.09803E-06, 1.79044E-09, 0.0 };
                    break;
                case 8:
                    maxBG = { 4.0, 2.0 };
                    Rmax = 530.0;
                    a = { 1.32549, -0.02845, 2.79097E-04, -1.07254E-06, 1.46801E-09, 0.0 };
                    b = { 0.71571, -0.01657, 1.64607E-04, -6.31935E-07, 8.52082E-10, 0.0 };
                    break;
                case 9:
                    Rmax = 600.0;
                    maxBG = { 1.0, 0.6 };
                    a     = { 1.29312, -0.02371, 1.93764E-04, -6.19576E-07, 7.04227E-10, 0.0 };
                    b     = { 0.69245, -0.01398, 1.17256E-04, -3.81487E-07, 4.35818E-10, 0.0 };
                    break;
                case 10:
                    maxBG = { 1.5, 1.0 };
                    Rmax = 850.0;
                    if (utils::Compare(m_Radius, 0.0) > 0 && utils::Compare(m_Radius, 350.0) <= 0) {
                        a = { 1.28593, -0.02209, 1.79764E-04, -6.21556E-07, 7.59444E-10, 0.0 };
                        b = { 0.68544, -0.01394, 1.20845E-04, -4.29071E-07, 5.29169E-10, 0.0 };
                    }
                    else if (utils::Compare(m_Radius, 350.0) > 0 && utils::Compare(m_Radius, 600.0) <= 0) {
                        a = { -11.99537,  0.0992, -2.8981E-04,  3.62751E-07, -1.65585E-10, 0.0 };
                        b = {   0.46156, -0.0066,  3.9625E-05, -9.98667E-08, -8.84134E-11, 0.0 };
                    }
                    else {
                        a = { -58.03732, 0.23633, -3.20535E-04, 1.45129E-07, 0.0, 0.0 };
                        b = { -15.11672, 0.06331, -8.81542E-05, 4.0982E-08 , 0.0, 0.0 };
                    }
                    break;
                case 11:
                    maxBG = { 1.5, 1.0 };
                    Rmax = 1000.0;
                    if (utils::Compare(m_Radius, 190.0) > 0 && utils::Compare(m_Radius, 600.0) < 0) lambdaBG = { 0.15, 0.15 };
                    else {
                        a = { 1.39332, -0.0318 , 3.95917E-04, -2.23132E-06, 4.50831E-09, 0.0 };
                        b = { 0.78215, -0.02326, 3.25984E-04, -1.94991E-06, 4.08044E-09, 0.0 };
                    }
                    break;
                case 12:
                    maxBG = { 1.5, 1.0 };
                    Rmax = 1050.0;
                    if (utils::Compare(m_Radius, 120.0) > 0 && utils::Compare(m_Radius, 170.0) < 0) lambdaBG = { 0.2, 0.2 };
                    else {
                        a = { 1.43177, -0.03533, 5.11128E-04, -3.57633E-06, 9.36778E-09, 0.0 };
                        b = { 0.85384, -0.03086, 5.50878E-04, -4.37671E-06, 1.25075E-08, 0.0 };
                    }
                    break;
                case 13: {
                    maxBG = { 1.5, 1.0 };
                    Rmax = 1200.0;
                    double R_in = std::min(Rmax, m_Radius);
                    lambdaBG = { 1.2 * exp(-R_in / 90.0), 0.55 * exp(-R_in / 160.0) };
                    break;
                }
                case 14:
                    maxBG = { 1.0, 0.5 };
                    a     = { 0.31321, -7.50384E-04, 5.38545E-07, -1.16946E-10, 0.0, 0.0 };
                    b     = { 0.159  , -3.94451E-04, 2.88452E-07, -6.35132E-11, 0.0, 0.0 };
                    break;
                case 15:
                    maxBG = { 1.0, 0.5 };
                    a     = { 0.376 , -0.0018 , 2.81083E-06, -1.67386E-09, 3.35056E-13, 0.0 };
                    b     = { 0.2466, -0.00121, 1.89029E-06, -1.12066E-09, 2.2258E-13 , 0.0 };
                    break;
                }
                break;

        // Pop. II metallicity
        case 0:
            switch(p_MassInd) {
                case 0: {
                    maxBG = { 2.0, 1.5 };
                    Rmax = 160.0;
                    double R_in = std::min(Rmax, m_Radius);
                    if (utils::Compare(R_in, 12.0)  > 0) {
                        lambdaBG = { 1.8 * exp(-R_in / 80.0), exp(-R_in / 45.0) };
                    }
                    else {
                        a = { 0.24012, -0.01907, 6.09529E-04, -8.17819E-06, 4.83789E-08, -1.04568E-10 };
                        b = { 0.15504, -0.01238, 3.96633E-04, -5.3329E-06 , 3.16052E-08, -6.84288E-11 };
                    }
                    break;
                }
                case 1:
                    maxBG = { 4.0, 2.0 };
                    Rmax = 350.0;
                    if (utils::Compare(m_Radius, 22.0) > 0 && utils::Compare(m_Radius, 87.0) < 0) lambdaBG = { 1.95, 0.85 };
                    else {
                        a = { 2.56108, -0.75562, 0.1027 , -0.00495, 8.05436E-05, 0.0 };
                        b = { 1.41896, -0.4266 , 0.05792, -0.00281, 4.61E-05   , 0.0 };
                    }
                    break;
                case 2:
                    maxBG = { 600.0, 2.0 };
                    Rmax = 400.0;
                    a = { 1.7814 , -0.17138, 0.00754, -9.02652E-05, 0.0, 0.0 };
                    b = { 0.99218, -0.10082, 0.00451, -5.53632E-05, 0.0, 0.0 };
                    break;
                case 3:
                    maxBG = { 600.0, 2.0 };
                    Rmax = 410.0;
                    a = { 1.65914, -0.10398, 0.0029 , -2.24862E-05, 0.0, 0.0 };
                    b = { 0.92172, -0.06187, 0.00177, -1.42677E-05, 0.0, 0.0 };
                    break;
                case 4:
                    maxBG = { 10.0, 3.0 };
                    Rmax = 320.0;
                    a = { 1.58701, -0.06897, 0.00129    , -6.99399E-06, 0.0, 0.0 };
                    b = { 0.87647, -0.04103, 7.91444E-04, -4.41644E-06, 0.0, 0.0 };
                    break;
                case 5:
                    maxBG = { 4.0, 1.5 };
                    Rmax = 330.0;
                    a = { 1.527  , -0.04738, 6.1373E-04 , -2.36835E-06, 0.0, 0.0 };
                    b = { 0.83636, -0.02806, 3.73346E-04, -1.47016E-06, 0.0, 0.0 };
                    break;
                case 6:
                    maxBG = { 2.5, 1.0 };
                    Rmax = 360.0;
                    a = { 1.49995, -0.03921, 4.2327E-04, -1.37646E-06, 0.0, 0.0 };
                    b = { 0.81688, -0.02324, 2.5804E-04, -8.54696E-07, 0.0, 0.0 };
                    break;
                case 7:
                    maxBG = { 2.0, 1.0 };
                    Rmax = 400.0;
                    a = { 1.46826, -0.03184, 2.85622E-04, -7.91228E-07, 0.0, 0.0 };
                    b = { 0.79396, -0.01903, 1.77574E-04, -5.04262E-07, 0.0, 0.0 };
                    break;
                case 8:
                    maxBG = { 1.6, 1.0 };
                    Rmax = 440.0;
                    a = { 1.49196, -0.03247, 3.08066E-04, -9.53247E-07, 0.0, 0.0 };
                    b = { 0.805  , -0.02   , 2.01872E-04, -6.4295E-07 , 0.0, 0.0 };
                    break;
                case 9: {
                    maxBG = { 1.6, 1.0 };
                    Rmax = 500.0;
                    double R_in = std::min(Rmax, m_Radius);
                    lambdaBG = { 1.75 * exp(-R_in / 35.0), 0.9 * exp(-R_in /35.0) };
                    break;
                }
                case 10:
                    maxBG = { 1.6, 1.0 };
                    Rmax = 600.0;
                    a = { 1.63634, -0.04646, 7.49351E-04, -5.23622E-06, 0.0, 0.0 };
                    b = { 1.17934, -0.08481, 0.00329    , -4.69096E-05, 0.0, 0.0 };
                    break;
                case 11:
                    maxBG = { 1.6, 1.0 };
                    Rmax = 650.0;
                    a = { 1.45573, -0.00937, -0.00131,  3.07004E-05, 0.0, 0.0 };
                    b = { 1.19526, -0.08503,  0.00324, -4.58919E-05, 0.0, 0.0 };
                    break;
                case 12:
                    maxBG = { 1.5, 1.0 };
                    Rmax = 750.0;
                    a = { 1.33378,  0.01274, -0.00234,  4.6036E-05 , 0.0, 0.0 };
                    b = { 1.17731, -0.07834,  0.00275, -3.58108E-05, 0.0, 0.0 };
                    break;
                case 13:
                    maxBG = { 1.5, 1.0 };
                    Rmax = 900.0;
                    a = { 1.27138,  0.00538, -0.0012 ,  1.80776E-05, 0.0, 0.0 };
                    b = { 1.07496, -0.05737,  0.00153, -1.49005E-05, 0.0, 0.0 };
                    break;
                case 14:
                    maxBG = { 20.0, 3.0 };
                    a     = { 0.821  , -0.00669, 1.57665E-05, -1.3427E-08 , 3.74204E-12, 0.0 };
                    b     = { 0.49287, -0.00439, 1.06766E-05, -9.22015E-09, 2.58926E-12, 0.0 };
                    break;
                case 15:
                    maxBG = { 4.0, 2.0 };
                    a     = { 1.25332, -0.02065, 1.3107E-04 , -3.67006E-07, 4.58792E-10, -2.09069E-13 };
                    b     = { 0.81716, -0.01436, 9.31143E-05, -2.6539E-07 , 3.30773E-10, -1.51207E-13 };
                    break;
            }
            break;
        }

    if (lambdaBG.empty()) {
        if ( (p_Zind == 1) && (p_MassInd == 0) ) {                        // Pop. I metallicity and M = 1 Msun
            double x  = (m_Mass - m_CoreMass) / m_Mass;
            double x2 = x * x;
            double x3 = x2 * x;
            double x4 = x2 * x2;
            double x5 = x3 * x2;

            double y1 = a[0] + (a[1] * x) + (a[2] * x2) + (a[3] * x3) + (a[4] * x4) + (a[5] * x5);
            double y2 = b[0] + (b[1] * x) + (b[2] * x2) + (b[3] * x3) + (b[4] * x4) + (b[5] * x5);

            lambdaBG = { 1.0 / y1, 1.0 / y2 };
        }
        else {
            double x  = std::min(m_Radius, Rmax);
            double x2 = x * x;
            double x3 = x2 * x;
            double x4 = x2 * x2;
            double x5 = x3 * x2;

            double y1 = a[0] + (a[1] * x) + (a[2] * x2) + (a[3] * x3) + (a[4] * x4) + (a[5] * x5);
            double y2 = b[0] + (b[1] * x) + (b[2] * x2) + (b[3] * x3) + (b[4] * x4) + (b[5] * x5);

            lambdaBG = { y1, y2 };
        }
    }

    // Limit lambda to some 'reasonable' range
    lambdaBG[1] = std::min( std::max(0.05, lambdaBG[1]), std::min(1.0, maxBG[1]) );         // clamp lambda G to [0.05, min(1,maxG)]
    lambdaBG[0] = std::max( std::min(lambdaBG[0],maxBG[0]), std::max(0.05, lambdaBG[1]) );  // clamp lambda B to [ max(0.05,lambdaG), maxB]

    // Calculate lambda as some combination of lambda_b and lambda_g by
    // lambda = alpha_th • lambda_b    +  (1-alpha_th) • lambda_g
    // STARTRACK uses alpha_th = 1/2
    return (OPTIONS->CommonEnvelopeAlphaThermal() * lambdaBG[0]) + ((1.0 - OPTIONS->CommonEnvelopeAlphaThermal()) * lambdaBG[1]);
}


/*
 * Calculate the common envelope lambda parameter using the "Nanjing" prescription
 * from X.-J. Xu and X.-D. Li arXiv:1004.4957 (v1, 28Apr2010) as implemented in STARTRACK
 *
 * This implementation adapted from the STARTRACK implementation (STARTRACK courtesy Chris Belczynski)
 *
 *
 * JR: todo: the coefficients and factors here are hard-coded until I figure out an
 * efficient way of putting them in constants.h.  Because they are indexed by a few
 * things: stellar type, metallicity and ZAMS mass the easiet thing would be to  put
 * them in a map - but because they can be re-calculated at every timestep the hashing
 * overhead becomes a performance concern.  Vectors are a good alternative, but I need
 * to figure out how best to structure them for reasonable (and inuitive) access.
 *
 * This function good for HG and FGB stars.
 *
 *
 * double CalculateLambdaNanjingStarTrack(const double p_Mass, const double p_Metallicity)
 *
 * @return                                      Nanjing lambda for use in common envelope
 */
double HG::CalculateLambdaNanjingStarTrack(const double p_Mass, const double p_Metallicity) const {

	DBL_VECTOR maxBG    = {};                                                           // [0] = maxB, [1] = maxG
	DBL_VECTOR lambdaBG = {};                                                           // [0] = lambdaB, [1] = lambdaG
	DBL_VECTOR a        = {};                                                           // 0..5 a_coefficients
	DBL_VECTOR b        = {};                                                           // 0..5 b_coefficients

    if (utils::Compare(p_Metallicity, LAMBDA_NANJING_ZLIMIT) > 0) {                     // Z>0.5 Zsun: popI
        if (utils::Compare(p_Mass, 1.5) < 0) {
            maxBG = { 2.5, 1.5 };
                 if (utils::Compare(m_Radius, 200.0) > 0) lambdaBG = { 0.05, 0.05 };
            else if (utils::Compare(m_Radius, 2.7  ) > 0) lambdaBG = { 2.33 - (m_Radius * 9.18E-03), 1.12 - (m_Radius * 4.59E-03) };
            else {
                a = {  8.35897, -18.89048, 10.47651, 0.99352, 0.0, 0.0 };
                b = { 17.58328, -34.84355, 10.70536, 8.49042, 0.0, 0.0 };
            }
        }
        else if (utils::Compare(p_Mass, 2.5) < 0) {
            maxBG = { 4.0, 2.0 };
            if (utils::Compare(m_Radius, 340.0) > 0) lambdaBG = { 3.589970, 0.514132 };
            else {
                a = { 2.05363, -0.00685, -3.42739E-04, 3.93987E-06, -1.18237E-08, 0.0 };
                b = { 1.07658, -0.01041, -4.90553E-05, 1.13528E-06, -3.91609E-09, 0.0 };
            }
        }
        else if (utils::Compare(p_Mass, 3.5) < 0) {
            maxBG = { 500.0, 10.0 };
            if (utils::Compare(m_Radius, 400.0) > 0) lambdaBG = { 116.935557, 0.848808 };
            else {
                maxBG = { 2.5, 1.5 };
                a     = { 2.40831, -0.42459, 0.03431, -9.26879E-04, 8.24522E-06, 0.0 };
                b     = { 1.30705, -0.22924, 0.01847, -5.06216E-04, 4.57098E-06, 0.0 };
            }
        }
        else if (utils::Compare(p_Mass, 4.5) < 0) {
            maxBG = { 1000.0, 8.0 };
            if (utils::Compare(m_Radius, 410.0) > 0) lambdaBG = { 52.980056, 1.109736 };
            else {
                maxBG = { 2.5, 1.5 };
                a     = { 1.8186 , -0.17464, 0.00828, -1.31727E-04, 7.08329E-07, 0.0 };
                b     = { 1.02183, -0.1024 , 0.00493, -8.16343E-05, 4.55426E-07, 0.0 };
            }
        }
        else if (utils::Compare(p_Mass, 5.5) < 0) {
            maxBG = { 1000.0, 8.0 };
            if (utils::Compare(m_Radius, 430.0) > 0) lambdaBG = { 109.593522, 1.324248 };
            else {
                a = { 1.52581, -0.08125, 0.00219, -2.0527E-05 , 6.79169E-08, 0.0 };
                b = { 0.85723, -0.04922, 0.00137, -1.36163E-05, 4.68683E-08, 0.0 };
            }
        }
        else if (utils::Compare(p_Mass, 6.5) < 0) {
            maxBG = { 25.5, 5.0 };
            if (utils::Compare(m_Radius, 440.0) > 0) lambdaBG = { 16.279603, 1.352166 };
            else {
                a = { 1.41601, -0.04965, 8.51527E-04, -5.54384E-06, 1.32336E-08, 0.0 };
                b = { 0.78428, -0.02959, 5.2013E-04 , -3.45172E-06, 8.17248E-09, 0.0 };
            }
        }
        else if (utils::Compare(p_Mass, 7.5) < 0) {
            maxBG = { 9.0, 3.0 };
            if (utils::Compare(m_Radius, 420.0) > 0) lambdaBG = { 5.133959, 1.004036 };
            else {
                a = { 1.38344, -0.04093, 5.78952E-04, -3.19227E-06, 6.40902E-09, 0.0 };
                b = { 0.76009, -0.02412, 3.47104E-04, -1.92347E-06, 3.79609E-09, 0.0 };
            }
        }
        else if (utils::Compare(p_Mass, 8.5) < 0) {
            maxBG = { 7.0, 3.0 };
            if (utils::Compare(m_Radius, 490.0) > 0) lambdaBG = { 4.342985, 0.934659 };
            else {
                a = { 1.35516, -0.03414, 4.02065E-04, -1.85931E-06, 3.08832E-09, 0.0 };
                b = { 0.73826, -0.01995, 2.37842E-04, -1.09803E-06, 1.79044E-09, 0.0 };
            }
        }
        else if (utils::Compare(p_Mass, 9.5) < 0) {
            maxBG = { 4.0, 2.0 };
            if (utils::Compare(m_Radius, 530.0) > 0) lambdaBG = { 2.441672, 0.702310 };
            else {
                a = { 1.32549, -0.02845, 2.79097E-04, -1.07254E-06, 1.46801E-09, 0.0 };
                b = { 0.71571, -0.01657, 1.64607E-04, -6.31935E-07, 8.52082E-10, 0.0 };
            }
        }
        else if (utils::Compare(p_Mass, 11.0) < 0) {
            maxBG = { 3.0, 1.5 };
            if (utils::Compare(m_Radius, 600.0) > 0) lambdaBG = { 1.842314, 0.593854 };
            else {
                maxBG = { 1.0, 0.6 };
                a     = { 1.29312, -0.02371, 1.93764E-04, -6.19576E-07, 7.04227E-10, 0.0 };
                b     = { 0.69245, -0.01398, 1.17256E-04, -3.81487E-07, 4.35818E-10, 0.0 };
            }
        }
        else if (utils::Compare(p_Mass, 13.0) < 0) {
            maxBG = { 1.5, 1.0 };
                 if (utils::Compare(m_Radius, 850.0) > 0) lambdaBG = { 0.392470, 0.176660 };
            else if (utils::Compare(m_Radius, 0.0) > 0 && utils::Compare(m_Radius, 350.0) <= 0) {
                a = { 1.28593, -0.02209, 1.79764E-04, -6.21556E-07, 7.59444E-10, 0.0 };
                b = { 0.68544, -0.01394, 1.20845E-04, -4.29071E-07, 5.29169E-10, 0.0 };
            }
            else if (utils::Compare(m_Radius, 350.0) > 0 && utils::Compare(m_Radius, 600.0) <= 0) {
                a = { -11.99537,  0.0992, -2.8981E-04,  3.62751E-07, -1.65585E-10, 0.0 };
                b = {   0.46156, -0.0066,  3.9625E-05, -9.98667E-08, -8.84134E-11, 0.0 };
            }
            else {
                a = { -58.03732, 0.23633, -3.20535E-04, 1.45129E-07, 0.0, 0.0 };
                b = { -15.11672, 0.06331, -8.81542E-05, 4.0982E-08 , 0.0, 0.0 };
            }
        }
        else if (utils::Compare(p_Mass, 15.0) < 0) {
            maxBG = { 1.5, 1.0 };
                 if (utils::Compare(m_Radius, 1000.0) > 0)                                       lambdaBG = { 0.414200, 0.189008 };
            else if (utils::Compare(m_Radius, 190.0) > 0 && utils::Compare(m_Radius, 600.0) < 0) lambdaBG = { 0.15, 0.15 };
            else {
                a = { 1.39332, -0.0318 , 3.95917E-04, -2.23132E-06, 4.50831E-09, 0.0 };
                b = { 0.78215, -0.02326, 3.25984E-04, -1.94991E-06, 4.08044E-09, 0.0 };
            }
        }
        else if (utils::Compare(p_Mass, 18.0) < 0) {
            maxBG = { 1.5, 1.0 };
                 if (utils::Compare(m_Radius, 1050.0) > 0)                                       lambdaBG = { 0.2, 0.1 };
            else if (utils::Compare(m_Radius, 120.0) > 0 && utils::Compare(m_Radius, 170.0) < 0) lambdaBG = { 0.2, 0.2 };
            else {
                a = { 1.43177, -0.03533, 5.11128E-04, -3.57633E-06, 9.36778E-09, 0.0 };
                b = { 0.85384, -0.03086, 5.50878E-04, -4.37671E-06, 1.25075E-08, 0.0 };
            }
        }
        else if (utils::Compare(p_Mass, 35.0) < 0) {
            maxBG = { 1.5, 1.0 };
            if (utils::Compare(m_Radius, 1200.0) > 0) lambdaBG = { 0.05, 0.05 };
            else                                      lambdaBG = { 1.2 * exp(-m_Radius / 90.0), 0.55 * exp(-m_Radius / 160.0) };
        }
        else if (utils::Compare(p_Mass, 75.0) < 0) {
            maxBG = { 1.0, 0.5 };
            a     = { 0.31321, -7.50384E-04, 5.38545E-07, -1.16946E-10, 0.0, 0.0 };
            b     = { 0.159  , -3.94451E-04, 2.88452E-07, -6.35132E-11, 0.0, 0.0 };
        }
        else {
            maxBG = { 1.0, 0.5 };
            a     = { 0.376 , -0.0018 , 2.81083E-06, -1.67386E-09, 3.35056E-13, 0.0 };
            b     = { 0.2466, -0.00121, 1.89029E-06, -1.12066E-09, 2.2258E-13 , 0.0 };
        }
    }
    else {                                                                  // Z<=0.5 Zsun: popI and popII
        if (utils::Compare(p_Mass, 1.5) < 0) {
            maxBG = { 2.0, 1.5 };
                 if (utils::Compare(m_Radius, 160.0) > 0) lambdaBG = { 0.05, 0.05 };
            else if (utils::Compare(m_Radius, 12.0)  > 0) lambdaBG = { 1.8 * exp(-m_Radius / 80.0), exp(-m_Radius / 45.0) };
            else {
                a = { 0.24012, -0.01907, 6.09529E-04, -8.17819E-06, 4.83789E-08, -1.04568E-10 };
                b = { 0.15504, -0.01238, 3.96633E-04, -5.3329E-06 , 3.16052E-08, -6.84288E-11 };
            }
        }
        else if (utils::Compare(p_Mass, 2.5) < 0) {
            maxBG = { 4.0, 2.0 };
                 if (utils::Compare(m_Radius, 350.0) > 0)                                      lambdaBG = { 2.868539, 0.389991 };
            else if (utils::Compare(m_Radius, 22.0) > 0 && utils::Compare(m_Radius, 87.0) < 0) lambdaBG = { 1.95, 0.85 };
            else {
                a = { 2.56108, -0.75562, 0.1027 , -0.00495, 8.05436E-05, 0.0 };
                b = { 1.41896, -0.4266 , 0.05792, -0.00281, 4.61E-05   , 0.0 };
            }
        }
        else if (utils::Compare(p_Mass, 3.5) < 0) {
            maxBG = { 600.0, 2.0 };
            if (utils::Compare(m_Radius, 400.0) > 0) lambdaBG = { 398.126442, 0.648560 };
            else {
                a = { 1.7814 , -0.17138, 0.00754, -9.02652E-05, 0.0, 0.0 };
                b = { 0.99218, -0.10082, 0.00451, -5.53632E-05, 0.0, 0.0 };
            }
        }
        else if (utils::Compare(p_Mass, 4.5) < 0) {
            maxBG = { 600.0, 2.0 };
            if (utils::Compare(m_Radius, 410.0) > 0) lambdaBG = { 91.579093, 1.032432 };
            else {
                a = { 1.65914, -0.10398, 0.0029 , -2.24862E-05, 0.0, 0.0 };
                b = { 0.92172, -0.06187, 0.00177, -1.42677E-05, 0.0, 0.0 };
            }
        }
        else if (utils::Compare(p_Mass, 5.5) < 0) {
            maxBG = { 10.0, 3.0 };
            if (utils::Compare(m_Radius, 320.0) > 0) lambdaBG = { 7.618019, 1.257919 };
            else {
                a = { 1.58701, -0.06897, 0.00129    , -6.99399E-06, 0.0, 0.0 };
                b = { 0.87647, -0.04103, 7.91444E-04, -4.41644E-06, 0.0, 0.0 };
            }
        }
        else if (utils::Compare(p_Mass, 6.5) < 0) {
            maxBG = { 4.0, 1.5 };
            if (utils::Compare(m_Radius, 330.0) > 0) lambdaBG = { 2.390575, 0.772091 };
            else {
                a = { 1.527  , -0.04738, 6.1373E-04 , -2.36835E-06, 0.0, 0.0 };
                b = { 0.83636, -0.02806, 3.73346E-04, -1.47016E-06, 0.0, 0.0 };
            }
        }
        else if (utils::Compare(p_Mass, 7.5) < 0) {
            maxBG = { 2.5, 1.0 };
            if (utils::Compare(m_Radius, 360.0) > 0) lambdaBG = { 1.878174, 0.646353 };
            else {
                a = { 1.49995, -0.03921, 4.2327E-04, -1.37646E-06, 0.0, 0.0 };
                b = { 0.81688, -0.02324, 2.5804E-04, -8.54696E-07, 0.0, 0.0 };
            }
        }
        else if (utils::Compare(p_Mass, 8.5) < 0) {
            maxBG = { 2.0, 1.0 };
            if (utils::Compare(m_Radius, 400.0) > 0) lambdaBG = { 1.517662, 0.553169 };
            else {
                a = { 1.46826, -0.03184, 2.85622E-04, -7.91228E-07, 0.0, 0.0 };
                b = { 0.79396, -0.01903, 1.77574E-04, -5.04262E-07, 0.0, 0.0 };
            }
        }
        else if (utils::Compare(p_Mass, 9.5) < 0) {
            maxBG = { 1.6, 1.0 };
            if (utils::Compare(m_Radius, 440.0) > 0) lambdaBG = { 1.136394, 0.478963 };
            else {
                a = { 1.49196, -0.03247, 3.08066E-04, -9.53247E-07, 0.0, 0.0 };
                b = { 0.805  , -0.02   , 2.01872E-04, -6.4295E-07 , 0.0, 0.0 };
            }
        }
        else if (utils::Compare(p_Mass, 11.0) < 0) {
            maxBG = { 1.6, 1.0 };
            if (utils::Compare(m_Radius, 500.0) > 0) lambdaBG = { 1.068300, 0.424706 };
            else                                     lambdaBG = { 1.75 * exp(-m_Radius / 35.0), 0.9 * exp(-m_Radius /35.0) };
        }
        else if (utils::Compare(p_Mass, 13.0) < 0) {
            maxBG = { 1.6, 1.0 };
            if (utils::Compare(m_Radius, 600.0) > 0) lambdaBG = { 0.537155, 0.211105 };
            else {
                a = { 1.63634, -0.04646, 7.49351E-04, -5.23622E-06, 0.0, 0.0 };
                b = { 1.17934, -0.08481, 0.00329    , -4.69096E-05, 0.0, 0.0 };
            }
        }
        else if (utils::Compare(p_Mass, 15.0) < 0) {
            maxBG = { 1.6, 1.0 };
            if (utils::Compare(m_Radius, 650.0) > 0) lambdaBG = { 0.3, 0.160696 };
            else {
                a = { 1.45573, -0.00937, -0.00131,  3.07004E-05, 0.0, 0.0 };
                b = { 1.19526, -0.08503,  0.00324, -4.58919E-05, 0.0, 0.0 };
            }
        }
        else if (utils::Compare(p_Mass, 18.0) < 0) {
            maxBG = { 1.5, 1.0 };
            if (utils::Compare(m_Radius, 750.0) > 0) lambdaBG = { 0.5, 0.204092 };
            else {
                a = { 1.33378,  0.01274, -0.00234,  4.6036E-05 , 0.0, 0.0 };
                b = { 1.17731, -0.07834,  0.00275, -3.58108E-05, 0.0, 0.0 };
            }
        }
        else if (utils::Compare(p_Mass, 35.0) < 0) {
            maxBG = { 1.5, 1.0 };
            if (utils::Compare(m_Radius, 900.0) > 0) lambdaBG = { 0.2, 0.107914 };
            else {
                a = { 1.27138,  0.00538, -0.0012 ,  1.80776E-05, 0.0, 0.0 };
                b = { 1.07496, -0.05737,  0.00153, -1.49005E-05, 0.0, 0.0 };
            }
        }
        else if (utils::Compare(p_Mass, 75.0) < 0) {
            maxBG = { 20.0, 3.0 };
            a     = { 0.821  , -0.00669, 1.57665E-05, -1.3427E-08 , 3.74204E-12, 0.0 };
            b     = { 0.49287, -0.00439, 1.06766E-05, -9.22015E-09, 2.58926E-12, 0.0 };
        }
        else {
            maxBG = { 4.0, 2.0 };
            a     = { 1.25332, -0.02065, 1.3107E-04 , -3.67006E-07, 4.58792E-10, -2.09069E-13 };
            b     = { 0.81716, -0.01436, 9.31143E-05, -2.6539E-07 , 3.30773E-10, -1.51207E-13 };
        }
    }

    if (lambdaBG.empty()) {                                                 // calculate lambda B & G - not approximated by hand
        if (utils::Compare(p_Metallicity, LAMBDA_NANJING_ZLIMIT) > 0 && utils::Compare(p_Mass, 1.5) < 0) {
            double x  = (m_Mass - m_CoreMass) / m_Mass;
            double x2 = x * x;
            double x3 = x2 * x;
            double x4 = x2 * x2;
            double x5 = x3 * x2;

            double y1 = a[0] + (a[1] * x) + (a[2] * x2) + (a[3] * x3) + (a[4] * x4) + (a[5] * x5);
            double y2 = b[0] + (b[1] * x) + (b[2] * x2) + (b[3] * x3) + (b[4] * x4) + (b[5] * x5);

            lambdaBG = { 1.0 / y1, 1.0 / y2 };
        }
        else {
            double x  = m_Radius;
            double x2 = x * x;
            double x3 = x2 * x;
            double x4 = x2 * x2;
            double x5 = x3 * x2;

            double y1 = a[0] + (a[1] * x) + (a[2] * x2) + (a[3] * x3) + (a[4] * x4) + (a[5] * x5);
            double y2 = b[0] + (b[1] * x) + (b[2] * x2) + (b[3] * x3) + (b[4] * x4) + (b[5] * x5);

            lambdaBG = { y1, y2 };
        }
    }

    // Limit lambda to some 'reasonable' range
    lambdaBG[0] = std::min(std::max(0.05, lambdaBG[0]), maxBG[0]);          // clamp lambda B to [0.05, maxB]
    lambdaBG[1] = std::min(std::max(0.05, lambdaBG[1]), maxBG[1]);          // clamp lambda G to [0.05, maxG]

    // Calculate lambda as some combination of lambda_b and lambda_g by
    // lambda = alpha_th • lambda_b    +  (1-alpha_th) • lambda_g
    // Note that this is different from STARTRACK
    return (OPTIONS->CommonEnvelopeAlphaThermal() * lambdaBG[0]) + ((1.0 - OPTIONS->CommonEnvelopeAlphaThermal()) * lambdaBG[1]);
}


///////////////////////////////////////////////////////////////////////////////////////
//                                                                                   //
//                              LUMINOSITY CALCULATIONS                              //
//                                                                                   //
///////////////////////////////////////////////////////////////////////////////////////


/*
 * Calculate luminosity at the end of the Hertzsprung Gap
 *
 * Hurley et al. 2000, just before eq 8
 *
 *
 * double CalculateLuminosityAtPhaseEnd(const double p_Mass)
 *
 * @param   [IN]    p_Mass                      Mass in Msol
 * @return                                      Luminosity at the end of the Hertzsprung Gap in Lsol
 */
double HG::CalculateLuminosityAtPhaseEnd(const double p_Mass) const {
#define massCutoffs(x) m_MassCutoffs[static_cast<int>(MASS_CUTOFF::x)]  // for convenience and readability - undefined at end of function

    return (utils::Compare(p_Mass, massCutoffs(MFGB)) < 0)
            ? GiantBranch::CalculateLuminosityAtPhaseBase_Static(p_Mass, m_AnCoefficients)
            : GiantBranch::CalculateLuminosityAtHeIgnition_Static(p_Mass, m_Alpha1, massCutoffs(MHeF), m_BnCoefficients);

#undef massCutoffs
}


/*
 * Calculate luminosity on the Hertzsprung Gap
 *
 * Hurley et al. 2000, eq 26
 *
 *
 * double CalculateLuminosityOnPhase(const double p_Age, const double p_Mass)
 *
 * @param   [IN]    p_Age                       Effective age in Myr
 * @param   [IN]    p_Mass                      Mass in Msol
 * @return                                      Luminosity on the HG in Lsol
 */
double HG::CalculateLuminosityOnPhase(const double p_Age, const double p_Mass) const {
#define timescales(x) m_Timescales[static_cast<int>(TIMESCALE::x)]  // for convenience and readability - undefined at end of function

    double LTMS = MainSequence::CalculateLuminosityAtPhaseEnd(p_Mass);
    double LEHG = CalculateLuminosityAtPhaseEnd(p_Mass);
    double tMS  = timescales(tMS);
    double tBGB = timescales(tBGB);
    double tau  = (p_Age - tMS) / (tBGB - tMS);

    return LTMS * PPOW((LEHG / LTMS), tau);

#undef timescales
}


///////////////////////////////////////////////////////////////////////////////////////
//                                                                                   //
//                                RADIUS CALCULATIONS                                //
//                                                                                   //
///////////////////////////////////////////////////////////////////////////////////////


/*
 * Calculate radius at the end of the Hertzsprung Gap
 *
 * Hurley et al. 2000, eqs 7 & 8
 *
 *
 * double CalculateRadiusAtPhaseEnd(const double p_Mass)
 *
 * @param   [IN]    p_Mass                      Mass in Msol
 * @return                                      Radius at the end of the Hertzsprung Gap in Rsol
 */
double HG::CalculateRadiusAtPhaseEnd(const double p_Mass) const {
#define massCutoffs(x) m_MassCutoffs[static_cast<int>(MASS_CUTOFF::x)]  // for convenience and readability - undefined at end of function

    return (utils::Compare(p_Mass, massCutoffs(MFGB)) < 0)
            ? GiantBranch::CalculateRadiusOnPhase(p_Mass, GiantBranch::CalculateLuminosityAtPhaseBase_Static(p_Mass, m_AnCoefficients))
            : GiantBranch::CalculateRadiusAtHeIgnition(p_Mass);

#undef massCutoffs
}


/*
 * Calculate radius on the Hertzsprung Gap
 *
 * Hurley et al. 2000, eq 27
 *
 *
 * double CalculateRadiusOnPhase(const double p_Mass, const double p_Tau, const double p_RZAMS)
 *
 * @param   [IN]    p_Mass                      Mass in Msol
 * @param   [IN]    p_Tau                       Relative age
 * @param   [IN]    p_RZAMS                     Zero Age Main Sequence (ZAMS) Radius
 * @return                                      Radius on the Hertzsprung Gap in Rsol
 */
double HG::CalculateRadiusOnPhase(const double p_Mass, const double p_Tau, const double p_RZAMS) const {

    double RTMS = MainSequence::CalculateRadiusAtPhaseEnd(p_Mass, p_RZAMS);
    double REHG = CalculateRadiusAtPhaseEnd(p_Mass);

    return RTMS * PPOW((REHG / RTMS), p_Tau);
}


<<<<<<< HEAD
/*
 * Calculate the radial extent of the star's convective envelope (if it has one)
 *
 * Hurley et al. 2002, sec. 2.3, particularly subsec. 2.3.1, eqs 39-40
 *
 *
 * double CalculateRadialExtentConvectiveEnvelope()
 *
 * @return                                      Radial extent of the star's convective envelope in Rsol
 */
double HG::CalculateRadialExtentConvectiveEnvelope() const {
    return std::sqrt(m_Tau) * (m_Radius - CalculateConvectiveCoreRadius());
}


=======
>>>>>>> 5d81d492
///////////////////////////////////////////////////////////////////////////////////////
//                                                                                   //
//                                 MASS CALCULATIONS                                 //
//                                                                                   //
///////////////////////////////////////////////////////////////////////////////////////


/*
 * Calculate core mass at the end of the Hertzsprung Gap
 *
 * Hurley et al. 2000, eq 28
 *
 *
 * double CalculateCoreMassAtPhaseEnd(const double p_Mass) {
 *
 * @param   [IN]    p_Mass                      Mass in Msol
 * @return                                      Core mass at the end of the Hertzsprung Gap (Base of the Giant Branch) in Msol
 */
double HG::CalculateCoreMassAtPhaseEnd(const double p_Mass) const {
#define gbParams(x) m_GBParams[static_cast<int>(GBP::x)]                // for convenience and readability - undefined at end of function
#define massCutoffs(x) m_MassCutoffs[static_cast<int>(MASS_CUTOFF::x)]  // for convenience and readability - undefined at end of function

    double coreMass;

    if (utils::Compare(p_Mass, massCutoffs(MHeF)) < 0) {
        double LBGB = GiantBranch::CalculateLuminosityAtPhaseBase_Static(p_Mass, m_AnCoefficients);
        coreMass    = BaseStar::CalculateCoreMassGivenLuminosity_Static(LBGB, m_GBParams);
    }
    else if (utils::Compare(p_Mass, massCutoffs(MFGB)) < 0) {
        coreMass = gbParams(McBGB);
    }
    else {
        coreMass = CalculateCoreMassAtHeIgnition(p_Mass);
    }

    return coreMass;

#undef massCutoffs
#undef gbParams
}


/*
 * Calculate core mass on the Hertzsprung Gap
 *
 *  If the star is losing mass, choose core mass as the maximum of the core mass
 *  at the previous time-step and the value given by Hurley et al. 2000, eq 30 (see Section 7)
 *
 *
 * double CalculateCoreMassOnPhase(const double p_Mass, const double p_Time)
 *
 * @param   [IN]    p_Mass                      Mass in Msol
 * @param   [IN]    p_Time                      Time after ZAMS in Myr (tBGB <= time <= tHeI)
 * @return                                      Core mass on the Hertzsprung Gap in Msol
 */
double HG::CalculateCoreMassOnPhase(const double p_Mass, const double p_Time) const {

    return std::max(HG::CalculateCoreMassOnPhaseIgnoringPreviousCoreMass(p_Mass, p_Time), m_CoreMass);

}


/*
 * Calculate core mass on the Hertzsprung Gap without accounting for previous core mass
 *
 * This ignores the previous core mass constraint (see section 7 of Hurley et al. 2000) when computing the expected core mass,
 * and just follows eq. 30.  This is useful for asking what the core mass would be for the given mass without considering
 * that the core mass should not be allowed to drop -- used, e.g., in HG::UpdateInitialMass().
 *
 *
 * double CalculateCoreMassOnPhaseIgnoringPreviousCoreMass(const double p_Mass, const double p_Time)
 *
 * @param   [IN]    p_Mass                      Mass in Msol
 * @param   [IN]    p_Time                      Time after ZAMS in Myr (tBGB <= time <= tHeI)
 * @return                                      Core mass on the Hertzsprung Gap in Msol
 */
double HG::CalculateCoreMassOnPhaseIgnoringPreviousCoreMass(const double p_Mass, const double p_Time) const {
#define timescales(x) m_Timescales[static_cast<int>(TIMESCALE::x)]  // for convenience and readability - undefined at end of function
    
    double McEHG = CalculateCoreMassAtPhaseEnd(p_Mass);
    double rhoHG = CalculateRho(p_Mass);
    double tau   = (p_Time - timescales(tMS)) / (timescales(tBGB) - timescales(tMS));
    
    return (((1.0 - tau) * rhoHG) + tau) * McEHG;
    
#undef timescales
}

/*
 * Calculate rejuvenation factor for stellar age based on mass lost/gained during mass transfer
 *
 * Always returns 1.0 for HG
 * The rest of the code is here so sanity checks can be made and an error displayed if a bad prescription was specified in the program options
 *
 *
 * double CalculateMassTransferRejuvenationFactor()
 *
 * @return                                      Rejuvenation factor
 */
double HG::CalculateMassTransferRejuvenationFactor() const {

    double fRej = 1.0;

    switch (OPTIONS->MassTransferRejuvenationPrescription()) {          // which rejuvenation prescription?

        case MT_REJUVENATION_PRESCRIPTION::NONE:                        // use default Hurley et al. 2000 prescription = 1.0
        case MT_REJUVENATION_PRESCRIPTION::STARTRACK:                   // StarTrack 2008 prescription - section 5.6 of http://arxiv.org/pdf/astro-ph/0511811v3.pdf

            if (utils::Compare(m_Mass, m_MassPrev) <= 0) {              // Rejuvenation factor is unity for mass losing stars
                fRej = 1.0;
            }
            break;

        default:                                                        // unknown prescription - use default Hurley et al. 2000 prescription = 1.0
            SHOW_WARN(ERROR::UNKNOWN_MT_REJUVENATION_PRESCRIPTION);     // show warning
    }

    return fRej;
}


/*
 * Determines if mass transfer is unstable according to the critical mass ratio.
 *
 * See e.g de Mink et al. 2013, Claeys et al. 2014, and Ge et al. 2010, 2015, 2020 for discussions.
 *
 * Assumes this star is the donor; relevant accretor details are passed as parameters.
 * Critical mass ratio is defined as qCrit = mAccretor/mDonor.
 *
 * double HG::CalculateCriticalMassRatioClaeys14(const bool p_AccretorIsDegenerate) 
 *
 * @param   [IN]    p_AccretorIsDegenerate      Boolean indicating if accretor in degenerate (true = degenerate)
 * @return                                      Critical mass ratio for unstable MT 
 */
double HG::CalculateCriticalMassRatioClaeys14(const bool p_AccretorIsDegenerate) const {

    double qCrit;

    qCrit = p_AccretorIsDegenerate
                ? OPTIONS->MassTransferCriticalMassRatioHGDegenerateAccretor()              // degenerate accretor
                : OPTIONS->MassTransferCriticalMassRatioHGNonDegenerateAccretor();          // non-degenerate accretor
                                                                                                                        
    return qCrit;
}

///////////////////////////////////////////////////////////////////////////////////////
//                                                                                   //
//                               ROTATION CALCULATIONS                               //
//                                                                                   //
///////////////////////////////////////////////////////////////////////////////////////

/*
 * Calculate the (l,m) = [(1,0), (1,2), (2,2), (3,2)] imaginary components of the potential tidal Love number
 *
 * Barker (2020), Eqs. (20) to (27)
 *
 * std::tuple <double, double, double, double> CalculateImKlmTidal(const double p_Omega, const double p_SemiMajorAxis, const double p_M2)
 *
 * @param   [IN]    p_Omega                     Orbital angular frequency (1/yr)
 * @param   [IN]    p_SemiMajorAxis             Semi-major axis of binary (AU)
 * @param   [IN]    p_M2                        Mass of companion star (Msol)
 * @return                                      [(1,0), (1,2), (2,2), (3,2)] Imaginary components of the 
 *                                              potential tidal love number (unitless)
 */
std::tuple <double, double, double, double> HG::CalculateImKlmTidal(const double p_Omega, const double p_SemiMajorAxis, const double p_M2) {
    
    double Imk10Dynamical, Imk12Dynamical, Imk22Dynamical, Imk32Dynamical;
    std::tie(Imk10Dynamical, Imk12Dynamical, Imk22Dynamical, Imk32Dynamical) = CalculateImKlmDynamical(p_Omega, p_SemiMajorAxis, p_M2);

    double Imk10Equilibrium, Imk12Equilibrium, Imk22Equilibrium, Imk32Equilibrium;
    std::tie(Imk10Equilibrium, Imk12Equilibrium, Imk22Equilibrium, Imk32Equilibrium) = CalculateImKlmEquilibrium(p_Omega, p_SemiMajorAxis, p_M2);
    
    // return combined ImKlm terms;
    return std::make_tuple(Imk10Dynamical+Imk10Equilibrium, Imk12Dynamical+Imk12Equilibrium, Imk22Dynamical+Imk22Equilibrium, Imk32Dynamical+Imk32Equilibrium);
}

///////////////////////////////////////////////////////////////////////////////////////
//                                                                                   //
//                            LIFETIME / AGE CALCULATIONS                            //
//                                                                                   //
///////////////////////////////////////////////////////////////////////////////////////


/*
 * Calculate relative age on the Hertzsprung Gap
 *
 * Hurley et al. 2000, eq 25
 * Naturally bounded by [0, 1], but clamp here anyway
 *
 * double CalculateTauOnPhase()
 *
 * @return                                      HG relative age, clamped to [0, 1]
 */
double HG::CalculateTauOnPhase() const {
#define timescales(x) m_Timescales[static_cast<int>(TIMESCALE::x)]  // for convenience and readability - undefined at end of function
    return std::max(0.0, std::min(1.0, (m_Age - timescales(tMS)) / (timescales(tBGB) - timescales(tMS))));
#undef timescales
}


/*
 * Recalculates the star's age after mass loss
 *
 * Hurley et al. 2000, section 7.1
 *
 * Modifies attribute m_Age
 *
 *
 * UpdateAgeAfterMassLoss()
 *
 */
void HG::UpdateAgeAfterMassLoss() {

    double tBGB      = m_Timescales[static_cast<int>(TIMESCALE::tBGB)];
    double tBGBprime = CalculateLifetimeToBGB(m_Mass0);

    double tMS       = m_Timescales[static_cast<int>(TIMESCALE::tMS)];
    double tMSprime  = MainSequence::CalculateLifetimeOnPhase(m_Mass0, tBGBprime);

    m_Age = tMSprime + (((tBGBprime - tMSprime) / (tBGB - tMS)) * (m_Age - tMS));
}


///////////////////////////////////////////////////////////////////////////////////////
//                                                                                   //
//                    MISCELLANEOUS FUNCTIONS / CONTROL FUNCTIONS                    //
//                                                                                   //
///////////////////////////////////////////////////////////////////////////////////////



/*
 * Determine the star's envelope type.
 *
 * Some calculations on this can be found in sec. 2.3.4 of Belczynski et al. 2008.  For now, we will only do the calculation using stellarType.
 *
 *
 * ENVELOPE DetermineEnvelopeType()
 *
 * @return                                      ENVELOPE::{ RADIATIVE, CONVECTIVE, REMNANT }
 */
ENVELOPE HG::DetermineEnvelopeType() const {
 
    ENVELOPE envelope = ENVELOPE::RADIATIVE;                                                         // default envelope type is RADIATIVE
    
    switch (OPTIONS->EnvelopeStatePrescription()) {                                                  // which envelope prescription?
            
        case ENVELOPE_STATE_PRESCRIPTION::LEGACY:
            envelope = ENVELOPE::RADIATIVE;                                                          // default treatment
            break;
            
        case ENVELOPE_STATE_PRESCRIPTION::HURLEY:                                                   // Eq. (39,40) of Hurley+ (2002) and end of section 7.2 of Hurley+ (2000) describe gradual growth of convective envelope over HG; we approximate it as convective here
            envelope = ENVELOPE::CONVECTIVE;
            break;
            
        case ENVELOPE_STATE_PRESCRIPTION::FIXED_TEMPERATURE:
            envelope =  utils::Compare(Temperature() * TSOL, OPTIONS->ConvectiveEnvelopeTemperatureThreshold()) > 0 ? ENVELOPE::RADIATIVE : ENVELOPE::CONVECTIVE;  // Envelope is radiative if temperature exceeds fixed threshold, otherwise convective
            break;
            
        default:                                                                                    // unknown prescription - use default envelope type
            SHOW_WARN(ERROR::UNKNOWN_ENVELOPE_STATE_PRESCRIPTION, "Using Envelope = CONVECTIVE");   // show warning
    }
    
    return envelope;
}


/*
 * Choose timestep for evolution
 *
 * Can obviously do this your own way
 * Given in the discussion in Hurley et al. 2000
 *
 *
 * ChooseTimestep(const double p_Time)
 *
 * @param   [IN]    p_Time                      Current age of star in Myr
 * @return                                      Suggested timestep (dt)
 */
double HG::ChooseTimestep(const double p_Time) const {
#define timescales(x) m_Timescales[static_cast<int>(TIMESCALE::x)]  // for convenience and readability - undefined at end of function

    double dtk      = 0.05 * (timescales(tBGB) - timescales(tMS));
    double dte      = timescales(tBGB) - p_Time;
    double timestep = std::max(std::min(dtk, dte), NUCLEAR_MINIMUM_TIMESTEP);

    return timestep;

#undef timescales
}


/*
 * Modify the star after it loses its envelope
 *
 * Hurley et al. 2000, section 6 just before eq 76 and after Eq. 105
 *
 * Where necessary updates attributes of star (depending upon stellar type):
 *
 *     - m_StellarType
 *     - m_Timescales
 *     - m_GBParams
 *     - m_Luminosity
 *     - m_Radius
 *     - m_Mass
 *     - m_Mass0
 *     - m_CoreMass
 *     - m_HeCoreMass
 *     - m_COCoreMass
 *     - m_Age
 *
 * STELLAR_TYPE ResolveEnvelopeLoss()
 *
 * @return                                      Stellar Type to which star should evolve after losing envelope
 */
STELLAR_TYPE HG::ResolveEnvelopeLoss(bool p_NoCheck) {
#define timescales(x) m_Timescales[static_cast<int>(TIMESCALE::x)]              // for convenience and readability - undefined at end of function
#define massCutoffs(x) m_MassCutoffs[static_cast<int>(MASS_CUTOFF::x)]          // for convenience and readability - undefined at end of function

    STELLAR_TYPE stellarType = m_StellarType;

    if (p_NoCheck || utils::Compare(m_CoreMass, m_Mass) >= 0) {                  // envelope loss

        m_Mass = std::min(m_CoreMass, m_Mass);

        if (utils::Compare(m_Mass0, massCutoffs(MHeF)) < 0) {                   // star evolves to Helium White Dwarf

            stellarType  = STELLAR_TYPE::HELIUM_WHITE_DWARF;

            m_Radius     = HeWD::CalculateRadiusOnPhase_Static(m_Mass);
            m_Age        = 0.0;                                                 // see Hurley et al. 2000, discussion after eq 76
        }
        else {                                                                  // star evolves to Zero age Naked Helium Main Star

            stellarType  = STELLAR_TYPE::NAKED_HELIUM_STAR_MS;

            m_Mass0      = m_Mass;
            m_Radius     = HeMS::CalculateRadiusAtZAMS_Static(m_Mass);          
            m_Luminosity = HeMS::CalculateLuminosityAtZAMS_Static(m_Mass);
            m_Age        = 0.0;                                                 // can't use Hurley et al. 2000, eq 76 here - timescales(tHe) not calculated yet
        }
    }

    return stellarType;

#undef massCutoffs
#undef timescales
}


/*
 * Set parameters for evolution to next phase and return Stellar Type for next phase
 *
 *
 * STELLAR_TYPE EvolveToNextPhase()
 *
 * @return                                      Stellar Type for next phase
 */
STELLAR_TYPE HG::EvolveToNextPhase() {
#define massCutoffs(x) m_MassCutoffs[static_cast<int>(MASS_CUTOFF::x)]  // for convenience and readability - undefined at end of function

    STELLAR_TYPE stellarType;

    if (utils::Compare(m_Mass0, massCutoffs(MFGB)) < 0) {
        stellarType = STELLAR_TYPE::FIRST_GIANT_BRANCH;
    }
    else {
        stellarType = STELLAR_TYPE::CORE_HELIUM_BURNING;
    }    
    return stellarType;

#undef massCutoffs
}

/*
 * Update effective initial mass
 *
 * Per Hurley et al. 2000, section 7.1, the effective initial mass on the HG tracks the stellar mass -- unless it would yield an unphysical decrease in the core mass
 *
 *
 * void UpdateInitialMass()
 *
 */
void HG::UpdateInitialMass() {
    if (utils::Compare(m_CoreMass,HG::CalculateCoreMassOnPhaseIgnoringPreviousCoreMass(m_Mass, m_Age)) < 0 ) {        //The current mass would yield a core mass larger than the current core mass -- i.e., no unphysical core mass decrease would ensue
        m_Mass0 = m_Mass;
    }
}<|MERGE_RESOLUTION|>--- conflicted
+++ resolved
@@ -793,24 +793,6 @@
 }
 
 
-<<<<<<< HEAD
-/*
- * Calculate the radial extent of the star's convective envelope (if it has one)
- *
- * Hurley et al. 2002, sec. 2.3, particularly subsec. 2.3.1, eqs 39-40
- *
- *
- * double CalculateRadialExtentConvectiveEnvelope()
- *
- * @return                                      Radial extent of the star's convective envelope in Rsol
- */
-double HG::CalculateRadialExtentConvectiveEnvelope() const {
-    return std::sqrt(m_Tau) * (m_Radius - CalculateConvectiveCoreRadius());
-}
-
-
-=======
->>>>>>> 5d81d492
 ///////////////////////////////////////////////////////////////////////////////////////
 //                                                                                   //
 //                                 MASS CALCULATIONS                                 //
