--- conflicted
+++ resolved
@@ -51,12 +51,11 @@
 
 \revisionHistoryRow{4 November 2020}{2.4}{Updated for changed switchlog functionality}{Jeff Riley}
 
-<<<<<<< HEAD
 \revisionHistoryRow{10 November 2020}{2.5}{Updated for added SSE System Parameters file}{}
+
 \revisionHistoryRow{}{}{Clean up/fix for past code changes}{Jeff Riley}
-=======
-\revisionHistoryRow{5 November 2020}{2.5}{Added description of Schneider remnant mass and MassTransferDonorHistory}{Reinhold Willcox}
->>>>>>> 217c89b0
+
+\revisionHistoryRow{5 November 2020}{2.6}{Added description of Schneider remnant mass and MassTransferDonorHistory}{Reinhold Willcox}
 
 \end{tabularx}  % why is this too wide?
 \normalsize